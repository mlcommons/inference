name: Auto-Update Dev Branches from Master

on:
  push:
    branches:
<<<<<<< HEAD
      - master  # Trigger workflow on commits to 'dev' branch
  workflow_dispatch: {}
=======
      - master  # Trigger workflow on commits to 'master' branch
      
>>>>>>> 263335c0

jobs:
  update-dev:
    if: github.repository_owner == 'mlcommons'
    strategy:
      matrix: 
        branch: [ "dev", "docs" ]
    runs-on: ubuntu-latest
    
    permissions:
      contents: write  # Required to push to protected branches

    steps:
      - name: Checkout Main Branch
        uses: actions/checkout@v4
        with:
          ref: ${{ matrix.branch }}
          fetch-depth: 0
          ssh-key: ${{ secrets.DEPLOY_KEY }}

      - name: Configure Git User
        run: |
          git config user.name "github-actions"
          git config user.email "github-actions@github.com"

      - name: Merge auto-update into ${{ matrix.branch }}
        run: |
          git fetch origin master:master
          git merge --no-ff master -m "Auto-merge updates from master branch"

      - name: Push Changes to ${{ matrix.branch }}
        run: |
          git push origin ${{ matrix.branch }}
     <|MERGE_RESOLUTION|>--- conflicted
+++ resolved
@@ -3,13 +3,9 @@
 on:
   push:
     branches:
-<<<<<<< HEAD
       - master  # Trigger workflow on commits to 'dev' branch
   workflow_dispatch: {}
-=======
-      - master  # Trigger workflow on commits to 'master' branch
-      
->>>>>>> 263335c0
+
 
 jobs:
   update-dev:
