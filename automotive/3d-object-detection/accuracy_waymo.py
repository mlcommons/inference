--- conflicted
+++ resolved
@@ -95,7 +95,6 @@
                     'bbox': [],
                     'score': []
                 }
-<<<<<<< HEAD
             if dimension[0] > 0:
                 detections[image_idx]['name'].append(LABEL2CLASSES[label])
                 detections[image_idx]['dimensions'].append(dimension)
@@ -103,34 +102,15 @@
                 detections[image_idx]['rotation_y'].append(rotation_y)
                 detections[image_idx]['bbox'].append(bbox)
                 detections[image_idx]['score'].append(score)
-=======
-
-            detections[image_idx]['name'].append(LABEL2CLASSES[label])
-            detections[image_idx]['dimensions'].append(dimension)
-            detections[image_idx]['location'].append(location)
-            detections[image_idx]['rotation_y'].append(rotation_y)
-            detections[image_idx]['bbox'].append(bbox)
-            detections[image_idx]['score'].append(score)
->>>>>>> f9048c13
             image_ids.add(image_idx)
 
     with open(args.output_file, "w") as fp:
         json.dump(detections, fp, sort_keys=True, indent=4)
     format_results = {}
     for key in detections.keys():
-<<<<<<< HEAD
         format_results[key] = {k:np.array(v) for k, v in detections[key].items()}
     map_stats = do_eval(format_results, val_dataset.data_infos, CLASSES, cam_sync=False)
     map_stats['Total'] = np.mean(list(map_stats.values()))
-=======
-        format_results[key] = {k: np.array(v)
-                               for k, v in detections[key].items()}
-    map_stats = do_eval(
-        format_results,
-        val_dataset.data_infos,
-        CLASSES,
-        cam_sync=False)
->>>>>>> f9048c13
 
     print(map_stats)
     if args.verbose:
