from typing import Optional, List, Union
import os
import torch
import logging
import backend
from collections import namedtuple
from model.painter import Painter
from model.pointpillars import PointPillars
import numpy as np
from tools.process import keep_bbox_from_image_range
from waymo import Waymo


logging.basicConfig(level=logging.INFO)
log = logging.getLogger("backend-pytorch")


def change_calib_device(calib, cuda):
    result = {}
    if cuda:
        device = 'cuda'
    else:
        device = 'cpu'
    result['R0_rect'] = calib['R0_rect'].to(device=device, dtype=torch.float)
    for i in range(5):
        result['P' + str(i)] = calib['P' + str(i)
                                     ].to(device=device, dtype=torch.float)
        result['Tr_velo_to_cam_' +
               str(i)] = calib['Tr_velo_to_cam_' +
                               str(i)].to(device=device, dtype=torch.float)
    return result


class BackendDeploy(backend.Backend):
    def __init__(
        self,
        segmentor_path,
        lidar_detector_path,
        data_path
    ):
        super(BackendDeploy, self).__init__()
        self.segmentor_path = segmentor_path
        self.lidar_detector_path = lidar_detector_path
        # self.segmentation_classes = 18
        self.detection_classes = 3
        self.data_root = data_path
        CLASSES = Waymo.CLASSES
        self.LABEL2CLASSES = {v: k for k, v in CLASSES.items()}

    def version(self):
        return torch.__version__

    def name(self):
        return "python-SUT"

    def load(self):
        device = torch.device("cuda:0" if torch.cuda.is_available() else "cpu")
        PaintArgs = namedtuple(
            'PaintArgs', [
                'training_path', 'model_path', 'cam_sync'])
        painting_args = PaintArgs(
            os.path.join(
                self.data_root,
                'training'),
            self.segmentor_path,
            False)
        self.painter = Painter(painting_args)
        self.segmentor = self.painter.model
        model = PointPillars(
            nclasses=self.detection_classes,
            painted=True).to(
            device=device)
        model.eval()
        checkpoint = torch.load(self.lidar_detector_path)
        model.load_state_dict(checkpoint["model_state_dict"])
        self.lidar_detector = model

        return self

    def predict(self, inputs):
        dimensions, locations, rotation_y, box2d, class_labels, class_scores, ids = [
            ], [], [], [], [], [], []
        with torch.inference_mode():
            device = torch.device(
<<<<<<< HEAD
                "cuda:0" if torch.cuda.is_available() else "cpu")
=======
    "cuda:0" if torch.cuda.is_available() else "cpu")
>>>>>>> e9129dbb
            model_input = inputs[0]
            batched_pts = model_input['pts']
            scores_from_cam = []
            for i in range(len(model_input['images'])):
                segmentation_score = self.segmentor(
                    model_input['images'][i].to(device))[0]
                scores_from_cam.append(
                    self.painter.get_score(segmentation_score).cpu())
            points = self.painter.augment_lidar_class_scores_both(
                scores_from_cam, batched_pts, model_input['calib_info'])
            batch_results = self.lidar_detector(
                batched_pts=[points.to(device=device)], mode='val')
            for j, result in enumerate(batch_results):
                format_result = {
                    'class': [],
                    'truncated': [],
                    'occluded': [],
                    'alpha': [],
                    'bbox': [],
                    'dimensions': [],
                    'location': [],
                    'rotation_y': [],
                    'score': [],
                    'idx': -1
                }

                calib_info = model_input['calib_info']
                image_info = model_input['image_info']
                idx = model_input['image_info']['image_idx']
                format_result['idx'] = idx
                calib_info = change_calib_device(calib_info, False)
                result_filter = keep_bbox_from_image_range(
                    result, calib_info, 5, image_info, False)

                lidar_bboxes = result_filter['lidar_bboxes']
                labels, scores = result_filter['labels'], result_filter['scores']
                bboxes2d, camera_bboxes = result_filter['bboxes2d'], result_filter['camera_bboxes']
                for lidar_bbox, label, score, bbox2d, camera_bbox in \
                        zip(lidar_bboxes, labels, scores, bboxes2d, camera_bboxes):
<<<<<<< HEAD
                    format_result['class'].append(label.item())
                    format_result['truncated'].append(0.0)
                    format_result['occluded'].append(0)
                    alpha = camera_bbox[6] - \
                        np.arctan2(camera_bbox[0], camera_bbox[2])
                    format_result['alpha'].append(alpha.item())
                    format_result['bbox'].append(bbox2d.tolist())
                    format_result['dimensions'].append(camera_bbox[3:6])
                    format_result['location'].append(camera_bbox[:3])
                    format_result['rotation_y'].append(camera_bbox[6].item())
                    format_result['score'].append(score.item())

                if len(format_result['dimensions']) > 0:
                    format_result['dimensions'] = torch.stack(
                        format_result['dimensions'])
                    format_result['location'] = torch.stack(
                        format_result['location'])
                dimensions.append(format_result['dimensions'])
                locations.append(format_result['location'])
                rotation_y.append(format_result['rotation_y'])
                class_labels.append(format_result['class'])
                class_scores.append(format_result['score'])
                box2d.append(format_result['bbox'])
                ids.append(format_result['idx'])
=======
                        format_result['class'].append(label.item())
                        format_result['truncated'].append(0.0)
                        format_result['occluded'].append(0)
                        alpha = camera_bbox[6] - \
                            np.arctan2(camera_bbox[0], camera_bbox[2])
                        format_result['alpha'].append(alpha.item())
                        format_result['bbox'].append(bbox2d.tolist())
                        format_result['dimensions'].append(camera_bbox[3:6])
                        format_result['location'].append(camera_bbox[:3])
                        format_result['rotation_y'].append(
                            camera_bbox[6].item())
                        format_result['score'].append(score.item())
                        format_result['idx'] = idx


                    if len(format_result['dimensions']) > 0:
                        format_result['dimensions'] = torch.stack(format_result['dimensions'])
                        format_result['location'] = torch.stack(format_result['location'])
                    dimensions.append(format_result['dimensions'])
                    locations.append(format_result['location'])
                    rotation_y.append(format_result['rotation_y'])
                    class_labels.append(format_result['class'])
                    class_scores.append(format_result['score'])
                    box2d.append(format_result['bbox'])
                    ids.append(format_result['idx'])
>>>>>>> e9129dbb
        return dimensions, locations, rotation_y, box2d, class_labels, class_scores, ids<|MERGE_RESOLUTION|>--- conflicted
+++ resolved
@@ -82,11 +82,7 @@
             ], [], [], [], [], [], []
         with torch.inference_mode():
             device = torch.device(
-<<<<<<< HEAD
-                "cuda:0" if torch.cuda.is_available() else "cpu")
-=======
     "cuda:0" if torch.cuda.is_available() else "cpu")
->>>>>>> e9129dbb
             model_input = inputs[0]
             batched_pts = model_input['pts']
             scores_from_cam = []
@@ -126,7 +122,6 @@
                 bboxes2d, camera_bboxes = result_filter['bboxes2d'], result_filter['camera_bboxes']
                 for lidar_bbox, label, score, bbox2d, camera_bbox in \
                         zip(lidar_bboxes, labels, scores, bboxes2d, camera_bboxes):
-<<<<<<< HEAD
                     format_result['class'].append(label.item())
                     format_result['truncated'].append(0.0)
                     format_result['occluded'].append(0)
@@ -151,31 +146,4 @@
                 class_scores.append(format_result['score'])
                 box2d.append(format_result['bbox'])
                 ids.append(format_result['idx'])
-=======
-                        format_result['class'].append(label.item())
-                        format_result['truncated'].append(0.0)
-                        format_result['occluded'].append(0)
-                        alpha = camera_bbox[6] - \
-                            np.arctan2(camera_bbox[0], camera_bbox[2])
-                        format_result['alpha'].append(alpha.item())
-                        format_result['bbox'].append(bbox2d.tolist())
-                        format_result['dimensions'].append(camera_bbox[3:6])
-                        format_result['location'].append(camera_bbox[:3])
-                        format_result['rotation_y'].append(
-                            camera_bbox[6].item())
-                        format_result['score'].append(score.item())
-                        format_result['idx'] = idx
-
-
-                    if len(format_result['dimensions']) > 0:
-                        format_result['dimensions'] = torch.stack(format_result['dimensions'])
-                        format_result['location'] = torch.stack(format_result['location'])
-                    dimensions.append(format_result['dimensions'])
-                    locations.append(format_result['location'])
-                    rotation_y.append(format_result['rotation_y'])
-                    class_labels.append(format_result['class'])
-                    class_scores.append(format_result['score'])
-                    box2d.append(format_result['bbox'])
-                    ids.append(format_result['idx'])
->>>>>>> e9129dbb
         return dimensions, locations, rotation_y, box2d, class_labels, class_scores, ids