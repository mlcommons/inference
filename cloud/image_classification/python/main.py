"""
mlperf inference benchmarking tool
"""

from __future__ import division
from __future__ import print_function
from __future__ import unicode_literals

import argparse
import json
import logging
import os
import threading
import time
from queue import Queue

import mlperf_loadgen as lg
import numpy as np

import dataset
import imagenet
import coco

logging.basicConfig(level=logging.INFO)
log = logging.getLogger("main")

# pylint: disable=missing-docstring

# the datasets we support
SUPPORTED_DATASETS = {
    "imagenet":
        (imagenet.Imagenet, dataset.pre_process_vgg, dataset.PostProcessCommon(offset=-1),
         {"image_size": [224, 224, 3]}),
    "imagenet_mobilenet":
        (imagenet.Imagenet, dataset.pre_process_mobilenet, dataset.PostProcessArgMax(offset=-1),
         {"image_size": [224, 224, 3]}),
    "coco-300x300":
        (coco.Coco, dataset.pre_process_coco_mobilenet, coco.PostProcessCoco(),
         {"image_size": [300, 300, 3]}),
    "coco-1200x1200":
        (coco.Coco, dataset.pre_process_coco_mobilenet, coco.PostProcessCoco(),
         {"image_size": [1200, 1200, 3]}),
}

# pre-defined command line options so simplify things. They are used as defaults and can be
# overwritten from command line
DEFAULT_LATENCY_BUCKETS = "0.010,0.050,0.100,0.200,0.400"

SUPPORTED_PROFILES = {
    "defaults": {
        "dataset": "imagenet",
        "backend": "tensorflow",
        "cache": 0,
        "time": 128,
        "max-latency": DEFAULT_LATENCY_BUCKETS,
    },
    "mobilenet-tf": {
        "inputs": "input:0",
        "outputs": "MobilenetV1/Predictions/Reshape_1:0",
        "dataset": "imagenet_mobilenet",
        "backend": "tensorflow",
    },
    "mobilenet-onnx": {
        "dataset": "imagenet_mobilenet",
        "outputs": "MobilenetV1/Predictions/Reshape_1:0",
        "backend": "onnxruntime",
    },
    "resnet50-tf": {
        "inputs": "input_tensor:0",
        "outputs": "ArgMax:0",
        "dataset": "imagenet",
        "backend": "tensorflow",
    },
    "resnet50-onnxruntime": {
        "dataset": "imagenet",
        "outputs": "ArgMax:0",
        "backend": "onnxruntime",
    },
    "ssd-mobilenet-tf": {
        "inputs": "image_tensor:0",
        "outputs": "num_detections:0,detection_boxes:0,detection_scores:0,detection_classes:0",
        "dataset": "coco-300x300",
        "backend": "tensorflow",
    },
    "ssd-mobilenet-onnx": {
        "dataset": "imagenet_mobilenet",
        "outputs": "MobilenetV1/Predictions/Reshape_1:0",
        "backend": "coco",
    },
}

last_timeing = None


def get_args():
    """Parse commandline."""
    parser = argparse.ArgumentParser()
    parser.add_argument("--dataset", choices=SUPPORTED_DATASETS.keys(), help="dataset")
    parser.add_argument("--dataset-path", required=True, help="path to the dataset")
    parser.add_argument("--dataset-list", help="path to the dataset list")
    parser.add_argument("--data-format", choices=["NCHW", "NHWC"], help="data format")
    parser.add_argument("--profile", choices=SUPPORTED_PROFILES.keys(), help="standard profiles")
    parser.add_argument("--model", required=True, help="model file")
    parser.add_argument("--inputs", help="model inputs")
    parser.add_argument("--output", help="test results")
    parser.add_argument("--outputs", help="model outputs")
    parser.add_argument("--backend", help="runtime to use")
    parser.add_argument("--threads", default=os.cpu_count(), type=int, help="threads")
    parser.add_argument("--time", type=int, help="time to scan in seconds")
    parser.add_argument("--count", type=int, help="dataset items to use")
    parser.add_argument("--max-latency", type=str, help="max latency in 99pct tile")
    parser.add_argument("--cache", type=int, default=0, help="use cache")
    args = parser.parse_args()

    # don't use defaults in argparser. Instead we default to a dict, override that with a profile
    # and take this as default unless command line give
    defaults = SUPPORTED_PROFILES["defaults"]

    if args.profile:
        profile = SUPPORTED_PROFILES[args.profile]
        defaults.update(profile)
    for k, v in defaults.items():
        kc = k.replace("-", "_")
        if getattr(args, kc) is None:
            setattr(args, kc, v)
    if args.inputs:
        args.inputs = args.inputs.split(",")
    if args.outputs:
        args.outputs = args.outputs.split(",")
    if args.max_latency:
        args.max_latency = [float(i) for i in args.max_latency.split(",")]
    return args


def get_backend(backend):
    if backend == "tensorflow":
        from backend_tf import BackendTensorflow
        backend = BackendTensorflow()
    elif backend == "onnxruntime":
        from backend_onnxruntime import BackendOnnxruntime
        backend = BackendOnnxruntime()
    elif backend == "null":
        from backend_null import BackendNull
        backend = BackendNull()
    elif backend == "pytorch":
        from backend_pytorch import BackendPytorch
        backend = BackendPytorch()
    elif backend == "tflite":
        from backend_tflite import BackendTflite
        backend = BackendTflite()
    else:
        raise ValueError("unknown backend: " + backend)
    return backend


class Item:
    """An item that we queue for processing by the thread pool."""

    def __init__(self, query_id, content_id, img, label=None):
        self.query_id = query_id
        self.content_id = content_id
        self.img = img
        self.label = label
        self.start = time.time()


class Runner:
    def __init__(self, model, ds, threads, post_proc=None):
        self.tasks = Queue(maxsize=threads * 5)
        self.workers = []
        self.model = model
        self.post_process = post_proc
        self.threads = threads
        self.result_dict = {}
        self.take_accuracy = False

    def handle_tasks(self, tasks_queue):
        """Worker thread."""
        while True:
            qitem = tasks_queue.get()
            if qitem is None:
                # None in the queue indicates the parent want us to exit
                tasks_queue.task_done()
                break

            try:
                # run the prediction
                results = self.model.predict({self.model.inputs[0]: qitem.img})
<<<<<<< HEAD
                # and keep track of how long it took
                took = time.time() - qitem.start
                if self.take_accuracy:
                    response = self.post_process(results, qitem.content_id, qitem.label, self.result_dict)
                response = []
                for query_id in qitem.query_id:
                    self.result_list.append(took)
                    # FIXME: unclear what to return here
                    response.append(lg.QuerySampleResponse(query_id, 0, 0))
=======
                response = []
                for idx, result in enumerate(results[0]):
                    result = self.post_process(result)
                    if qitem.label[idx] == result:
                        self.result_dict["good"] += 1
                    self.result_dict["total"] += 1
                    # FIXME: unclear what to return here
                    response.append(lg.QuerySampleResponse(qitem.id[idx], 0, 0))
>>>>>>> 5b3e9b31
                lg.QuerySamplesComplete(response)
            except Exception as ex:  # pylint: disable=broad-except
                log.error("execute_parallel thread: %s", ex)

            tasks_queue.task_done()

    def start_pool(self):
        for _ in range(self.threads):
            worker = threading.Thread(target=self.handle_tasks, args=(self.tasks,))
            worker.daemon = True
            self.workers.append(worker)
            worker.start()

<<<<<<< HEAD
    def start_run(self, result_list, result_dict, take_accuracy):
        self.result_list = result_list
=======
    def start_run(self, result_dict):
>>>>>>> 5b3e9b31
        self.result_dict = result_dict
        self.take_accuracy = take_accuracy
        self.post_process.start()

    def enqueue(self, id, ids, data, label):
        item = Item(id, ids, data, label)
        self.tasks.put(item)

    def finish(self):
        # exit all threads
        for _ in self.workers:
            self.tasks.put(None)
        for worker in self.workers:
            worker.join()


def add_results(final_results, name, result_dict, result_list, took):
    percentiles = [50., 80., 90., 95., 99., 99.9]
    buckets = np.percentile(result_list, percentiles).tolist()
    buckets_str = ",".join(["{}:{:.4f}".format(p, b) for p, b in zip(percentiles, buckets)])

    # this is what we record for each run
    result = {
        "mean": np.mean(result_list),
        "took": took,
        "qps": len(result_list) / took,
        "count": len(result_list),
        "percentiles": {str(k): v for k, v in zip(percentiles, buckets)},
        "good_items": result_dict["good"],
        "total_items": result_dict["total"],
        "accuracy": 100. * result_dict["good"] / result_dict["total"],
    }
    # add the result to the result dict
    final_results[name] = result

    # to stdout
    print("{} qps={:.2f}, mean={:.6f}, time={:.2f}, acc={:.2f}, tiles={}".format(
        name, result["qps"], result["mean"], took, result["accuracy"], buckets_str))


def main():
    args = get_args()

    print(args)

    # find backend
    backend = get_backend(args.backend)

    # override image format if given
    image_format = args.data_format if args.data_format else backend.image_format()

    # dataset to use
    wanted_dataset, pre_proc, post_proc, kwargs = SUPPORTED_DATASETS[args.dataset]
    ds = wanted_dataset(data_path=args.dataset_path,
                        image_list=args.dataset_list,
                        name=args.dataset,
                        image_format=image_format,
                        pre_process=pre_proc,
                        use_cache=args.cache,
                        count=args.count, **kwargs)

    # load model to backend
    model = backend.load(args.model, inputs=args.inputs, outputs=args.outputs)

    final_results = {
        "runtime": model.name(),
        "version": model.version(),
        "time": int(time.time()),
        "cmdline": str(args),
    }

    #
    # make one pass over the dataset to validate accuracy
    #
    count = args.count if args.count else ds.get_item_count()

    runner = Runner(model, ds, args.threads, post_proc=post_proc)
    runner.start_pool()

    # warmup
    log.info("warmup ...")
    ds.load_query_samples([0])
    for _ in range(100):
        img, _ = ds.get_samples([0])
        _ = backend.predict({backend.inputs[0]: img})
    ds.unload_query_samples(None)

    def issue_query(query_samples):
        idx = [q.index for q in query_samples]
        query_id = [q.id for q in query_samples]
        data, label = ds.get_samples(idx)
        runner.enqueue(query_id, idx, data, label)

    def process_latencies(latencies_ns):
        global last_timeing
        last_timeing = [t / 10000000. for t in latencies_ns]

    sut = lg.ConstructSUT(issue_query, process_latencies)
    qsl = lg.ConstructQSL(count, args.time, ds.load_query_samples, ds.unload_query_samples)
    scenarios = [
        lg.TestScenario.SingleStream,
        # lg.TestScenario.MultiStream,
        # lg.TestScenario.Cloud,
        # lg.TestScenario.Offline,
        ]
    for scenario in scenarios:
        for target_latency in args.max_latency:
            log.info("starting {}, latency={}".format(scenario, target_latency))
            settings = lg.TestSettings()
            settings.scenario = scenario
            settings.mode = lg.TestMode.SubmissionRun
            settings.samples_per_query = 2 # FIXME: we don't want to know about this
            settings.target_qps = 1000 # FIXME: we don't want to know about this
            settings.target_latency_ns = int(target_latency * 1000000000)

<<<<<<< HEAD
            # reset result capture
            result_list = []
            result_dict = {"good": 0, "total": 0}
            runner.start_run(result_list, result_dict, True)
=======
            result_dict = {"good": 0, "total": 0}
            runner.start_run(result_dict)
>>>>>>> 5b3e9b31
            start = time.time()
            lg.StartTest(sut, qsl, settings)
            # aggregate results, ie calculate the find
            post_proc.finalize(result_dict, ds)

            add_results(final_results, "{}-{}".format(scenario, target_latency),
<<<<<<< HEAD
                        result_dict, result_list, time.time() - start)
=======
                        result_dict, last_timeing, time.time() - start)

>>>>>>> 5b3e9b31
    runner.finish()
    lg.DestroyQSL(qsl)
    lg.DestroySUT(sut)

    #
    # write final results
    #
    if args.output:
        with open(args.output, "w") as f:
            json.dump(final_results, f, sort_keys=True, indent=4)


if __name__ == "__main__":
    main()<|MERGE_RESOLUTION|>--- conflicted
+++ resolved
@@ -186,26 +186,12 @@
             try:
                 # run the prediction
                 results = self.model.predict({self.model.inputs[0]: qitem.img})
-<<<<<<< HEAD
-                # and keep track of how long it took
-                took = time.time() - qitem.start
                 if self.take_accuracy:
                     response = self.post_process(results, qitem.content_id, qitem.label, self.result_dict)
                 response = []
                 for query_id in qitem.query_id:
-                    self.result_list.append(took)
                     # FIXME: unclear what to return here
                     response.append(lg.QuerySampleResponse(query_id, 0, 0))
-=======
-                response = []
-                for idx, result in enumerate(results[0]):
-                    result = self.post_process(result)
-                    if qitem.label[idx] == result:
-                        self.result_dict["good"] += 1
-                    self.result_dict["total"] += 1
-                    # FIXME: unclear what to return here
-                    response.append(lg.QuerySampleResponse(qitem.id[idx], 0, 0))
->>>>>>> 5b3e9b31
                 lg.QuerySamplesComplete(response)
             except Exception as ex:  # pylint: disable=broad-except
                 log.error("execute_parallel thread: %s", ex)
@@ -219,12 +205,7 @@
             self.workers.append(worker)
             worker.start()
 
-<<<<<<< HEAD
-    def start_run(self, result_list, result_dict, take_accuracy):
-        self.result_list = result_list
-=======
-    def start_run(self, result_dict):
->>>>>>> 5b3e9b31
+    def start_run(self, result_dict, take_accuracy):
         self.result_dict = result_dict
         self.take_accuracy = take_accuracy
         self.post_process.start()
@@ -340,27 +321,17 @@
             settings.target_qps = 1000 # FIXME: we don't want to know about this
             settings.target_latency_ns = int(target_latency * 1000000000)
 
-<<<<<<< HEAD
             # reset result capture
-            result_list = []
             result_dict = {"good": 0, "total": 0}
-            runner.start_run(result_list, result_dict, True)
-=======
-            result_dict = {"good": 0, "total": 0}
-            runner.start_run(result_dict)
->>>>>>> 5b3e9b31
+            runner.start_run(result_dict, True)
             start = time.time()
             lg.StartTest(sut, qsl, settings)
             # aggregate results, ie calculate the find
             post_proc.finalize(result_dict, ds)
 
             add_results(final_results, "{}-{}".format(scenario, target_latency),
-<<<<<<< HEAD
-                        result_dict, result_list, time.time() - start)
-=======
                         result_dict, last_timeing, time.time() - start)
 
->>>>>>> 5b3e9b31
     runner.finish()
     lg.DestroyQSL(qsl)
     lg.DestroySUT(sut)
