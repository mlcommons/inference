--- conflicted
+++ resolved
@@ -80,105 +80,11 @@
     args = parser.parse_args()
 
     print("Verifying performance.")
-<<<<<<< HEAD
     ref_scenario, ref_score, ref_target_latency = parse_result_log(
         args.reference_log_details)
     test_scenario, test_score, test_target_latency = parse_result_log(
         args.test_log_details)
-=======
-    ref_file = open(args.reference_summary, "r")
-    test_file = open(args.test_summary, "r")
-    ref_score = 0
-    test_score = 0
-    ref_mode = ""
-    test_mode = ""
 
-    for line in ref_file:
-        if re.match("Scenario", line):
-            ref_mode = line.split(": ", 1)[1].strip()
-            continue
-
-        if ref_mode == "SingleStream":
-            if re.match(
-                    ".*Early stopping (90th|90.0th|99.9th) percentile estimate", line):
-                ref_score = line.split(": ", 1)[1].strip()
-                continue
-
-        if ref_mode == "MultiStream":
-            if re.match(
-                    ".*Early stopping (99th|99.0th) percentile estimate", line):
-                ref_score = line.split(": ", 1)[1].strip()
-                continue
-
-        if ref_mode == "Server":
-            if re.match("Completed samples per second", line):
-                ref_score = line.split(": ", 1)[1].strip()
-                continue
-            if re.match("target_latency (ns)", line):
-                ref_target_latency = line.split(": ", 1)[1].strip()
-                continue
-
-        if ref_mode == "Offline":
-            if re.match("Samples per second", line):
-                ref_score = line.split(": ", 1)[1].strip()
-                continue
-
-        if re.match("Result is", line):
-            valid = line.split(": ", 1)[1].strip()
-            if valid == "INVALID":
-                sys.exit("TEST FAIL: Reference results are invalid")
-
-        if re.match("\\d+ ERROR", line):
-            error = line.split(" ", 1)[0].strip()
-            print("WARNING: " + error + " ERROR reported in reference results")
-
-    for line in test_file:
-        if re.match("Scenario", line):
-            test_mode = line.split(": ", 1)[1].strip()
-            continue
-        if test_mode == "SingleStream":
-            if re.match(
-                    ".*Early stopping (90th|90.0th|99.9th) percentile estimate", line):
-                test_score = line.split(": ", 1)[1].strip()
-                continue
-
-        if test_mode == "MultiStream":
-            if re.match(
-                    ".*Early stopping (99th|99.0th) percentile estimate", line):
-                test_score = line.split(": ", 1)[1].strip()
-                continue
-
-        if test_mode == "Server":
-            if re.match("Completed samples per second", line):
-                test_score = line.split(": ", 1)[1].strip()
-                continue
-            if re.match("target_latency (ns)", line):
-                test_target_latency = line.split(": ", 1)[1].strip()
-                if test_target_latency != ref_target_latency:
-                    print("TEST FAIL: Server target latency mismatch")
-                    sys.exit()
-                continue
-
-        if test_mode == "Offline":
-            if re.match("Samples per second", line):
-                test_score = line.split(": ", 1)[1].strip()
-                continue
-
-        if re.match("Result is", line):
-            valid = line.split(": ", 1)[1].strip()
-            if valid == "INVALID":
-                sys.exit("TEST FAIL: Test results are invalid")
-
-        if re.match("\\d+ ERROR", line):
-            error = line.split(" ", 1)[0].strip()
-            print("WARNING: " + error + " ERROR reported in test results")
-
-    if test_mode != ref_mode:
-        sys.exit("Test and reference scenarios do not match!")
-
-    print("reference score = {}".format(ref_score))
-    print("test score = {}".format(test_score))
->>>>>>> 2b465fcc
 
     if test_scenario != ref_scenario:
         sys.exit("TEST FAIL: Test and reference scenarios do not match!")
