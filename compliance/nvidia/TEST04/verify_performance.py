#! /usr/bin/env python3
# Copyright 2022 The MLPerf Authors. All Rights Reserved.
#
# Licensed under the Apache License, Version 2.0 (the "License");
# you may not use this file except in compliance with the License.
# You may obtain a copy of the License at
#
#     http://www.apache.org/licenses/LICENSE-2.0
#
# Unless required by applicable law or agreed to in writing, software
# distributed under the License is distributed on an "AS IS" BASIS,
# WITHOUT WARRANTIES OR CONDITIONS OF ANY KIND, either express or implied.
# See the License for the specific language governing permissions and
# limitations under the License.
# =============================================================================
import argparse
import os
import sys
import re

sys.path.append(os.getcwd())


def main():
    # Parse arguments to identify the path to the accuracy logs from
    #   the accuracy and performance runs
    parser = argparse.ArgumentParser()
    parser.add_argument(
        "--reference_summary",
        "-r",
        help="Specifies the path to the summary log for the performance run.",
        default="",
    )
    parser.add_argument(
        "--test_summary",
        "-t",
        help="Specifies the path to the summary log for this test.",
        default="",
    )
    args = parser.parse_args()

    print("Verifying performance.")
    ref_file = open(args.reference_summary, "r")
    test_file = open(args.test_summary, "r")
    ref_score = 0
    test_score = 0
    ref_mode = ""
    test_mode = ""

    for line in ref_file:
        if re.match("Scenario", line):
            ref_mode = line.split(": ", 1)[1].strip()
            continue

        if ref_mode == "SingleStream":
            if re.match(".*Early stopping 90th percentile estimate", line):
<<<<<<< HEAD
                ref_score = line.split(": ",1)[1].strip()
=======
                ref_score = line.split(": ", 1)[1].strip()
                ref_score = 1e9 / float(ref_score)
>>>>>>> dd9be963
                continue

        if ref_mode == "MultiStream":
            if re.match(".*Early stopping 99th percentile estimate", line):
<<<<<<< HEAD
                ref_score = line.split(": ",1)[1].strip()
=======
                ref_score = line.split(": ", 1)[1].strip()
                ref_score = 1e9 / float(ref_score)
>>>>>>> dd9be963
                continue

        if ref_mode == "Server":
            if re.match("Completed samples per second", line):
                ref_score = line.split(": ", 1)[1].strip()
                continue
            if re.match("target_latency (ns)", line):
                ref_target_latency = line.split(": ", 1)[1].strip()
                continue

        if ref_mode == "Offline":
            if re.match("Samples per second", line):
                ref_score = line.split(": ", 1)[1].strip()
                continue

        if re.match("Result is", line):
            valid = line.split(": ", 1)[1].strip()
            if valid == "INVALID":
                sys.exit("TEST FAIL: Reference results are invalid")

        if re.match("\\d+ ERROR", line):
            error = line.split(" ", 1)[0].strip()
            print("WARNING: " + error + " ERROR reported in reference results")

    for line in test_file:
        if re.match("Scenario", line):
            test_mode = line.split(": ", 1)[1].strip()
            continue

        if test_mode == "SingleStream":
            if re.match(".*Early stopping 90th percentile estimate", line):
<<<<<<< HEAD
                test_score = line.split(": ",1)[1].strip()
=======
                test_score = line.split(": ", 1)[1].strip()
                test_score = 1e9 / float(test_score)
>>>>>>> dd9be963
                continue

        if test_mode == "MultiStream":
            if re.match(".*Early stopping 99th percentile estimate", line):
<<<<<<< HEAD
                test_score = line.split(": ",1)[1].strip()
=======
                test_score = line.split(": ", 1)[1].strip()
                test_score = 1e9 / float(test_score)
>>>>>>> dd9be963
                continue

        if test_mode == "Server":
            if re.match("Completed samples per second", line):
                test_score = line.split(": ", 1)[1].strip()
                continue
            if re.match("target_latency (ns)", line):
                test_target_latency = line.split(": ", 1)[1].strip()
                if test_target_latency != ref_target_latency:
                    print("TEST FAIL: Server target latency mismatch")
                    sys.exit()
                continue

        if test_mode == "Offline":
            if re.match("Samples per second", line):
                test_score = line.split(": ", 1)[1].strip()
                continue

        if re.match("Result is", line):
            valid = line.split(": ", 1)[1].strip()
            if valid == "INVALID":
                sys.exit("TEST FAIL: Test results are invalid")

        if re.match("\\d+ ERROR", line):
            error = line.split(" ", 1)[0].strip()
            print("WARNING: " + error + " ERROR reported in test results")

    if test_mode != ref_mode:
        sys.exit("Test and reference scenarios do not match!")

    print("reference score = {}".format(ref_score))
    print("test score = {}".format(test_score))

    threshold = 0.10

    # In single-/multi-stream mode, latencies can be very short for high performance systems
    # and run-to-run variation due to external disturbances (OS) can be significant.
    # In this case we relax pass threshold to 20%
    if (ref_mode == "SingleStream" and float(ref_score) <= 200000) or (
        ref_mode == "MultiStream" and float(ref_score) <= 1600000
    ):
        threshold = 0.20

    if float(test_score) < float(ref_score) * (1 + threshold):
        print("TEST PASS")
    else:
        print("TEST FAIL: Test score invalid")


if __name__ == "__main__":
    main()<|MERGE_RESOLUTION|>--- conflicted
+++ resolved
@@ -54,22 +54,12 @@
 
         if ref_mode == "SingleStream":
             if re.match(".*Early stopping 90th percentile estimate", line):
-<<<<<<< HEAD
                 ref_score = line.split(": ",1)[1].strip()
-=======
-                ref_score = line.split(": ", 1)[1].strip()
-                ref_score = 1e9 / float(ref_score)
->>>>>>> dd9be963
                 continue
 
         if ref_mode == "MultiStream":
             if re.match(".*Early stopping 99th percentile estimate", line):
-<<<<<<< HEAD
                 ref_score = line.split(": ",1)[1].strip()
-=======
-                ref_score = line.split(": ", 1)[1].strip()
-                ref_score = 1e9 / float(ref_score)
->>>>>>> dd9be963
                 continue
 
         if ref_mode == "Server":
@@ -101,22 +91,12 @@
 
         if test_mode == "SingleStream":
             if re.match(".*Early stopping 90th percentile estimate", line):
-<<<<<<< HEAD
                 test_score = line.split(": ",1)[1].strip()
-=======
-                test_score = line.split(": ", 1)[1].strip()
-                test_score = 1e9 / float(test_score)
->>>>>>> dd9be963
                 continue
 
         if test_mode == "MultiStream":
             if re.match(".*Early stopping 99th percentile estimate", line):
-<<<<<<< HEAD
                 test_score = line.split(": ",1)[1].strip()
-=======
-                test_score = line.split(": ", 1)[1].strip()
-                test_score = 1e9 / float(test_score)
->>>>>>> dd9be963
                 continue
 
         if test_mode == "Server":
