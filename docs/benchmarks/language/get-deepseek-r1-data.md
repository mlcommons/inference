---
hide:
  - toc
---

# Reasoning using DeepSeek R1

## Dataset

The benchmark implementation run command will automatically download the validation and calibration datasets and do the necessary preprocessing. In case you want to download only the datasets, you can use the below commands.

=== "Validation"


  ### Get Validation Dataset
  ```
  mlcr get,preprocessed,dataset,deepseek-r1,_validation,_mlc,_r2-downloader --outdirname=<path to download> -j
  ```

<<<<<<< HEAD
=== "Calibration"
  
  ### Get Calibration Dataset
  ```
  mlcr get,preprocessed,dataset,deepseek-r1,_calibration,_mlc,_r2-downloader --outdirname=<path to download> -j
=======
    ### Get Calibration Dataset
    ```
    mlcr get,preprocessed,dataset,deepseek-r1,_calibration,_mlc,_rclone --outdirname=<path to download> -j
    ```

## Model
The benchmark implementation run command will automatically download the required model and do the necessary conversions. In case you want to only download the official model, you can use the below commands.

=== "Pytorch"

    === "From MLCOMMONS Storage"

        ### Get the Official MLPerf DeekSeek-R1 model from MLCOMMONS Storage
        ```
        mlcr get,ml-model,deepseek-r1,_r2-downloader,_mlc,_dry-run -j
        ```
>>>>>>> d4bf0624
<|MERGE_RESOLUTION|>--- conflicted
+++ resolved
@@ -17,13 +17,6 @@
   mlcr get,preprocessed,dataset,deepseek-r1,_validation,_mlc,_r2-downloader --outdirname=<path to download> -j
   ```
 
-<<<<<<< HEAD
-=== "Calibration"
-  
-  ### Get Calibration Dataset
-  ```
-  mlcr get,preprocessed,dataset,deepseek-r1,_calibration,_mlc,_r2-downloader --outdirname=<path to download> -j
-=======
     ### Get Calibration Dataset
     ```
     mlcr get,preprocessed,dataset,deepseek-r1,_calibration,_mlc,_rclone --outdirname=<path to download> -j
@@ -39,5 +32,4 @@
         ### Get the Official MLPerf DeekSeek-R1 model from MLCOMMONS Storage
         ```
         mlcr get,ml-model,deepseek-r1,_r2-downloader,_mlc,_dry-run -j
-        ```
->>>>>>> d4bf0624
+        ```