--- conflicted
+++ resolved
@@ -162,12 +162,9 @@
 ```CPP
 void FlushQueries();
 ```
-<<<<<<< HEAD
+
 It is not specified here how the QDL would query and configure the SUT to execute the above methods. The QDL responds to the LoadGen after receiving its own response from the SUT.
-=======
-It is not specified here how the QDL would query and configure the SUT to execute the above methods. The QDL provides the response to the loadgen after the SUT is ready.
 
 ### Example
 
-Refer to [LON demo](demos/lon) for a reference example illustrating usage of Loadgen over the network.
->>>>>>> f301a4bd
+Refer to [LON demo](demos/lon) for a reference example illustrating usage of Loadgen over the network.