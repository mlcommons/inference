--- conflicted
+++ resolved
@@ -54,10 +54,7 @@
     "results.h",
     "bindings/c_api.h",
     "version_generator.py",
-<<<<<<< HEAD
     "mlperf_conf.h"
-=======
->>>>>>> 0cde9777
 ]
 
 lib_sources = [
@@ -116,23 +113,16 @@
 mlperf_loadgen_module = Pybind11Extension(
     "mlperf_loadgen",
     define_macros=[
-<<<<<<< HEAD
         ("MAJOR_VERSION",
          version_split[0]),
         ("MINOR_VERSION",
          version_split[1])
-=======
-        ("MAJOR_VERSION", version_split[0]),
-        ("MINOR_VERSION", version_split[1]),
-        ("MLPERF_CONF_PATH", f'"{config_file_path}"'),
->>>>>>> 0cde9777
     ],
     include_dirs=[".", get_include()],
     sources=mlperf_loadgen_sources,
     depends=mlperf_loadgen_headers,
 )
 
-<<<<<<< HEAD
 setup(name="mlcommons_loadgen",
       version=version,
       description="MLPerf Inference LoadGen python bindings",
@@ -144,18 +134,3 @@
       include_package_data=True,
       long_description=mlperf_long_description,
       long_description_content_type='text/markdown')
-=======
-setup(
-    name="mlcommons_loadgen",
-    version=version,
-    description="MLPerf Inference LoadGen python bindings",
-    url="https://mlcommons.org/",
-    cmdclass={"build_ext": build_ext},
-    ext_modules=[mlperf_loadgen_module],
-    packages=[""],
-    package_data={"": ["mlperf.conf"]},
-    include_package_data=True,
-    long_description=mlperf_long_description,
-    long_description_content_type="text/markdown",
-)
->>>>>>> 0cde9777
