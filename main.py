--- conflicted
+++ resolved
@@ -511,7 +511,6 @@
         pre_space += " "
         # pre_space = "                "
         info += f"\n{pre_space}!!! tip\n\n"
-<<<<<<< HEAD
         info += f"{pre_space}    - Compliance runs can be enabled by adding `--compliance=yes`.\n\n"
         if model.lower() not in ["pointpainting"]:
             info += f"{pre_space}    - Number of threads could be adjusted using `--threads=#`, where `#` is the desired number of threads. This option works only if the implementation in use supports threading.\n\n"
@@ -522,11 +521,7 @@
 
         if implementation.lower() == "reference" and model.lower() not in [
                 "pointpainting"]:
-=======
-        info += f"{pre_space}    - Number of threads could be adjusted using `--threads=#`, where `#` is the desired number of threads. This option works only if the implementation in use supports threading.\n\n"
-        info += f"{pre_space}    - Batch size could be adjusted using `--batch_size=#`, where `#` is the desired batch size. This option works only if the implementation in use is supporting the given batch size.\n\n"
-        if implementation.lower() == "reference":
->>>>>>> 2a41918e
+
             info += f"{pre_space}    - `_r4.1-dev` could also be given instead of `_r5.0-dev` if you want to run the benchmark with the MLPerf version being 4.1.\n\n"
         if model == "rgat":
             info += f"{pre_space}    - Add `--env.MLC_DATASET_IGBH_PATH=<Path to IGBH dataset>` if you have already downloaded the dataset. The path will be automatically mounted when using docker run.\n\n"
