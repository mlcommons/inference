--- conflicted
+++ resolved
@@ -329,10 +329,7 @@
                         run_suffix += f"{cur_space3}* Use `--division=closed` to do a closed division submission which includes compliance runs\n\n"
                         run_suffix += f"{cur_space3}* Use `--rerun` to do a rerun even when a valid run exists\n"
                         run_suffix += f"{cur_space3}* Use `--compliance` to do the compliance runs (only applicable for closed division) once the valid runs are successful\n"
-<<<<<<< HEAD
-
-=======
->>>>>>> 9cb6633f
+
                         if implementation.lower() == "nvidia":
                             run_suffix += f"{cur_space3}* `--gpu_name=<Name of the GPU>` : The GPUs with supported configs in MLC are `orin`, `rtx_4090`, `rtx_a6000`, `rtx_6000_ada`, `l4`, `t4`and `a100`. For other GPUs, default configuration as per the GPU memory will be used.\n"
                         run_suffix += f"{cur_space3}</details>\n\n"
