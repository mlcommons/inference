--- conflicted
+++ resolved
@@ -289,13 +289,8 @@
                                 content += f"{cur_space3}The above command should get you to an interactive shell inside the docker container and do a quick test run for the Offline scenario. Once inside the docker container please do the below commands to do the accuracy + performance runs for {scenario_text}.\n\n"
                                 content += f"{cur_space3}<details>\n"
                                 content += f"{cur_space3}<summary> Please click here to see more options for the docker launch </summary>\n\n"
-<<<<<<< HEAD
                                 content += f"{cur_space3}* `--docker_mlc_repo=<Custom MLC GitHub repo URL in username@repo format>`: to use a custom fork of cm4mlops repository inside the docker image\n\n"
                                 content += f"{cur_space3}* `--docker_mlc_repo_branch=<Custom MLC GitHub repo Branch>`: to checkout a custom branch of the cloned cm4mlops repository inside the docker image\n\n"
-=======
-                                content += f"{cur_space3}* `--docker_cm_repo=<Custom MLC GitHub repo URL in username@repo format>`: to use a custom fork of cm4mlops repository inside the docker image\n\n"
-                                content += f"{cur_space3}* `--docker_cm_repo_branch=<Custom MLC GitHub repo Branch>`: to checkout a custom branch of the cloned cm4mlops repository inside the docker image\n\n"
->>>>>>> 801f73c0
                                 content += f"{cur_space3}* `--docker_cache=no`: to not use docker cache during the image build\n"
 
                                 if implementation.lower() == "nvidia":
@@ -531,10 +526,7 @@
 
         if implementation.lower() == "reference" and model.lower() not in [
                 "pointpainting"]:
-<<<<<<< HEAD
-=======
-
->>>>>>> 801f73c0
+
             info += f"{pre_space}    - `_r4.1-dev` could also be given instead of `_r5.0-dev` if you want to run the benchmark with the MLPerf version being 4.1.\n\n"
         if model == "rgat":
             info += f"{pre_space}    - Add `--env.MLC_DATASET_IGBH_PATH=<Path to IGBH dataset>` if you have already downloaded the dataset. The path will be automatically mounted when using docker run.\n\n"
@@ -708,11 +700,7 @@
             if "resnet50" in model.lower() and framework == "deepsparse":
                 docker_cmd_suffix += f"\\\n{pre_space} --nm_model_zoo_stub=zoo:cv/classification/resnet_v1-50/pytorch/sparseml/imagenet/pruned85_quant-none-vnni"
             if "bert" in model.lower() and framework == "deepsparse":
-<<<<<<< HEAD
                 docker_cmd_suffix += f"\\\n{pre_space} --nm_model_zoo_stub=zoo:nlp/question_answering/mobilebert-none/pytorch/huggingface/squad/base_quant-none"
-=======
-                docker_cmd_suffix += f"\\\n{pre_space} --env.MLC_MLPERF_NEURALMAGIC_MODEL_ZOO_STUB=zoo:nlp/question_answering/mobilebert-none/pytorch/huggingface/squad/base_quant-none"
->>>>>>> 801f73c0
             if "llama2-70b" in model.lower():
                 if implementation == "nvidia":
                     docker_cmd_suffix += f" \\\n{pre_space} --tp_size=2"
@@ -759,12 +747,8 @@
             if "resnet50" in model.lower() and framework == "deepsparse":
                 cmd_suffix += f"\\\n{pre_space} --nm_model_zoo_stub=zoo:cv/classification/resnet_v1-50/pytorch/sparseml/imagenet/pruned85_quant-none-vnni"
             if "bert" in model.lower() and framework == "deepsparse":
-<<<<<<< HEAD
                 cmd_suffix += f"\\\n{pre_space} --nm_model_zoo_stub=zoo:nlp/question_answering/mobilebert-none/pytorch/huggingface/squad/base_quant-none"
 
-=======
-                cmd_suffix += f"\\\n{pre_space} --env.MLC_MLPERF_NEURALMAGIC_MODEL_ZOO_STUB=zoo:nlp/question_answering/mobilebert-none/pytorch/huggingface/squad/base_quant-none"
->>>>>>> 801f73c0
             if "llama2-70b" in model.lower():
                 if implementation == "nvidia":
                     cmd_suffix += f" \\\n{pre_space} --tp_size=<TP_SIZE>"
@@ -789,11 +773,7 @@
 
             run_cmd = f"""\n
 {f_pre_space}```bash
-<<<<<<< HEAD
 {f_pre_space}mlcr run-mlperf,inference,{full_ds_needed_tag}_{code_version}{scenario_variation_tag}{extra_variation_tags} \\
-=======
-{f_pre_space}mlcr run-mlperf,inference,_{code_version}{scenario_variation_tag}{extra_variation_tags} \\
->>>>>>> 801f73c0
 {pre_space} --model={model} \\
 {pre_space} --implementation={implementation} \\
 {pre_space} --framework={framework} \\
