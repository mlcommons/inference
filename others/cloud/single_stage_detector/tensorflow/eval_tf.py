--- conflicted
+++ resolved
@@ -40,9 +40,8 @@
 from pycocotools.cocoeval import COCOeval
 
 def parse_args():
-<<<<<<< HEAD
     arg_parser = argparse.ArgumentParser(description="This is a evaluation script for ssd-resnet34 on coco2017.")
-    arg_parser.add_argument('-pb', '--model_pb', type=str, default="./ssd_resnet34_large_bacth_20.2.pb", help='tensroflow pb model path.')
+    arg_parser.add_argument('-pb', '--model_pb', type=str, default='./pretrained/ssd_resnet34_cloud_native_tf.pb', help='tensroflow pb model path.')
     arg_parser.add_argument('-cl', '--coco_labelmap_path', type=str, default='./dataset_config/coco_labelmap.txt', help='coco labelmap file path.')
     arg_parser.add_argument('-bs', '--batch_size', type=int, default=4)
     arg_parser.add_argument('-st', '--score_threshold', type=float, default=0.05, help='socre threshold for detection results.')
@@ -56,30 +55,6 @@
 _R_MEAN = 123.68
 _G_MEAN = 116.78
 _B_MEAN = 103.94
-=======
-    parser = ArgumentParser(description="SSD Resnet-34 evaluation on COCO")
-    parser.add_argument('--model', '-m', type=str, 
-            default='./pretrained/ssd_resnet34_cloud_native_tf.pb',
-            help='path to frozen graph')
-    parser.add_argument('--data-root', '-d', type=str,
-            default='coco/val2017/',
-            help='path to validation images')
-    parser.add_argument('--image-list', '-i', type=str,
-            default='./dataset_config/val2017_image_list.txt',
-            help='path to image list file')
-    parser.add_argument('--output', '-o', type=str,
-            default='ssd_r34_coco.json',
-            help='detection output JSON file path')
-    parser.add_argument('--gt-json','-g', type=str,
-            default='coco/annotations/instances_val2017.json',
-            help='path to ground truth json annotations')
-    parser.add_argument('--labelmap', '-l', type=str,
-            default='dataset_config/coco_labelmap.txt',
-            help='path to coco labelmap file')
-    parser.add_argument('--score-threshold','-t', type=float,
-            default=0.005, help='score threshold')
-    return parser.parse_args()
->>>>>>> 4a8a7e98
 
 def get_labelmap(labelmap_path):
     lines = open(labelmap_path).readlines()
