--- conflicted
+++ resolved
@@ -12,15 +12,9 @@
 ## Dataset
 
 | Data | Description |
-<<<<<<< HEAD
 | ---- | ---- |
 | Coco-2014 | We use a subset of 5000 images and captions of the coco 2014 validation dataset, so that there is exaclty one caption per image. The model takes as input the caption of the image and generates an image from it. The original images and the generated images are used to compute FID score. The caption and the generated images are used to compute the CLIP score. We provide a [script](tools/coco.py) to automatically download the dataset |
 | Coco-2014 (calibration) | We use a subset of 500 captions and images of the coco 2014 training dataset, so that there is exaclty one caption per image. The subset was generated using this [script](tools/coco_generate_calibration.py). We provide the [caption ids](../calibration/COCO-2014/coco_cal_captions_list.txt) and a [script](tools/coco_calibration.py) to download them. |
-=======
-| ---- | ---- | 
-| Coco-2014 | We use a subset of 5000 images and captions of the coco 2014 validation dataset, so that there is exactly one caption per image. The model takes as input the caption of the image and generates an image from it. The original images and the generated images are used to compute FID score. The caption and the generated images are used to compute the CLIP score. We provide a [script](tools/coco.py) to automatically download the dataset |
-| Coco-2014 (calibration) | We use a subset of 500 captions and images of the coco 2014 training dataset, so that there is exactly one caption per image. The subset was generated using this [script](tools/coco_generate_calibration.py). We provide the [caption ids](../calibration/COCO-2014/coco_cal_captions_list.txt) and a [script](tools/coco_calibration.py) to download them. |
->>>>>>> fd8857ff
 
 ## Automated command to run the benchmark via MLCommons CM
 
