"""
implementation of coco dataset
"""

# pylint: disable=unused-argument,missing-docstring

import json
import logging
import os
import time

from PIL import Image
import numpy as np
import pandas as pd
import dataset

import torch
from tools.clip.clip_encoder import CLIPEncoder
from tools.fid.fid_score import compute_fid


logging.basicConfig(level=logging.INFO)
log = logging.getLogger("coco")


class Coco(dataset.Dataset):
    def __init__(
        self,
        data_path,
        name=None,
        image_size=None,
        pre_process=None,
        pipe_tokenizer=None,
        pipe_tokenizer_2=None,
        latent_dtype=torch.float32,
        latent_device="cuda",
        latent_framework="torch",
<<<<<<< HEAD
        backend='pytorch', 
=======
>>>>>>> cb77eaef
        pipe_type=None,
        **kwargs,
    ):
        super().__init__()
        self.captions_df = pd.read_csv(f"{data_path}/captions/captions.tsv", sep="\t")
        self.image_size = image_size
        self.preprocessed_dir = os.path.abspath(f"{data_path}/preprocessed/")
        self.img_dir = os.path.abspath(f"{data_path}/validation/data/")
        self.name = name
        
<<<<<<< HEAD
        if backend == 'migraphx': 
            self.pipe_tokenizer = pipe_tokenizer
            self.pipe_tokenizer_2 = pipe_tokenizer_2

            # Preprocess prompts
            self.captions_df["input_tokens"] = self.captions_df["caption"].apply(
                # lambda x: self.preprocess(x, pipe_tokenizer)
                lambda x: x
            )
            self.captions_df["input_tokens_2"] = self.captions_df["caption"].apply(
                # lambda x: self.preprocess(x, pipe_tokenizer_2)
                lambda x: x
            )
        else: 
            # Preprocess prompts
            self.captions_df["input_tokens"] = self.captions_df["caption"].apply(
                lambda x: self.preprocess(x, pipe_tokenizer)
            )
            self.captions_df["input_tokens_2"] = self.captions_df["caption"].apply(
                lambda x: self.preprocess(x, pipe_tokenizer_2)
            )
        
=======
        self.pipe_tokenizer = pipe_tokenizer
        self.pipe_tokenizer_2 = pipe_tokenizer_2

        # Preprocess prompts
        self.captions_df["input_tokens"] = self.captions_df["caption"].apply(
            # lambda x: self.preprocess(x, pipe_tokenizer)
            lambda x: x
        )
        self.captions_df["input_tokens_2"] = self.captions_df["caption"].apply(
            # lambda x: self.preprocess(x, pipe_tokenizer_2)
            lambda x: x
        )
>>>>>>> cb77eaef
        self.latent_dtype = latent_dtype
        self.latent_device = latent_device if torch.cuda.is_available() else "cpu"
        if latent_framework == "torch":
            self.latents = (
                torch.load(f"{data_path}/latents/latents.pt")
                .to(latent_dtype)
                .to(latent_device)
            )
        elif latent_framework == "numpy":
            self.latents = (
                torch.Tensor(np.load(f"{data_path}/latents/latents.npy"))
                .to(latent_dtype)
                .to(latent_device)
            )
        
        self.pipe_type = pipe_type

    def preprocess(self, prompt, tokenizer):
        converted_prompt = self.convert_prompt(prompt, tokenizer)
        return tokenizer(
            converted_prompt,
            padding="max_length",
            max_length=tokenizer.model_max_length,
            truncation=True,
            return_tensors="pt",
        )

    def image_to_tensor(self, img):
        img = np.asarray(img)
        if len(img.shape) == 2:
            img = np.expand_dims(img, axis=-1)
        tensor = torch.Tensor(img.transpose([2, 0, 1])).to(torch.uint8)
        if tensor.shape[0] == 1:
            tensor = tensor.repeat(3, 1, 1)
        return tensor

    def preprocess_images(self, file_name):
        img = Image.open(self.img_dir + "/" + file_name)
        tensor = self.image_to_tensor(img)
        target_name = file_name.split(".")[0]
        target_path = self.preprocessed_dir + "/" + target_name + ".pt"
        if not os.path.exists(target_path):
            torch.save(tensor, target_path)
        return target_path

    def convert_prompt(self, prompt, tokenizer):
        tokens = tokenizer.tokenize(prompt)
        unique_tokens = set(tokens)
        for token in unique_tokens:
            if token in tokenizer.added_tokens_encoder:
                replacement = token
                i = 1
                while f"{token}_{i}" in tokenizer.added_tokens_encoder:
                    replacement += f" {token}_{i}"
                    i += 1

                prompt = prompt.replace(token, replacement)

        return prompt

    def get_item(self, id):
        return dict(self.captions_df.loc[id], latents=self.latents)

    #! Yalu Ouyang [Nov 14 2024] Overrides parent Dataset class, default behavior is same though
    def get_samples(self, id_list):
        if self.pipe_type == "migraphx":
            #! Yalu Ouyang [Nov 14 2024] MGX backend just needs text prompt
            data = [
                {
                    "caption": self.items_inmemory[id]["caption"],
                    "latents": self.items_inmemory[id]["latents"],
                }
                for id in id_list
            ]
        else:
            data = [
                {
                    "input_tokens": self.items_inmemory[id]["input_tokens"],
                    "input_tokens_2": self.items_inmemory[id]["input_tokens_2"],
                    "latents": self.items_inmemory[id]["latents"],
                }
                for id in id_list
            ]
        images = [self.items_inmemory[id]["file_name"] for id in id_list]
        return data, images

    def get_item_count(self):
        return len(self.captions_df)

    def get_img(self, id):
        img = Image.open(self.img_dir + "/" + self.captions_df.loc[id]["file_name"])
        return self.image_to_tensor(img)

    def get_imgs(self, id_list):
        image_list = []
        for id in id_list:
            image_list.append(self.get_img(id))
        return image_list

    def get_caption(self, i):
        return self.get_item(i)["caption"]

    def get_captions(self, id_list):
        return [self.get_caption(id) for id in id_list]

    def get_item_loc(self, id):
        return self.img_dir + "/" + self.captions_df.loc[id]["file_name"]


class PostProcessCoco:
    def __init__(
        self, device="cpu", dtype="uint8", statistics_path=os.path.join(os.path.dirname(__file__), "tools", "val2014.npz")
    ):
        self.results = []
        self.good = 0
        self.total = 0
        self.content_ids = []
        self.clip_scores = []
        self.fid_scores = []
        self.device = device if torch.cuda.is_available() else "cpu"
        if dtype == "uint8":
            self.dtype = torch.uint8
            self.numpy_dtype = np.uint8
        else:
            raise ValueError(f"dtype must be one of: uint8")
        self.statistics_path = statistics_path

    def add_results(self, results):
        self.results.extend(results)

    def __call__(self, results, ids, expected=None, result_dict=None):
        self.content_ids.extend(ids)
        return [
            (t.cpu().permute(1, 2, 0).float().numpy() * 255).round().astype(self.numpy_dtype)
            for t in results
        ]
    
    def save_images(self, ids, ds):
        info = []
        idx = {}
        for i, id in enumerate(self.content_ids):
            if id in ids:
                idx[id] = i
        if not os.path.exists("images/"):
            os.makedirs("images/", exist_ok=True)
        for id in ids:
            caption = ds.get_caption(id)
            generated = Image.fromarray(self.results[idx[id]])
            image_path_tmp = f"images/{self.content_ids[idx[id]]}.png"
            generated.save(image_path_tmp)
            info.append((self.content_ids[idx[id]], caption))
        with open("images/captions.txt", "w+") as f:
            for id, caption in info:
                f.write(f"{id}  {caption}\n")

    def start(self):
        self.results = []

    def finalize(self, result_dict, ds=None, output_dir=None):
        clip = CLIPEncoder(device=self.device)
        dataset_size = len(self.results)
        log.info("Accumulating results")
        for i in range(0, dataset_size):
            caption = ds.get_caption(self.content_ids[i])
            generated = Image.fromarray(self.results[i])
            self.clip_scores.append(
                100 * clip.get_clip_score(caption, generated).item()
            )

        fid_score = compute_fid(self.results, self.statistics_path, self.device)
        result_dict["FID_SCORE"] = fid_score
        result_dict["CLIP_SCORE"] = np.mean(self.clip_scores)

        return result_dict<|MERGE_RESOLUTION|>--- conflicted
+++ resolved
@@ -35,10 +35,7 @@
         latent_dtype=torch.float32,
         latent_device="cuda",
         latent_framework="torch",
-<<<<<<< HEAD
         backend='pytorch', 
-=======
->>>>>>> cb77eaef
         pipe_type=None,
         **kwargs,
     ):
@@ -49,7 +46,7 @@
         self.img_dir = os.path.abspath(f"{data_path}/validation/data/")
         self.name = name
         
-<<<<<<< HEAD
+
         if backend == 'migraphx': 
             self.pipe_tokenizer = pipe_tokenizer
             self.pipe_tokenizer_2 = pipe_tokenizer_2
@@ -72,20 +69,7 @@
                 lambda x: self.preprocess(x, pipe_tokenizer_2)
             )
         
-=======
-        self.pipe_tokenizer = pipe_tokenizer
-        self.pipe_tokenizer_2 = pipe_tokenizer_2
-
-        # Preprocess prompts
-        self.captions_df["input_tokens"] = self.captions_df["caption"].apply(
-            # lambda x: self.preprocess(x, pipe_tokenizer)
-            lambda x: x
-        )
-        self.captions_df["input_tokens_2"] = self.captions_df["caption"].apply(
-            # lambda x: self.preprocess(x, pipe_tokenizer_2)
-            lambda x: x
-        )
->>>>>>> cb77eaef
+
         self.latent_dtype = latent_dtype
         self.latent_device = latent_device if torch.cuda.is_available() else "cpu"
         if latent_framework == "torch":
