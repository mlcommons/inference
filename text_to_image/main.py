--- conflicted
+++ resolved
@@ -133,6 +133,12 @@
         choices=["torch", "numpy"],
         help="framework to load the latents",
     )
+    
+    parser.add_argument (
+        "--multi-node", 
+        default=False, 
+        help="Set to True to use multi-node runs. Look into py_demo_server_lon for more information. "
+    )
 
     # file to use mlperf rules compliant parameters
     parser.add_argument(
@@ -190,16 +196,180 @@
 
 
 
+def get_backend(backend, **kwargs):
+    if backend == "pytorch":
+        from backend_pytorch import BackendPytorch
+
+        backend = BackendPytorch(**kwargs)
+    
+    # ? Yalu Ouyang Modification: Nov 5 2024
+    elif backend == "migraphx":
+        from backend_migraphx import BackendMIGraphX
+        
+        backend = BackendMIGraphX(**kwargs)
+
+    elif backend == "debug":
+        from backend_debug import BackendDebug
+
+        backend = BackendDebug()
+    else:
+        raise ValueError("unknown backend: " + backend)
+    return backend
+
+
+class Item:
+    """An item that we queue for processing by the thread pool."""
+
+    def __init__(self, query_id, content_id, inputs, img=None):
+        self.query_id = query_id
+        self.content_id = content_id
+        self.img = img
+        self.inputs = inputs
+        self.start = time.time()
+
+
+class RunnerBase:
+    def __init__(self, model, ds, threads, post_proc=None, max_batchsize=128):
+        self.take_accuracy = False
+        self.ds = ds
+        self.model = model
+        self.post_process = post_proc
+        self.threads = threads
+        self.take_accuracy = False
+        self.max_batchsize = max_batchsize
+        self.result_timing = []
+
+    def handle_tasks(self, tasks_queue):
+        pass
+
+    def start_run(self, result_dict, take_accuracy):
+        self.result_dict = result_dict
+        self.result_timing = []
+        self.take_accuracy = take_accuracy
+        self.post_process.start()
+
+    def run_one_item(self, qitem: Item):
+        # run the prediction
+        processed_results = []
+        try:
+            results = self.model.predict(qitem.inputs)
+            # log.info("[Line 254] runs fine after results")
+            processed_results = self.post_process(
+                results, qitem.content_id, qitem.inputs, self.result_dict
+            )
+            # log.info("[Line 258] runs fine after processed_results")
+            if self.take_accuracy:
+                self.post_process.add_results(processed_results)
+            self.result_timing.append(time.time() - qitem.start)
+        except Exception as ex:  # pylint: disable=broad-except
+            src = [self.ds.get_item_loc(i) for i in qitem.content_id]
+            log.error("[Line 262] thread: failed on contentid=%s, %s", src, ex)
+            # since post_process will not run, fake empty responses
+            processed_results = [[]] * len(qitem.query_id)
+        finally:
+            response_array_refs = []
+            response = []
+            for idx, query_id in enumerate(qitem.query_id):
+                response_array = array.array(
+                    "B", np.array(processed_results[idx], np.uint8).tobytes()
+                    # "B", np.array(processed_results[idx], np.uint64).tobytes()
+                )
+                response_array_refs.append(response_array)
+                bi = response_array.buffer_info()
+                response.append(lg.QuerySampleResponse(query_id, bi[0], bi[1]))
+            lg.QuerySamplesComplete(response)
+
+    def enqueue(self, query_samples):
+        idx = [q.index for q in query_samples]
+        query_id = [q.id for q in query_samples]
+        if len(query_samples) < self.max_batchsize:
+            data, label = self.ds.get_samples(idx)
+            self.run_one_item(Item(query_id, idx, data, label))
+        else:
+            bs = self.max_batchsize
+            for i in range(0, len(idx), bs):
+                data, label = self.ds.get_samples(idx[i : i + bs])
+                self.run_one_item(
+                    Item(query_id[i : i + bs], idx[i : i + bs], data, label)
+                )
+
+    def finish(self):
+        pass
+
+
+class QueueRunner(RunnerBase):
+    def __init__(self, model, ds, threads, post_proc=None, max_batchsize=128):
+        super().__init__(model, ds, threads, post_proc, max_batchsize)
+        self.tasks = Queue(maxsize=threads * 4)
+        self.workers = []
+        self.result_dict = {}
+
+        for _ in range(self.threads):
+            worker = threading.Thread(target=self.handle_tasks, args=(self.tasks,))
+            worker.daemon = True
+            self.workers.append(worker)
+            worker.start()
+
+    def handle_tasks(self, tasks_queue):
+        """Worker thread."""
+        while True:
+            # log.info ('getting tasks')
+            qitem = tasks_queue.get()
+            # log.info ('getten tasks')
+            if qitem is None:
+                # None in the queue indicates the parent want us to exit
+                tasks_queue.task_done()
+                break
+            self.run_one_item(qitem)
+            # log.info ('going to task_done')
+            tasks_queue.task_done()
+            # log.info ('tasks done')
+
+    def enqueue(self, query_samples):
+        idx = [q.index for q in query_samples]
+        query_id = [q.id for q in query_samples]
+        if len(query_samples) < self.max_batchsize:
+            data, label = self.ds.get_samples(idx)
+            self.tasks.put(Item(query_id, idx, data, label))
+        else:
+            bs = self.max_batchsize
+            for i in range(0, len(idx), bs):
+                ie = i + bs
+                data, label = self.ds.get_samples(idx[i:ie])
+                self.tasks.put(Item(query_id[i:ie], idx[i:ie], data, label))
+
+    def finish(self):
+        # exit all threads
+        for _ in self.workers:
+            self.tasks.put(None)
+        for worker in self.workers:
+            worker.join()
+
 
 def main(): 
     
     args = get_args()
     log.info(args)
-    
-    # Define the command and arguments
-    # command = ['python', 'script_to_run.py', '--num', '10', '--text', 'Hello, world!']
-    
-<<<<<<< HEAD
+
+    # find backend
+    
+    # backend = get_backend(
+    #     args.backend,
+    #     precision=args.dtype,
+    #     device=args.device,
+    #     model_path=args.model_path,
+    #     batch_size=args.max_batchsize
+    # )
+    # Zixian: Oct 21: create a list of backends for multi-gpu
+    # backends = [get_backend(
+    #                 args.backend,
+    #                 precision=args.dtype,
+    #                 device=f'cuda:{i}',
+    #                 model_path=args.model_path,
+    #                 batch_size=args.max_batchsize
+    #             ) 
+    #             for i in [0, 1, 2, 3]]
+    
     backends = [get_backend(
                     args.backend,
                     precision=args.dtype,
@@ -235,7 +405,6 @@
 
     # dataset to use
     dataset_class, pre_proc, post_proc, kwargs = SUPPORTED_DATASETS[args.dataset]
-    
     if args.backend == 'migraphx': 
         ds = dataset_class(
             data_path=args.dataset_path,
@@ -328,29 +497,170 @@
             for _ in range(int(args.max_batchsize))
         ]
         for model in models]
-=======
-    server_main (args)
->>>>>>> cb77eaef
-    
-    # command = ['python', 
-    #            'py_demo_server_lon.py', 
-    #            '--sut-server http://t007-001:8888 http://t006-001:8888',
-    #            '--dataset=coco-1024', 
-    #            '--dataset-path=/work1/zixian/ziw081/inference/text_to_image/coco2014',
-    #            '--profile=stable-diffusion-xl-pytorch',
-    #            '--dtype=fp16',
-    #            '--device=cuda',
-    #            '--time=30',
-    #            '--scenario=Offline',
-    #            '--max-batchsize=4'
-    #         ]
-
-
-    # # Run the command
-    # subprocess.run(command)
-    
-    
-    
+    
+    # Zixian: Oct 21: warm up each backend 
+    for idx, backend in enumerate (backends): 
+        for i in range(1):
+            _ = backend.predict(warmup_samples_gpus[idx])
+
+    scenario = SCENARIO_MAP[args.scenario]
+    runner_map = {
+        lg.TestScenario.SingleStream: RunnerBase,
+        lg.TestScenario.MultiStream: QueueRunner,
+        lg.TestScenario.Server: QueueRunner,
+        lg.TestScenario.Offline: QueueRunner,
+    }
+    
+    # Zixian: Oct 21: create a list of runner
+    # runner = runner_map[scenario](
+    #     model, ds, args.threads, post_proc=post_proc, max_batchsize=args.max_batchsize
+    # )
+    runners = [runner_map[scenario](
+                                model, ds, args.threads, post_proc=post_proc, max_batchsize=args.max_batchsize
+                            )
+                for model in models]
+
+    # def issue_queries(query_samples):
+    #     runner.enqueue(query_samples)
+    def issue_queries(query_samples):
+        print (f'\n\n len (query_samples): {len (query_samples)} \n\n')
+        
+        query_samples_len = len (query_samples)
+        query_samples_seg_len = query_samples_len / len (runners)
+        splitted_query_samples = []
+        for idx in range (len (runners)): 
+            log.info (f'\n\n\n')
+            log.info (f'idx: {idx}')
+            log.info (f'query_samples_len: {query_samples_len}')
+            log.info (f'idx: {idx}')
+            # if idx == len (runners) -1: 
+            #     splitted_query_samples.append (query_samples[idx*query_samples_seg_len:])
+            # else:
+            #     splitted_query_samples.append (query_samples[idx*query_samples_seg_len : (idx+1)*query_samples_seg_len])
+            
+            splitted_query_samples.append (query_samples [int(round(query_samples_seg_len * idx)): int(round(query_samples_seg_len * (idx + 1)))])
+                        
+        
+        with ThreadPoolExecutor(max_workers=len(runners)) as executor:
+            # Map each runner to its respective sublist
+            futures = {
+                executor.submit(runner.enqueue, queries): runner 
+                for runner, queries in zip(runners, splitted_query_samples)
+            }
+        
+            # Optionally process the results
+            for future in as_completed(futures):
+                runner = futures[future]
+                try:
+                    result = future.result()
+                    print(f'Runner {runner} enqueued successfully.')
+                except Exception as exc:
+                    print(f'Runner {runner} generated an exception: {exc}')
+
+    def flush_queries():
+        pass
+
+    log_output_settings = lg.LogOutputSettings()
+    log_output_settings.outdir = output_dir
+    log_output_settings.copy_summary_to_stdout = False
+    log_settings = lg.LogSettings()
+    log_settings.enable_trace = args.debug
+    log_settings.log_output = log_output_settings
+
+    settings = lg.TestSettings()
+    settings.FromConfig(mlperf_conf, args.model_name, args.scenario)
+    settings.FromConfig(user_conf, args.model_name, args.scenario)
+    if os.path.exists(audit_config):
+        settings.FromConfig(audit_config, args.model_name, args.scenario)
+    settings.scenario = scenario
+    settings.mode = lg.TestMode.PerformanceOnly
+    if args.accuracy:
+        settings.mode = lg.TestMode.AccuracyOnly
+    if args.find_peak_performance:
+        settings.mode = lg.TestMode.FindPeakPerformance
+
+    if args.time:
+        # override the time we want to run
+        settings.min_duration_ms = args.time * MILLI_SEC
+        settings.max_duration_ms = args.time * MILLI_SEC
+
+    if args.qps:
+        qps = float(args.qps)
+        settings.server_target_qps = qps
+        settings.offline_expected_qps = qps
+
+    if count_override:
+        settings.min_query_count = count
+        settings.max_query_count = count
+
+    if args.samples_per_query:
+        settings.multi_stream_samples_per_query = args.samples_per_query
+    if args.max_latency:
+        settings.server_target_latency_ns = int(args.max_latency * NANO_SEC)
+        settings.multi_stream_expected_latency_ns = int(args.max_latency * NANO_SEC)
+
+    performance_sample_count = (
+        args.performance_sample_count
+        if args.performance_sample_count
+        else min(count, 500)
+    )
+    sut = lg.ConstructSUT(issue_queries, flush_queries)
+    #! [Yalu Ouyang] count here affects how many items to run (even for accuracy)
+    qsl = lg.ConstructQSL(
+        count, performance_sample_count, ds.load_query_samples, ds.unload_query_samples
+    )
+
+    log.info("starting {}".format(scenario))
+    result_dict = {"scenario": str(scenario)}
+    for runner in runners: 
+        runner.start_run(result_dict, args.accuracy)
+    
+    # with ThreadPoolExecutor(max_workers=len(runners)) as executor:
+    #         # Map each runner to its respective sublist
+    #         futures = {
+    #             executor.submit(runner.finish(), (result_dict, args.accuracy)): runner 
+    #             for runner in runners 
+    #         }
+        
+
+    lg.StartTestWithLogSettings(sut, qsl, settings, log_settings, audit_config)
+    
+    log.info("Loadgen finished tests")
+
+    if args.accuracy:
+        post_proc.finalize(result_dict, ds, output_dir=args.output)
+        final_results["accuracy_results"] = result_dict
+        post_proc.save_images(saved_images_ids, ds)
+
+    log.info("After processing accuracy")
+
+    for runner in runners: 
+        runner.finish()
+        
+    log.info("After runner.finish()") 
+    # with ThreadPoolExecutor(max_workers=len(runners)) as executor:
+    #         # Map each runner to its respective sublist
+    #         futures = {
+    #             executor.submit(runner.finish()): runner 
+    #             for runner in runners 
+    #         }
+        
+        
+    lg.DestroyQSL(qsl)
+    lg.DestroySUT(sut)
+
+    #
+    # write final results
+    #
+    if args.output:
+        with open("results.json", "w") as f:
+            json.dump(final_results, f, sort_keys=True, indent=4)
+
 
 if __name__ == "__main__":
-    main()+    
+    args = get_args()
+    if args.multi_node: 
+        server_main ()
+    else: 
+        main()