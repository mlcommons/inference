--- conflicted
+++ resolved
@@ -403,12 +403,8 @@
     #
     count = ds.get_item_count()
 
-<<<<<<< HEAD
-    if os.environ.get('FORCE_NO_WARMUP', '').lower() not in [ "yes", "true", "1" ]:
-=======
     if os.environ.get('FORCE_NO_WARMUP', '').lower() not in [
             "yes", "true", "1"]:
->>>>>>> dd9be963
         # warmup
         syntetic_str = "Lorem ipsum dolor sit amet, consectetur adipiscing elit"
         latents_pt = torch.rand(ds.latents.shape, dtype=dtype).to(args.device)
