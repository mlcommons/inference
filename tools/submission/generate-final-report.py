--- conflicted
+++ resolved
@@ -49,17 +49,11 @@
 
   # cleanup counts
   df['Accelerator'] = df['Accelerator'].apply(lambda x: x if x != '-' else '')
-<<<<<<< HEAD
-  df['a#'] = df['a#'].apply(lambda x: int(x) if x.isnumeric() else x)
-  df['a#'] = df['a#'].apply(lambda x: x if x != 0 else '')
-  df['p#'] = df.apply(lambda x: int(x['host_processors_per_node']), axis=1)
-=======
   df['a#'] = df['a#'].apply(lambda x: int(x) if x != '' else 0)
   df['a#'] = df['a#'].apply(lambda x: x if x > 0 else '')
   df['p#'] = df.apply(
       lambda x: int(x['host_processors_per_node']), # * int(x['number_of_nodes']),
       axis=1)
->>>>>>> bd1af52c
 
   # details url
   base_url = 'https://github.com/mlcommons/submissions_inference_2.1/tree/master'
