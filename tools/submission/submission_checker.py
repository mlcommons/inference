"""A checker for MLPerf Inference submissions from v5.0 onwards (for checking older submissions please use the submission checker from the respective release)
"""

from __future__ import division
from __future__ import print_function
from __future__ import unicode_literals

import argparse
import datetime
import json
import logging
import os
import re
import sys

from glob import glob

from log_parser import MLPerfLog

# pylint: disable=missing-docstring

logging.basicConfig(level=logging.INFO)
log = logging.getLogger("main")

submission_checker_dir = os.path.dirname(os.path.realpath(__file__))

MODEL_CONFIG = {
    "v5.0": {
        "models": [
            "resnet",
            "retinanet",
            "bert-99",
            "bert-99.9",
            "dlrm-v2-99",
            "dlrm-v2-99.9",
            "3d-unet-99",
            "3d-unet-99.9",
            "gptj-99",
            "gptj-99.9",
            "llama2-70b-99",
            "llama2-70b-99.9",
            "llama2-70b-interactive-99",
            "llama2-70b-interactive-99.9",
            "stable-diffusion-xl",
            "mixtral-8x7b",
            "llama3.1-405b",
            "rgat",
            "pointpainting",
        ],
        "required-scenarios-datacenter": {
            "resnet": ["Server", "Offline"],
            "retinanet": ["Server", "Offline"],
            "dlrm-v2-99": ["Server", "Offline"],
            "dlrm-v2-99.9": ["Server", "Offline"],
            "3d-unet-99": ["Offline"],
            "3d-unet-99.9": ["Offline"],
            "gptj-99": ["Server", "Offline"],
            "gptj-99.9": ["Server", "Offline"],
            "llama2-70b-99": ["Server", "Offline"],
            "llama2-70b-99.9": ["Server", "Offline"],
            "llama2-70b-interactive-99": ["Server", "Offline"],
            "llama2-70b-interactive-99.9": ["Server", "Offline"],
            "stable-diffusion-xl": ["Server", "Offline"],
            "mixtral-8x7b": ["Server", "Offline"],
            "llama3.1-405b": ["Server", "Offline"],
            "rgat": ["Offline"],
        },
        "optional-scenarios-datacenter": {},
        "required-scenarios-edge": {
            "resnet": ["SingleStream", "MultiStream", "Offline"],
            "retinanet": ["SingleStream", "MultiStream", "Offline"],
            "bert-99": ["SingleStream", "Offline"],
            "bert-99.9": ["SingleStream", "Offline"],
            "3d-unet-99": ["SingleStream", "Offline"],
            "3d-unet-99.9": ["SingleStream", "Offline"],
            "gptj-99": ["SingleStream", "Offline"],
            "gptj-99.9": ["SingleStream", "Offline"],
            "stable-diffusion-xl": ["SingleStream", "Offline"],
            "pointpainting": ["SingleStream"],
        },
        "optional-scenarios-edge": {},
        "required-scenarios-datacenter-edge": {
            "resnet": ["SingleStream", "Offline", "MultiStream", "Server"],
            "retinanet": ["SingleStream", "Offline", "MultiStream", "Server"],
            "bert-99": ["SingleStream", "Offline"],
            "bert-99.9": ["SingleStream", "Offline"],
            "dlrm-v2-99": ["Offline", "Server"],
            "dlrm-v2-99.9": ["Offline", "Server"],
            "3d-unet-99": ["SingleStream", "Offline"],
            "3d-unet-99.9": ["SingleStream", "Offline"],
            "gptj-99": ["SingleStream", "Offline", "Server"],
            "gptj-99.9": ["SingleStream", "Offline", "Server"],
            "llama2-70b-99": ["Server", "Offline"],
            "llama2-70b-99.9": ["Server", "Offline"],
            "llama2-70b-interactive-99": ["Server", "Offline"],
            "llama2-70b-interactive-99.9": ["Server", "Offline"],
            "stable-diffusion-xl": ["SingleStream", "Offline", "Server"],
            "mixtral-8x7b": ["Server", "Offline"],
            "llama3.1-405b": ["Server", "Offline"],
            "rgat": ["Offline"],
            "pointpainting": ["SingleStream"],
        },
        "optional-scenarios-datacenter-edge": {},
        "accuracy-target": {
            "resnet": ("acc", 76.46 * 0.99),
            "retinanet": ("mAP", 37.55 * 0.99),
            "bert-99": ("F1", 90.874 * 0.99),
            "bert-99.9": ("F1", 90.874 * 0.999),
            "dlrm-v2-99": ("AUC", 80.31 * 0.99),
            "dlrm-v2-99.9": ("AUC", 80.31 * 0.999),
            "3d-unet-99": ("DICE", 0.86170 * 0.99),
            "3d-unet-99.9": ("DICE", 0.86170 * 0.999),

            "gptj-99": (
                "ROUGE1",
                42.9865 * 0.99,
                "ROUGE2",
                20.1235 * 0.99,
                "ROUGEL",
                29.9881 * 0.99,
                "GEN_LEN",
                4016878 * 0.9,
            ),
            "gptj-99.9": (
                "ROUGE1",
                42.9865 * 0.999,
                "ROUGE2",
                20.1235 * 0.999,
                "ROUGEL",
                29.9881 * 0.999,
                "GEN_LEN",
                4016878 * 0.9,
            ),
            "llama2-70b-99": (
                "ROUGE1",
                44.4312 * 0.99,
                "ROUGE2",
                22.0352 * 0.99,
                "ROUGEL",
                28.6162 * 0.99,
                "TOKENS_PER_SAMPLE",
                294.45 * 0.9,
            ),
            "llama2-70b-99.9": (
                "ROUGE1",
                44.4312 * 0.999,
                "ROUGE2",
                22.0352 * 0.999,
                "ROUGEL",
                28.6162 * 0.999,
                "TOKENS_PER_SAMPLE",
                294.45 * 0.9,
            ),
            "llama2-70b-interactive-99": (
                "ROUGE1",
                44.4312 * 0.99,
                "ROUGE2",
                22.0352 * 0.99,
                "ROUGEL",
                28.6162 * 0.99,
                "TOKENS_PER_SAMPLE",
                294.45 * 0.9,
            ),
            "llama2-70b-interactive-99.9": (
                "ROUGE1",
                44.4312 * 0.999,
                "ROUGE2",
                22.0352 * 0.999,
                "ROUGEL",
                28.6162 * 0.999,
                "TOKENS_PER_SAMPLE",
                294.45 * 0.9,
            ),
            "stable-diffusion-xl": (
                "CLIP_SCORE",
                31.68631873,
                "FID_SCORE",
                23.01085758,
            ),
            "mixtral-8x7b": (
                "ROUGE1",
                45.5989 * 0.99,
                "ROUGE2",
                23.3526 * 0.99,
                "ROUGEL",
                30.4608 * 0.99,
                "TOKENS_PER_SAMPLE",
                144.84 * 0.9,
                "gsm8k_accuracy",
                73.66 * 0.99,
                "mbxp_accuracy",
                60.16 * 0.99,
            ),
            "llama3.1-405b": (
                "ROUGEL",
                21.6666 * 0.99,
                "exact_match",
                90.1335 * 0.99,
                "TOKENS_PER_SAMPLE",
                684.68 * 0.9,
            ),
            "rgat": ("acc", 0.7286 * 0.99),
            "pointpainting": ("mAP", 0.5425 * 0.999),
        },
        "accuracy-upper-limit": {
            "stable-diffusion-xl": (
                "CLIP_SCORE",
                31.81331801,
                "FID_SCORE",
                23.95007626,
            ),
            "llama2-70b-99": ("TOKENS_PER_SAMPLE", 294.45 * 1.1),
            "llama2-70b-99.9": ("TOKENS_PER_SAMPLE", 294.45 * 1.1),
            "llama2-70b-interactive-99": ("TOKENS_PER_SAMPLE", 294.45 * 1.1),
            "llama2-70b-interactive-99.9": ("TOKENS_PER_SAMPLE", 294.45 * 1.1),
            "mixtral-8x7b": ("TOKENS_PER_SAMPLE", 145.9 * 1.1),
            "llama3.1-405b": ("TOKENS_PER_SAMPLE", 684.68 * 1.1),
        },
        "accuracy-delta-perc": {
            "stable-diffusion-xl": {"CLIP_SCORE": 1, "FID_SCORE": 2}
        },
        "performance-sample-count": {
            "resnet": 1024,
            "retinanet": 64,
            "bert-99": 10833,
            "bert-99.9": 10833,
            "dlrm-v2-99": 204800,
            "dlrm-v2-99.9": 204800,
            "3d-unet-99": 43,
            "3d-unet-99.9": 43,
            "gptj-99": 13368,
            "gptj-99.9": 13368,
            "llama2-70b-99": 24576,
            "llama2-70b-99.9": 24576,
            "llama2-70b-interactive-99": 24576,
            "llama2-70b-interactive-99.9": 24576,
            "stable-diffusion-xl": 5000,
            "mixtral-8x7b": 15000,
            "llama3.1-405b": 8313,
            "rgat": 788379,
            "pointpainting": 1024,
        },
        "dataset-size": {
            "resnet": 50000,
            "retinanet": 24781,
            "bert-99": 10833,
            "bert-99.9": 10833,
            "dlrm-v2-99": 330067,
            "dlrm-v2-99.9": 330067,
            "3d-unet-99": 43,
            "3d-unet-99.9": 43,
            "gptj-99": 13368,
            "gptj-99.9": 13368,
            "llama2-70b-99": 24576,
            "llama2-70b-99.9": 24576,
            "llama2-70b-interactive-99": 24576,
            "llama2-70b-interactive-99.9": 24576,
            "stable-diffusion-xl": 5000,
            "mixtral-8x7b": 15000,
            "llama3.1-405b": 8313,
            "rgat": 788379,
            "pointpainting": 39987,
        },
        # model_mapping.json is expected in the root directory of the
        # submission folder for open submissions and so the below dictionary is
        # not really needed
        "model_mapping": {
            # map model names to the official mlperf model class
            "ssd-resnet34": "retinanet",
            "mobilenet": "resnet",
            "resnet50": "resnet",
            "llama3_1-405b": "llama3.1-405b",
        },
        "seeds": {
            # TODO: Update random seeds
            "qsl_rng_seed": 6023615788873153749,
            "sample_index_rng_seed": 15036839855038426416,
            "schedule_rng_seed": 9933818062894767841,
        },
        "ignore_errors": [],
        "latency-constraint": {
            "resnet": {"Server": 15000000},
            "retinanet": {"Server": 100000000},
            "dlrm-v2-99": {"Server": 60000000},
            "dlrm-v2-99.9": {"Server": 60000000},
            "gptj-99": {"Server": 20000000000},
            "gptj-99.9": {"Server": 20000000000},
            "stable-diffusion-xl": {"Server": 20000000000},
            "llama2-70b-99": {"Server": 20000000000},
            "llama2-70b-99.9": {"Server": 20000000000},
            "llama2-70b-interactive-99": {"Server": 20000000000},
            "llama2-70b-interactive-99.9": {"Server": 20000000000},
            "mixtral-8x7b": {"Server": 20000000000},
            "llama3.1-405b": {"Server": 60000000000}
        },
        "min-queries": {
            "resnet": {
                "SingleStream": 1024,
                "MultiStream": 270336,
                "Server": 270336,
                "Offline": 1,
            },
            "retinanet": {
                "SingleStream": 1024,
                "MultiStream": 270336,
                "Server": 270336,
                "Offline": 1,
            },
            "bert-99": {"SingleStream": 1024, "Offline": 1},
            "bert-99.9": {"SingleStream": 1024, "Offline": 1},
            "dlrm-v2-99": {"Server": 270336, "Offline": 1},
            "dlrm-v2-99.9": {"Server": 270336, "Offline": 1},
            "3d-unet-99": {"SingleStream": 1024, "Offline": 1},
            "3d-unet-99.9": {"SingleStream": 1024, "Offline": 1},
            "gptj-99": {"SingleStream": 1024, "Server": 270336, "Offline": 1},
            "gptj-99.9": {"SingleStream": 1024, "Server": 270336, "Offline": 1},
            "llama2-70b-99": {"SingleStream": 1024, "Server": 270336, "Offline": 1},
            "llama2-70b-99.9": {"SingleStream": 1024, "Server": 270336, "Offline": 1},
            "llama2-70b-interactive-99": {"SingleStream": 1024, "Server": 270336, "Offline": 1},
            "llama2-70b-interactive-99.9": {"SingleStream": 1024, "Server": 270336, "Offline": 1},
            "stable-diffusion-xl": {
                "SingleStream": 1024,
                "Server": 270336,
                "Offline": 1,
            },
            "mixtral-8x7b": {"SingleStream": 1024, "Server": 270336, "Offline": 1},
            "llama3.1-405b": {"SingleStream": 1024, "Server": 270336, "Offline": 1},
            "rgat": {"SingleStream": 1024, "Offline": 1},
            "pointpainting": {"SingleStream": 1024},
        },
    },
    "v5.1": {
        "models": [
            "resnet",
            "retinanet",
            "bert-99",
            "bert-99.9",
            "dlrm-v2-99",
            "dlrm-v2-99.9",
            "3d-unet-99",
            "3d-unet-99.9",
            "llama3.1-8b",
            "llama3.1-8b-edge",
            "llama2-70b-99",
            "llama2-70b-99.9",
            "stable-diffusion-xl",
            "mixtral-8x7b",
            "llama3.1-405b",
            "rgat",
            "pointpainting",
            "deepseek-r1",
            "whisper",
        ],
        "required-scenarios-datacenter": {
            "retinanet": ["Server", "Offline"],
            "dlrm-v2-99": ["Server", "Offline"],
            "dlrm-v2-99.9": ["Server", "Offline"],
            "3d-unet-99": ["Offline"],
            "3d-unet-99.9": ["Offline"],
            "llama3.1-8b": ["Offline"],
            "llama2-70b-99": ["Offline"],
            "llama2-70b-99.9": ["Offline"],
            "stable-diffusion-xl": ["Server", "Offline"],
            "mixtral-8x7b": ["Server", "Offline"],
            "llama3.1-405b": ["Offline"],
            "rgat": ["Offline"],
            "deepseek-r1": ["Server", "Offline"],
            "whisper": ["Offline"],
        },
        "optional-scenarios-datacenter": {
            "llama2-70b-99": ["Interactive", "Server"],
            "llama2-70b-99.9": ["Interactive", "Server"],
            "llama3.1-405b": ["Interactive", "Server"],
            "llama3.1-8b": ["Interactive", "Server"],
        },
        "required-scenarios-edge": {
            "resnet": ["SingleStream", "MultiStream", "Offline"],
            "retinanet": ["SingleStream", "MultiStream", "Offline"],
            "bert-99": ["SingleStream", "Offline"],
            "bert-99.9": ["SingleStream", "Offline"],
            "3d-unet-99": ["SingleStream", "Offline"],
            "3d-unet-99.9": ["SingleStream", "Offline"],
            "llama3.1-8b-edge": ["SingleStream", "Offline"],
            "stable-diffusion-xl": ["SingleStream", "Offline"],
            "pointpainting": ["SingleStream"],
            "whisper": ["Offline"],
        },
        "optional-scenarios-edge": {},
        "required-scenarios-datacenter-edge": {
            "resnet": ["SingleStream", "MultiStream", "Offline", "Server"],
            "retinanet": ["SingleStream", "Offline", "MultiStream", "Server"],
            "bert-99": ["SingleStream", "Offline"],
            "bert-99.9": ["SingleStream", "Offline"],
            "dlrm-v2-99": ["Offline", "Server"],
            "dlrm-v2-99.9": ["Offline", "Server"],
            "3d-unet-99": ["SingleStream", "Offline"],
            "3d-unet-99.9": ["SingleStream", "Offline"],
            "llama3.1-8b": ["Offline"],
            "llama3.1-8b-edge": ["SingleStream", "Offline"],
            "llama2-70b-99": ["Offline"],
            "llama2-70b-99.9": ["Offline"],
            "stable-diffusion-xl": ["SingleStream", "Offline", "Server"],
            "mixtral-8x7b": ["Server", "Offline"],
            "llama3.1-405b": ["Offline"],
            "rgat": ["Offline"],
            "pointpainting": ["SingleStream"],
            "deepseek-r1": ["SingleStream", "Server", "Offline"],
            "whisper": ["Offline"],
        },
        "optional-scenarios-datacenter-edge": {
            "llama2-70b-99": ["Interactive", "Server"],
            "llama2-70b-99.9": ["Interactive", "Server"],
            "llama3.1-405b": ["Interactive", "Server"],
            "llama3.1-8b": ["Interactive", "Server"],
        },
        "accuracy-target": {
            "resnet": ("acc", 76.46 * 0.99),
            "retinanet": ("mAP", 37.55 * 0.99),
            "bert-99": ("F1", 90.874 * 0.99),
            "bert-99.9": ("F1", 90.874 * 0.999),
            "dlrm-v2-99": ("AUC", 80.31 * 0.99),
            "dlrm-v2-99.9": ("AUC", 80.31 * 0.999),
            "3d-unet-99": ("DICE", 0.86170 * 0.99),
            "3d-unet-99.9": ("DICE", 0.86170 * 0.999),

            "llama3.1-8b": (
                "ROUGE1",
                38.7792 * 0.99,
                "ROUGE2",
                15.9075 * 0.99,
                "ROUGEL",
                24.4957 * 0.99,
                "ROUGELSUM",
                35.793 * 0.99,
                "GEN_LEN",
                8167644 * 0.9,
            ),
            "llama3.1-8b-edge": (
                "ROUGE1",
                38.7792 * 0.99,
                "ROUGE2",
                15.9075 * 0.99,
                "ROUGEL",
                24.4957 * 0.99,
                "ROUGELSUM",
                35.793 * 0.99,
                "GEN_LEN",
                8167644 * 0.9,
            ),
            "llama2-70b-99": (
                "ROUGE1",
                44.4312 * 0.99,
                "ROUGE2",
                22.0352 * 0.99,
                "ROUGEL",
                28.6162 * 0.99,
                "TOKENS_PER_SAMPLE",
                294.45 * 0.9,
            ),
            "llama2-70b-99.9": (
                "ROUGE1",
                44.4312 * 0.999,
                "ROUGE2",
                22.0352 * 0.999,
                "ROUGEL",
                28.6162 * 0.999,
                "TOKENS_PER_SAMPLE",
                294.45 * 0.9,
            ),
            "stable-diffusion-xl": (
                "CLIP_SCORE",
                31.68631873,
                "FID_SCORE",
                23.01085758,
            ),
            "mixtral-8x7b": (
                "ROUGE1",
                45.5989 * 0.99,
                "ROUGE2",
                23.3526 * 0.99,
                "ROUGEL",
                30.4608 * 0.99,
                "TOKENS_PER_SAMPLE",
                144.84 * 0.9,
                "gsm8k_accuracy",
                73.66 * 0.99,
                "mbxp_accuracy",
                60.16 * 0.99,
            ),
            "llama3.1-405b": (
                "ROUGEL",
                21.6666 * 0.99,
                "exact_match",
                90.1335 * 0.99,
                "TOKENS_PER_SAMPLE",
                684.68 * 0.9,
            ),
            "rgat": ("acc", 0.7286 * 0.99),
            "pointpainting": ("mAP", 0.5425 * 0.999),
            "deepseek-r1": ("exact_match", 0.99 * 81.6773, "TOKENS_PER_SAMPLE", 0.9 * 4043.449),
            "whisper": ("WER", 2.0671 * 0.99),
        },
        "accuracy-upper-limit": {
            "stable-diffusion-xl": (
                "CLIP_SCORE",
                31.81331801,
                "FID_SCORE",
                23.95007626,
            ),
            "llama2-70b-99": ("TOKENS_PER_SAMPLE", 294.45 * 1.1),
            "llama2-70b-99.9": ("TOKENS_PER_SAMPLE", 294.45 * 1.1),
            "mixtral-8x7b": ("TOKENS_PER_SAMPLE", 145.9 * 1.1),
            "llama3.1-405b": ("TOKENS_PER_SAMPLE", 684.68 * 1.1),
            "llama3.1-8b": ("GEN_LEN", 8167644 * 1.1),
<<<<<<< HEAD
            "llama3.1-8b-edge": ("GEN_LEN", 8167644 * 1.1),
            "deepseek-r1": ("TOKENS_PER_SAMPLE", 1.1 * 3949.648)
=======
            "deepseek-r1": ("TOKENS_PER_SAMPLE", 1.1 * 4043.449)
>>>>>>> 24767db5
        },
        "accuracy-delta-perc": {
            "stable-diffusion-xl": {"CLIP_SCORE": 1, "FID_SCORE": 2}
        },
        "performance-sample-count": {
            "resnet": 1024,
            "retinanet": 64,
            "bert-99": 10833,
            "bert-99.9": 10833,
            "dlrm-v2-99": 204800,
            "dlrm-v2-99.9": 204800,
            "3d-unet-99": 43,
            "3d-unet-99.9": 43,
            "llama3.1-8b": 13368,
            "llama3.1-8b-edge": 5000,
            "llama2-70b-99": 24576,
            "llama2-70b-99.9": 24576,
            "stable-diffusion-xl": 5000,
            "mixtral-8x7b": 15000,
            "llama3.1-405b": 8313,
            "rgat": 788379,
            "pointpainting": 1024,
            "deepseek-r1": 4388,
            "whisper": 1633,
        },
        "dataset-size": {
            "resnet": 50000,
            "retinanet": 24781,
            "bert-99": 10833,
            "bert-99.9": 10833,
            "dlrm-v2-99": 330067,
            "dlrm-v2-99.9": 330067,
            "3d-unet-99": 43,
            "3d-unet-99.9": 43,
            "llama3.1-8b": 13368,
            "llama3.1-8b-edge": 5000,
            "llama2-70b-99": 24576,
            "llama2-70b-99.9": 24576,
            "stable-diffusion-xl": 5000,
            "mixtral-8x7b": 15000,
            "llama3.1-405b": 8313,
            "rgat": 788379,
            "pointpainting": 39987,
            "deepseek-r1": 4388,
            "whisper": 1633,
        },
        # model_mapping.json is expected in the root directory of the
        # submission folder for open submissions and so the below dictionary is
        # not really needed
        "model_mapping": {
            # map model names to the official mlperf model class
            "ssd-resnet34": "retinanet",
            "mobilenet": "resnet",
            "resnet50": "resnet",
            "llama3_1-405b": "llama3.1-405b",
            "llama3_1-8b": "llama3.1-8b",
            "llama3_1-8b-edge": "llama3.1-8b-edge",
        },
        "seeds": {
            # TODO: Update random seeds
            "qsl_rng_seed": 1780908523862526354,
            "sample_index_rng_seed": 14771362308971278857,
            "schedule_rng_seed": 18209322760996052031,
        },
        "ignore_errors": [],
        "latency-constraint": {
            "resnet": {"Server": 15000000},
            "retinanet": {"Server": 100000000},
            "dlrm-v2-99": {"Server": 60000000},
            "dlrm-v2-99.9": {"Server": 60000000},
            "llama3.1-8b": {"Server": 20000000000},
            "stable-diffusion-xl": {"Server": 20000000000},
            "llama2-70b-99": {"Server": 20000000000},
            "llama2-70b-99.9": {"Server": 20000000000},
            "mixtral-8x7b": {"Server": 20000000000},
            "llama3.1-405b": {"Server": 60000000000},
            "deepseek-r1": {"Server": 60000000000},
        },
        "min-queries": {
            "resnet": {
                "SingleStream": 1024,
                "MultiStream": 270336,
                "Server": 270336,
                "Offline": 1,
            },
            "retinanet": {
                "SingleStream": 1024,
                "MultiStream": 270336,
                "Server": 270336,
                "Offline": 1,
            },
            "bert-99": {"SingleStream": 1024, "Offline": 1},
            "bert-99.9": {"SingleStream": 1024, "Offline": 1},
            "dlrm-v2-99": {"Server": 270336, "Offline": 1},
            "dlrm-v2-99.9": {"Server": 270336, "Offline": 1},
            "3d-unet-99": {"SingleStream": 1024, "Offline": 1},
            "3d-unet-99.9": {"SingleStream": 1024, "Offline": 1},
            "llama3.1-8b": {"SingleStream": 1024, "Server": 270336, "Offline": 1},
            "llama3.1-8b-edge": {"SingleStream": 1024, "Server": 270336, "Offline": 1},
            "llama2-70b-99": {"SingleStream": 1024, "Server": 270336, "Offline": 1},
            "llama2-70b-99.9": {"SingleStream": 1024, "Server": 270336, "Offline": 1},
            "stable-diffusion-xl": {
                "SingleStream": 1024,
                "Server": 270336,
                "Offline": 1,
            },
            "mixtral-8x7b": {"SingleStream": 1024, "Server": 270336, "Offline": 1},
            "llama3.1-405b": {"SingleStream": 1024, "Server": 270336, "Offline": 1},
            "rgat": {"SingleStream": 1024, "Offline": 1},
            "pointpainting": {"SingleStream": 1024},
            "deepseek-r1": {"SingleStream": 1024, "Server": 270336, "Offline": 1},
            "whisper": {"SingleStream": 1024, "Offline": 1},
        },
    },
}

VALID_DIVISIONS = ["open", "closed", "network"]
VALID_AVAILABILITIES = ["available", "preview", "rdi"]
REQUIRED_PERF_FILES = ["mlperf_log_summary.txt", "mlperf_log_detail.txt"]
OPTIONAL_PERF_FILES = ["mlperf_log_accuracy.json"]
REQUIRED_PERF_POWER_FILES = ["spl.txt"]
REQUIRED_POWER_FILES = [
    "client.json",
    "client.log",
    "ptd_logs.txt",
    "server.json",
    "server.log",
]
REQUIRED_ACC_FILES = [
    "mlperf_log_summary.txt",
    "mlperf_log_detail.txt",
    "accuracy.txt",
    "mlperf_log_accuracy.json",
]
REQUIRED_ACC_BENCHMARK = {
    "stable-diffusion-xl": {
        "v5.0": {
            "images": [
                "4459",
                "4015",
                "2705",
                "1682",
                "4048",
                "4683",
                "3757",
                "1578",
                "3319",
                "95",
            ]
        },
        "v5.1": {
            "images": [
                "2747",
                "2235",
                "2165",
                "1515",
                "1538",
                "1367",
                "2419",
                "4629",
                "3657",
                "4532",
            ]
        },
    }
}
REQUIRED_MEASURE_FILES = ["user.conf", "README.md"]
REQUIRED_POWER_MEASURE_FILES = ["analyzer_table.*", "power_settings.*"]
MS_TO_NS = 1000 * 1000
S_TO_MS = 1000
FILE_SIZE_LIMIT_MB = 50
MB_TO_BYTES = 1024 * 1024
MAX_ACCURACY_LOG_SIZE = 10 * 1024
OFFLINE_MIN_SPQ = 24576
TEST_DURATION_MS_PRE_1_0 = 60000
TEST_DURATION_MS = 600000
REQUIRED_COMP_PER_FILES = ["mlperf_log_summary.txt", "mlperf_log_detail.txt"]
REQUIRED_TEST01_ACC_FILES_1 = ["mlperf_log_accuracy.json", "accuracy.txt"]
REQUIRED_TEST01_ACC_FILES = REQUIRED_TEST01_ACC_FILES_1 + [
    "baseline_accuracy.txt",
    "compliance_accuracy.txt",
]

OFFLINE_MIN_SPQ_SINCE_V4 = {
    "resnet": 24576,
    "retinanet": 24576,
    "bert-99": 10833,
    "bert-99.9": 10833,
    "dlrm-v2-99": 24576,
    "dlrm-v2-99.9": 24576,
    "3d-unet-99": 43,
    "3d-unet-99.9": 43,
    "rnnt": 2513,
    "llama3.1-8b": 13368,
    "llama3.1-8b-edge": 5000,
    "llama2-70b-99": 24576,
    "llama2-70b-99.9": 24576,
    "llama2-70b-interactive-99": 24576,
    "llama2-70b-interactive-99.9": 24576,
    "stable-diffusion-xl": 5000,
    "mixtral-8x7b": 15000,
    "llama3.1-405b": 8313,
    "rgat": 788379,
    "deepseek-r1": 4388,
    "whisper": 1633,
}

SCENARIO_MAPPING = {
    "singlestream": "SingleStream",
    "multistream": "MultiStream",
    "server": "Server",
    "offline": "Offline",
}

RESULT_FIELD = {
    "Offline": "Samples per second",
    "SingleStream": "90th percentile latency (ns)",
    "MultiStream": "Samples per query",
    "Server": "Scheduled samples per second",
}

RESULT_FIELD_NEW = {
    "v5.0": {
        "Offline": "result_samples_per_second",
        "SingleStream": "early_stopping_latency_ss",
        "MultiStream": "early_stopping_latency_ms",
        "Server": "result_completed_samples_per_sec",
    },
    "v5.1": {
        "Offline": "result_samples_per_second",
        "SingleStream": "early_stopping_latency_ss",
        "MultiStream": "early_stopping_latency_ms",
        "Server": "result_completed_samples_per_sec",
    },
}

RESULT_FIELD_BENCHMARK_OVERWRITE = {
    "v5.0": {
        "llama2-70b-99": {
            "Offline": "result_tokens_per_second",
            "Server": "result_completed_tokens_per_second",
        },
        "llama2-70b-99.9": {
            "Offline": "result_tokens_per_second",
            "Server": "result_completed_tokens_per_second",
        },
        "llama2-70b-interactive-99": {
            "Offline": "result_tokens_per_second",
            "Server": "result_completed_tokens_per_second",
        },
        "llama2-70b-interactive-99.9": {
            "Offline": "result_tokens_per_second",
            "Server": "result_completed_tokens_per_second",
        },
        "gptj-99": {
            "Offline": "result_inferred_tokens_per_second",
            "Server": "result_inferred_completed_tokens_per_second",
        },
        "gptj-99.9": {
            "Offline": "result_inferred_tokens_per_second",
            "Server": "result_inferred_completed_tokens_per_second",
        },
        "mixtral-8x7b": {
            "Offline": "result_tokens_per_second",
            "Server": "result_completed_tokens_per_second",
        },
        "llama3.1-405b": {
            "Offline": "result_tokens_per_second",
            "Server": "result_completed_tokens_per_second",
        },
    },
    "v5.1": {
        "llama2-70b-99": {
            "Offline": "result_tokens_per_second",
            "Server": "result_completed_tokens_per_second",
        },
        "llama2-70b-99.9": {
            "Offline": "result_tokens_per_second",
            "Server": "result_completed_tokens_per_second",
        },
        "llama3.1-8b": {
            "Offline": "result_tokens_per_second",
            "Server": "result_completed_tokens_per_second",
        },
        "llama3.1-8b-edge": {
            "Offline": "result_tokens_per_second",
        },
        "mixtral-8x7b": {
            "Offline": "result_tokens_per_second",
            "Server": "result_completed_tokens_per_second",
        },
        "llama3.1-405b": {
            "Offline": "result_tokens_per_second",
            "Server": "result_completed_tokens_per_second",
        },
        "deepseek-r1": {
            "Offline": "result_tokens_per_second",
            "Server": "result_completed_tokens_per_second",
        },
        "whisper": {
            "Offline": "result_tokens_per_second",
        }
    },
}

LLM_LATENCY_LIMITS = {
    "llama2-70b-99": {
        "Server": {
            "ttft": 2000 * 1000000, "tpot": 200 * 1000000
        },
        "Interactive": {
            "ttft": 450 * 1000000, "tpot": 40 * 1000000
        },
    },
    "llama2-70b-99.9": {
        "Server": {
            "ttft": 2000 * 1000000, "tpot": 200 * 1000000
        },
        "Interactive": {
            "ttft": 450 * 1000000, "tpot": 40 * 1000000
        },
    },
    "llama2-70b-interactive-99": {
        "Server": {
            "ttft": 450 * 1000000, "tpot": 40 * 1000000
        },
    },
    # for v5.0
    "llama2-70b-interactive-99.9": {
        "Server": {
            "ttft": 450 * 1000000, "tpot": 40 * 1000000
        },
    },
    "mixtral-8x7b": {
        "Server": {
            "ttft": 2000 * 1000000, "tpot": 200 * 1000000
        }
    },
    "llama3.1-405b": {
        "Server": {
            "ttft": 6000 * 1000000, "tpot": 175 * 1000000
        },
        "Interactive": {
            "ttft": 4500 * 1000000, "tpot": 80 * 1000000
        },
    },
    "llama3.1-8b": {
        "Server": {
            "ttft": 2000 * 1000000, "tpot": 100 * 1000000
        },
        "Interactive": {
            "ttft": 500 * 1000000, "tpot": 30 * 1000000
        }
    },
    "deepseek-r1": {
        "Server": {
            "ttft": 2000 * 1000000, "tpot": 80 * 1000000
        }
    }

}

ACC_PATTERN = {
    "acc": r"^(?:\{\"accuracy|accuracy)[\": ]*=?\s*([\d\.]+).*",
    "meanAcc": r".*'mean-accuracy':\s+'?([\d.]+)'?.*",
    "AUC": r"^AUC=([\d\.]+).*",
    "mAP": r".*(?:mAP=|'Total':)\s*([\d.]+)",
    "bleu": r"^BLEU\:\s*([\d\.]+).*",
    "F1": r"^{[\"\']exact_match[\"\']\:\s*[\d\.]+,\s*[\"\']f1[\"\']\:\s*([\d\.]+)}",
    "WER": r"Word Error Rate\:.*, accuracy=([0-9\.]+)%",
    "DICE": r"Accuracy\:\s*mean\s*=\s*([\d\.]+).*",
    "ROUGE1": r".*'rouge1':\s+'?([\d.]+)'?.*",
    "ROUGE2": r".*'rouge2':\s+'?([\d.]+)'?.*",
    "ROUGEL": r".*'rougeL':\s+'?([\d.]+)'?.*",
    "ROUGELSUM": r".*'rougeLsum':\s+'?([\d.]+)'?.*",
    "GEN_LEN": r".*'gen_len':\s([\d.]+).*",
    "TOKENS_PER_SAMPLE": r".*'tokens_per_sample':\s([\d.]+).*",
    "CLIP_SCORE": r".*'CLIP_SCORE':\s+'?([\d.]+).*",
    "FID_SCORE": r".*'FID_SCORE':\s+'?([\d.]+).*",
    "gsm8k_accuracy": r".*'gsm8k':\s([\d.]+).*",
    "mbxp_accuracy": r".*'mbxp':\s([\d.]+).*",
    "exact_match": r".*'exact_match':\s([\d.]+).*"
}

SYSTEM_DESC_REQUIRED_FIELDS = [
    "division",
    "submitter",
    "status",
    "system_name",
    "number_of_nodes",
    "host_processor_model_name",
    "host_processors_per_node",
    "host_processor_core_count",
    "host_memory_capacity",
    "host_storage_capacity",
    "host_storage_type",
    "accelerators_per_node",
    "accelerator_model_name",
    "accelerator_memory_capacity",
    "framework",
    "operating_system",
    "system_type",
    "other_software_stack",
    "host_processor_frequency",
    "host_processor_caches",
    "host_memory_configuration",
    "host_processor_interconnect",
    "host_networking",
    "host_networking_topology",
    "accelerator_frequency",
    "accelerator_host_interconnect",
    "accelerator_interconnect",
    "accelerator_interconnect_topology",
    "accelerator_memory_configuration",
    "accelerator_on-chip_memories",
    "cooling",
    "hw_notes",
    "sw_notes",
    "host_network_card_count",
    "system_type_detail",
]

SYSTEM_DESC_MEANINGFUL_RESPONSE_REQUIRED_FIELDS = [
    "division",
    "submitter",
    "system_type",
    "status",
    "system_name",
    "number_of_nodes",
    "host_processor_model_name",
    "host_processors_per_node",
    "host_processor_core_count",
    "host_memory_capacity",
    "host_memory_configuration",
    "host_storage_capacity",
    "host_storage_type",
    "host_networking",
    "host_network_card_count",
    "host_networking_topology",
    "accelerators_per_node",
    "accelerator_model_name",
    "accelerator_memory_capacity",
    "accelerator_host_interconnect",
    "accelerator_memory_configuration",
    "accelerator_interconnect",
    "cooling",
    "framework",
    "operating_system",
    "other_software_stack",
]

SYSTEM_DESC_REQUIRED_FIELDS_POWER = [
    "power_management",
    "filesystem",
    "boot_firmware_version",
    "management_firmware_version",
    "other_hardware",
    "number_of_type_nics_installed",
    "nics_enabled_firmware",
    "nics_enabled_os",
    "nics_enabled_connected",
    "network_speed_mbit",
    "power_supply_quantity_and_rating_watts",
    "power_supply_details",
    "disk_drives",
    "disk_controllers",
    "system_power_only",
]

SYSTEM_DESC_MEANINGFUL_RESPONSE_REQUIRED_FIELDS_POWER = []

SYSTEM_DESC_IS_NETWORK_MODE = "is_network"
SYSTEM_DESC_REQUIRED_FIELDS_NETWORK_MODE = [
    SYSTEM_DESC_IS_NETWORK_MODE,
    "network_type",
    "network_media",
    "network_rate",
    "nic_loadgen",
    "number_nic_loadgen",
    "net_software_stack_loadgen",
    "network_protocol",
    "number_connections",
    "nic_sut",
    "number_nic_sut",
    "net_software_stack_sut",
    "network_topology",
]
NETWORK_MODE_REQUIRED_SUBSTRING_IN_SUT_NAME = "Network SUT"

SYSTEM_IMP_REQUIRED_FILES = [
    "input_data_types",
    "retraining",
    "starting_weights_filename",
    "weight_data_types",
    "weight_transformations",
]


class Config:
    """Select config value by mlperf version and submission type."""

    def __init__(
        self,
        version,
        extra_model_benchmark_map,
        ignore_uncommited=False,
        skip_power_check=False,
        skip_all_systems_with_results=False,
        skip_calibration_check=False
    ):
        self.base = MODEL_CONFIG.get(version)
        self.extra_model_benchmark_map = extra_model_benchmark_map
        self.version = version
        self.models = self.base["models"]
        self.seeds = self.base["seeds"]
        if self.base.get("test05_seeds"):
            self.test05_seeds = self.base["test05_seeds"]
        self.accuracy_target = self.base["accuracy-target"]
        self.accuracy_delta_perc = self.base["accuracy-delta-perc"]
        self.accuracy_upper_limit = self.base.get("accuracy-upper-limit", {})
        self.performance_sample_count = self.base["performance-sample-count"]
        self.dataset_size = self.base["dataset-size"]
        self.latency_constraint = self.base.get("latency-constraint", {})
        self.min_queries = self.base.get("min-queries", {})
        self.required = None
        self.optional = None
        self.ignore_uncommited = ignore_uncommited
        self.skip_power_check = skip_power_check
        self.skip_all_systems_with_results = skip_all_systems_with_results
        self.skip_calibration_check = skip_calibration_check

    def set_type(self, submission_type):
        if submission_type == "datacenter":
            self.required = self.base["required-scenarios-datacenter"]
            self.optional = self.base["optional-scenarios-datacenter"]
        elif submission_type == "edge":
            self.required = self.base["required-scenarios-edge"]
            self.optional = self.base["optional-scenarios-edge"]
        elif (
            submission_type == "datacenter,edge" or submission_type == "edge,datacenter"
        ):
            self.required = self.base["required-scenarios-datacenter-edge"]
            self.optional = self.base["optional-scenarios-datacenter-edge"]
        else:
            raise ValueError("invalid system type")

    def get_mlperf_model(self, model, extra_model_mapping=None):
        # preferred - user is already using the official name
        if model in self.models:
            return model

        # simple mapping, ie resnet50->resnet
        mlperf_model = self.base["model_mapping"].get(model)
        if mlperf_model:
            return mlperf_model

        # Custom mapping provided by the submitter
        if extra_model_mapping is not None:
            mlperf_model = extra_model_mapping.get(model)
            if mlperf_model:
                return mlperf_model

        # try to guess, keep this for backwards compatibility
        # TODO: Generalize this guess or remove it completely?

        if "mobilenet" in model or "efficientnet" in model or "resnet50" in model:
            model = "resnet"
        elif "bert-99.9" in model:
            model = "bert-99.9"
        elif "bert-99" in model:
            model = "bert-99"
        # map again
        mlperf_model = self.base["model_mapping"].get(model, model)
        return mlperf_model

    def get_required(self, model):
        model = self.get_mlperf_model(model)
        if model not in self.required:
            return None
        return set(self.required[model])

    def get_optional(self, model):
        model = self.get_mlperf_model(model)
        if model not in self.optional:
            return set()
        return set(self.optional[model])

    def get_accuracy_target(self, model):
        if model not in self.accuracy_target:
            raise ValueError("model not known: " + model)
        return self.accuracy_target[model]

    def get_accuracy_upper_limit(self, model):
        return self.accuracy_upper_limit.get(model, None)

    def get_performance_sample_count(self, model):
        model = self.get_mlperf_model(model)
        if model not in self.performance_sample_count:
            raise ValueError("model not known: " + model)
        return self.performance_sample_count[model]

    def ignore_errors(self, line):
        for error in self.base["ignore_errors"]:
            if error in line:
                return True
        if (
            self.ignore_uncommited
            and ("ERROR : Loadgen built with uncommitted " "changes!") in line
        ):
            return True
        return False

    def get_min_query_count(self, model, scenario):
        model = self.get_mlperf_model(model)
        if model not in self.min_queries:
            raise ValueError("model not known: " + model)
        return self.min_queries[model].get(scenario)

    def get_dataset_size(self, model):
        model = self.get_mlperf_model(model)
        if model not in self.dataset_size:
            raise ValueError("model not known: " + model)
        return self.dataset_size[model]

    def get_delta_perc(self, model, metric):
        if model in self.accuracy_delta_perc:
            if metric in self.accuracy_delta_perc[model]:
                return self.accuracy_delta_perc[model][metric]

        more_accurate = model.find("99.9")
        if more_accurate == -1:
            required_delta_perc = 1
        else:
            required_delta_perc = 0.1
        return required_delta_perc

    def has_new_logging_format(self):
        return True

    def uses_early_stopping(self, scenario):
        return scenario in ["Server", "SingleStream", "MultiStream"]

    def requires_equal_issue(self, model):
        return (
            model
            in [
                "3d-unet-99",
                "3d-unet-99.9",
                "gptj-99",
                "gptj-99.9",
                "llama2-70b-99",
                "llama2-70b-99.9",
                "mixtral-8x7b",
                "llama3.1-405b",
                "llama3.1-8b",
                "llama3.1-8b-edge",
                "deepseek-r1",
                "rgat",
                "whisper",
            ]
        )


def get_args():
    """Parse commandline."""
    parser = argparse.ArgumentParser()
    parser.add_argument("--input", required=True, help="submission directory")
    parser.add_argument(
        "--version",
        default="v5.1",
        choices=list(MODEL_CONFIG.keys()),
        help="mlperf version",
    )
    parser.add_argument("--submitter", help="filter to submitter")
    parser.add_argument(
        "--csv",
        default="summary.csv",
        help="csv file with results")
    parser.add_argument(
        "--skip_compliance",
        action="store_true",
        help="Pass this cmdline option to skip checking compliance/ dir",
    )
    parser.add_argument(
        "--extra-model-benchmark-map",
        help="File containing extra custom model mapping. It is assumed to be inside the folder open/<submitter>",
        default="model_mapping.json",
    )
    parser.add_argument(
        "--debug",
        action="store_true",
        help="extra debug output")
    parser.add_argument(
        "--submission-exceptions",
        action="store_true",
        help="ignore certain errors for submission",
    )
    parser.add_argument(
        "--skip-power-check",
        action="store_true",
        help="skips Power WG's check.py script on each power submission.",
    )
    parser.add_argument(
        "--skip-meaningful-fields-emptiness-check",
        action="store_true",
        help="skips the check of empty values in required measurement field values",
    )
    parser.add_argument(
        "--skip-check-power-measure-files",
        action="store_true",
        help="skips the check of required measure files for power runs",
    )
    parser.add_argument(
        "--skip-empty-files-check",
        action="store_true",
        help="skips the check of empty required files",
    )
    parser.add_argument(
        "--skip-extra-files-in-root-check",
        action="store_true",
        help="skips the check of extra files inside the root submission dir",
    )
    parser.add_argument(
        "--skip-extra-accuracy-files-check",
        action="store_true",
        help="skips the check of extra accuracy files like the images folder of SDXL",
    )
    parser.add_argument(
        "--skip-all-systems-have-results-check",
        action="store_true",
        help="skips the check that all the systems in the systems and measurements folder should have results",
    )
    parser.add_argument(
        "--skip-calibration-check",
        action="store_true",
        help="skips the check that the calibration documentation should exist",
    )
    parser.add_argument(
        "--scenarios-to-skip",
        help="Delimited list input of scenarios to skip. i.e. if you only have Offline results, pass in 'Server'",
        type=str,
    )
    args = parser.parse_args()
    return args


def list_dir(*path):
    path = os.path.join(*path)
    return [f for f in os.listdir(
        path) if os.path.isdir(os.path.join(path, f))]


def list_files(*path):
    path = os.path.join(*path)
    return [f for f in os.listdir(
        path) if os.path.isfile(os.path.join(path, f))]


def list_empty_dirs_recursively(*path):
    path = os.path.join(*path)
    return [dirpath for dirpath, dirs, files in os.walk(
        path) if not dirs and not files]


def list_dirs_recursively(*path):
    path = os.path.join(*path)
    return [dirpath for dirpath, dirs, files in os.walk(path)]


def list_files_recursively(*path):
    path = os.path.join(*path)
    return [
        os.path.join(dirpath, file)
        for dirpath, dirs, files in os.walk(path)
        for file in files
    ]


def check_extra_files(path, target_files):
    missing_files = []
    check_pass = True
    folders = list_dir(path)
    for dir in target_files.keys():
        if dir not in folders:
            check_pass = False
            missing_files.append(os.path.join(path, dir))
        else:
            files = [f.split(".")[0]
                     for f in list_files(os.path.join(path, dir))]
            for target_file in target_files[dir]:
                if target_file not in files:
                    check_pass = False
                    missing_files.append(
                        f"{os.path.join(path, dir, target_file)}.png")
            if "captions" not in files:
                missing_files.append(
                    f"{os.path.join(path, dir, 'captions.txt')}")
    return check_pass, missing_files


def split_path(m):
    return m.replace("\\", "/").split("/")


def get_boolean(s):
    if s is None:
        return False
    elif isinstance(s, bool):
        return s
    elif isinstance(s, str):
        return s.lower() == "true"
    elif isinstance(s, int):
        return bool(s)
    else:
        raise TypeError(
            f"Variable should be bool, string or int, got {type(s)} instead"
        )


def find_error_in_detail_log(config, fname):
    is_valid = True
    if not os.path.exists(fname):
        log.error("%s is missing", fname)
        is_valid = False
    else:
        mlperf_log = MLPerfLog(fname)
        if mlperf_log.has_error():
            if config.ignore_uncommited:
                has_other_errors = False
                for error in mlperf_log.get_errors():
                    if "Loadgen built with uncommitted changes!" not in error["value"]:
                        has_other_errors = True

            log.error("%s contains errors:", fname)
            for error in mlperf_log.get_errors():
                log.error("%s", error["value"])

            if not config.ignore_uncommited or has_other_errors:
                is_valid = False
    return is_valid


def get_accuracy_values(config, model):

    patterns = []
    acc_targets = []
    acc_types = []
    acc_limits = []
    up_patterns = []
    acc_limit_check = False

    target = config.get_accuracy_target(model)
    acc_upper_limit = config.get_accuracy_upper_limit(model)
    if acc_upper_limit is not None:
        for i in range(0, len(acc_upper_limit), 2):
            acc_type, acc_target = acc_upper_limit[i: i + 2]
            acc_limits.append(acc_target)
            up_patterns.append(ACC_PATTERN[acc_type])

    for i in range(0, len(target), 2):
        acc_type, acc_target = target[i: i + 2]
        patterns.append(ACC_PATTERN[acc_type])
        acc_targets.append(acc_target)
        acc_types.append(acc_type)

    return patterns, acc_targets, acc_types, acc_limits, up_patterns, acc_upper_limit


def check_accuracy_dir(config, model, path, verbose):
    is_valid = False
    all_accuracy_valid = True
    acc = None
    result_acc = {}
    hash_val = None
    target = config.get_accuracy_target(model)
    # acc_upper_limit = config.get_accuracy_upper_limit(model)
    patterns, acc_targets, acc_types, acc_limits, up_patterns, acc_upper_limit = get_accuracy_values(
        config, model)
    acc_limit_check = True

    acc_seen = [False for _ in acc_targets]

    with open(os.path.join(path, "accuracy.txt"), "r", encoding="utf-8") as f:
        for line in f:
            for i, (pattern, acc_target, acc_type) in enumerate(
                zip(patterns, acc_targets, acc_types)
            ):
                m = re.match(pattern, line)
                if m:
                    acc = m.group(1)
                m = re.match(r"^hash=([\w\d]+)$", line)
                if m:
                    hash_val = m.group(1)
                if acc is not None and float(acc) >= acc_target:
                    all_accuracy_valid &= True
                    acc_seen[i] = True
                elif acc is not None:
                    all_accuracy_valid = False
                    log.warning(
                        "%s accuracy not met: expected=%f, found=%s",
                        path,
                        acc_target,
                        acc,
                    )
                if acc:
                    result_acc[acc_type] = acc
                acc = None

            if acc_upper_limit is not None:
                for i, (pattern, acc_limit) in enumerate(
                        zip(up_patterns, acc_limits)):
                    m = re.match(pattern, line)
                    if m:
                        acc = m.group(1)
                    m = re.match(r"^hash=([\w\d]+)$", line)
                    if m:
                        hash_val = m.group(1)
                    if (
                        acc is not None
                        and acc_upper_limit is not None
                        and float(acc) > acc_limit
                    ):
                        acc_limit_check = False
                        log.warning(
                            "%s accuracy not met: upper limit=%f, found=%s",
                            path,
                            acc_limit,
                            acc,
                        )
                    acc = None
            if all(acc_seen) and hash_val:
                break
        is_valid = all_accuracy_valid & all(acc_seen)
        if acc_upper_limit is not None:
            is_valid &= acc_limit_check

    if not hash_val:
        log.error("%s not hash value for mlperf_log_accuracy.json", path)
        is_valid = False

    # check mlperf_log_accuracy.json
    fname = os.path.join(path, "mlperf_log_accuracy.json")
    if not os.path.exists(fname):
        log.error("%s is missing", fname)
        is_valid = False
    else:
        if os.stat(fname).st_size > MAX_ACCURACY_LOG_SIZE:
            log.error("%s is not truncated", fname)
            is_valid = False

    # check if there are any errors in the detailed log
    fname = os.path.join(path, "mlperf_log_detail.txt")
    if not find_error_in_detail_log(config, fname):
        is_valid = False
        log.error(
            "%s has loadgen errors, number of errors: %s", path, mlperf_log.num_errors()
        )

    # check the whole dataset was used in the accuracy run
    mlperf_log = MLPerfLog(fname)
    qsl_total_count = mlperf_log["qsl_reported_total_count"]
    expected_qsl_total_count = config.get_dataset_size(model)
    if qsl_total_count != expected_qsl_total_count:
        log.error(
            "%s accurcy run does not cover all dataset, accuracy samples: %s, dataset size: %s", path, qsl_total_count, expected_qsl_total_count
        )

    return is_valid, result_acc


def extra_check_llm(mlperf_log, scenario, model):
    if mlperf_log["requested_use_token_latencies"]:
        if scenario == "Offline":
            # For offline no further checks are necessary
            return True
        else:
            limits = LLM_LATENCY_LIMITS[model][scenario]
            if (
                mlperf_log["result_first_token_99.00_percentile_latency_ns"]
                < limits["ttft"]
                and mlperf_log["result_time_per_output_token_99.00_percentile_ns"]
                < limits["tpot"]
            ):
                return True
    else:
        log.error(
            f"use_token_latencies flag needs to be enabled for Llama2 benchmark")
        return False

    log.error(
        'Failed extra check for TTFT and TPOT. Obtained: TTFT 99-tile: %.4f, TPOT 99-tile: %.4f. Required: TTFT 99-tile: %.4f, TPOT 99-tile: %.4f',
        mlperf_log["result_first_token_99.00_percentile_latency_ns"],
        mlperf_log["result_time_per_output_token_99.00_percentile_ns"],
        limits["ttft"],
        limits["tpot"]
    )
    return False


def get_performance_metric(
        config, model, path, scenario_fixed):
    # Assumes new logging format
    version = config.version

    fname = os.path.join(path, "mlperf_log_detail.txt")
    mlperf_log = MLPerfLog(fname)
    if (
        "result_validity" in mlperf_log.get_keys()
        and mlperf_log["result_validity"] == "VALID"
    ):
        is_valid = True
    scenario = mlperf_log["effective_scenario"]

    res = float(mlperf_log[RESULT_FIELD_NEW[version][scenario]])
    if (
        version in RESULT_FIELD_BENCHMARK_OVERWRITE
        and model in RESULT_FIELD_BENCHMARK_OVERWRITE[version]
        and scenario in RESULT_FIELD_BENCHMARK_OVERWRITE[version][model]
    ):
        res = float(
            mlperf_log[RESULT_FIELD_BENCHMARK_OVERWRITE[version]
                       [model][scenario]]
        )

    inferred = False
    if scenario_fixed != scenario:
        inferred, res, _ = get_inferred_result(
            scenario_fixed, scenario, res, mlperf_log, config, False
        )

    return res


def check_performance_dir(
        config, model, path, scenario_fixed, division, system_json):
    is_valid = False
    rt = {}

    version = config.version
    # look for: Result is: VALID
    fname = os.path.join(path, "mlperf_log_detail.txt")
    mlperf_log = MLPerfLog(fname)
    if (
        "result_validity" in mlperf_log.get_keys()
        and mlperf_log["result_validity"] == "VALID"
    ):
        is_valid = True
    performance_sample_count = mlperf_log["effective_performance_sample_count"]
    qsl_rng_seed = mlperf_log["effective_qsl_rng_seed"]
    sample_index_rng_seed = mlperf_log["effective_sample_index_rng_seed"]
    schedule_rng_seed = mlperf_log["effective_schedule_rng_seed"]
    scenario = mlperf_log["effective_scenario"]

    res = float(mlperf_log[RESULT_FIELD_NEW[version][scenario]])
    if (
        version in RESULT_FIELD_BENCHMARK_OVERWRITE
        and model in RESULT_FIELD_BENCHMARK_OVERWRITE[version]
        and scenario in RESULT_FIELD_BENCHMARK_OVERWRITE[version][model]
    ):
        res = float(
            mlperf_log[RESULT_FIELD_BENCHMARK_OVERWRITE[version]
                       [model][scenario]]
        )

    if model in ["llama2-70b-99", "llama2-70b-99.9",
                 "llama2-70b-interactive-99", "llama2-70b-interactive-99.9",
                 "mixtral-8x7b", "llama3.1-405b", "llama3.1-8b", "llama3.1-8b-edge", "deepseek-r1"]:
        llm_is_valid = extra_check_llm(
            mlperf_log, scenario_fixed, model)
        is_valid = (llm_is_valid and is_valid)

    latency_99_percentile = mlperf_log["result_99.00_percentile_latency_ns"]
    latency_mean = mlperf_log["result_mean_latency_ns"]
    if scenario in ["MultiStream"]:
        latency_99_percentile = mlperf_log[
            "result_99.00_percentile_per_query_latency_ns"
        ]
        latency_mean = mlperf_log["result_mean_query_latency_ns"]
    min_query_count = mlperf_log["effective_min_query_count"]
    samples_per_query = mlperf_log["effective_samples_per_query"]
    min_duration = mlperf_log["effective_min_duration_ms"]
    equal_issue_used_check = (
        mlperf_log["effective_sample_concatenate_permutation"] == True
    )
    if not config.requires_equal_issue(model):
        equal_issue_used_check = True
    if not equal_issue_used_check:
        log.error(
            "%s requires equal issue mode (sample_concatenate_permutation), expected=true, found=false", path
        )
        is_valid = False

    sut_name = mlperf_log["sut_name"]

    # check if there are any errors in the detailed log
    fname = os.path.join(path, "mlperf_log_detail.txt")
    if not find_error_in_detail_log(config, fname):
        is_valid = False
        log.error(
            "%s has loadgen errors, number of errors: %s", path, mlperf_log.num_errors()
        )

    required_performance_sample_count = config.get_performance_sample_count(
        model)
    if performance_sample_count < required_performance_sample_count:
        log.error(
            "%s performance_sample_count, found %d, needs to be >= %d",
            fname,
            performance_sample_count,
            required_performance_sample_count,
        )
        is_valid = False

    config_seeds = config.seeds if "TEST05" not in fname else config.test05_seeds
    if qsl_rng_seed != config_seeds["qsl_rng_seed"]:
        log.error(
            "%s qsl_rng_seed is wrong, expected=%s, found=%s",
            fname,
            config_seeds["qsl_rng_seed"],
            qsl_rng_seed,
        )
        is_valid = False
    if sample_index_rng_seed != config_seeds["sample_index_rng_seed"]:
        log.error(
            "%s sample_index_rng_seed is wrong, expected=%s, found=%s",
            fname,
            config_seeds["sample_index_rng_seed"],
            sample_index_rng_seed,
        )
        is_valid = False
    if schedule_rng_seed != config_seeds["schedule_rng_seed"]:
        log.error(
            "%s schedule_rng_seed is wrong, expected=%s, found=%s",
            fname,
            config_seeds["schedule_rng_seed"],
            schedule_rng_seed,
        )
        is_valid = False

    if scenario == "SingleStream" or scenario == "MultiStream":
        res /= MS_TO_NS

    # Check if the current scenario uses early stopping
    uses_early_stopping = config.uses_early_stopping(scenario)

    if uses_early_stopping:
        # check if early_stopping condition was met
        if not mlperf_log["early_stopping_met"]:
            early_stopping_result = mlperf_log["early_stopping_result"]
            log.error(
                "Early stopping condition was not met, msg=%s",
                early_stopping_result,
            )

        # If the scenario has a target latency (Server scenario), check
        # that the target latency that was passed to the early stopping
        # is less than the target latency.
        target_latency = config.latency_constraint.get(
            model, dict()).get(scenario)
        if target_latency:
            early_stopping_latency_ns = mlperf_log["effective_target_latency_ns"]
            log.info(
                "Target latency: %s, Early Stopping Latency: %s, Scenario: %s",
                target_latency,
                early_stopping_latency_ns,
                scenario,
            )
            if early_stopping_latency_ns > target_latency:
                log.error(
                    "%s Latency constraint with early stopping not met, expected=%s, found=%s",
                    fname,
                    target_latency,
                    early_stopping_latency_ns,
                )
                is_valid = False

    else:
        # check if the benchmark meets latency constraint
        target_latency = config.latency_constraint.get(
            model, dict()).get(scenario)
        log.info(
            "Target latency: %s, Latency: %s, Scenario: %s",
            target_latency,
            latency_99_percentile,
            scenario,
        )
        if target_latency:
            if latency_99_percentile > target_latency:
                log.error(
                    "%s Latency constraint not met, expected=%s, found=%s",
                    fname,
                    target_latency,
                    latency_99_percentile,
                )

    # Check Minimum queries were issued to meet test duration
    # Check if this run uses early stopping. If it does, get the
    # min_queries from the detail log, otherwise get this value
    # from the config
    if not uses_early_stopping:
        required_min_query_count = config.get_min_query_count(model, scenario)
        if required_min_query_count and min_query_count < required_min_query_count:
            log.error(
                "%s Required minimum Query Count not met by user config, Expected=%s, Found=%s",
                fname,
                required_min_query_count,
                min_query_count,
            )
            is_valid = False

    if scenario == "Offline" and (
            samples_per_query < OFFLINE_MIN_SPQ_SINCE_V4[model]):
        log.error(
            "%s Required minimum samples per query not met by user config, Expected=%s, Found=%s",
            fname,
            OFFLINE_MIN_SPQ_SINCE_V4[model],
            samples_per_query,
        )
        is_valid = False

    # Test duration of 600s is met
    required_min_duration = TEST_DURATION_MS

    if min_duration < required_min_duration:
        log.error(
            "%s Test duration less than 600s in user config. expected=%s, found=%s",
            fname,
            required_min_duration,
            min_duration,
        )
        is_valid = False

    inferred = False
    if scenario_fixed != scenario:
        inferred, res, inferred_valid = get_inferred_result(
            scenario_fixed, scenario, res, mlperf_log, config, True
        )
        is_valid &= inferred_valid

    is_network_system, is_network_mode_valid = is_system_over_network(
        division, system_json, path
    )
    is_valid &= is_network_mode_valid
    if is_network_system:
        # for network mode verify the SUT name is valid, according to the rules
        # (must include "Network SUT" in name)
        if NETWORK_MODE_REQUIRED_SUBSTRING_IN_SUT_NAME not in sut_name:
            log.error(
                f"{fname} invalid sut name for network mode. expecting the substring '{NETWORK_MODE_REQUIRED_SUBSTRING_IN_SUT_NAME}' got '{sut_name}'"
            )
            is_valid = False

    return is_valid, res, inferred


def get_inferred_result(
    scenario_fixed, scenario, res, mlperf_log, config, log_error=False
):

    inferred = False
    is_valid = True
    # Check if current scenario (and version) uses early stopping
    uses_early_stopping = config.uses_early_stopping(scenario)

    latency_mean = mlperf_log["result_mean_latency_ns"]
    if scenario in ["MultiStream"]:
        latency_99_percentile = mlperf_log[
            "result_99.00_percentile_per_query_latency_ns"
        ]
        latency_mean = mlperf_log["result_mean_query_latency_ns"]
    samples_per_query = mlperf_log["effective_samples_per_query"]
    if scenario == "SingleStream":
        # qps_wo_loadgen_overhead is only used for inferring Offline from
        # SingleStream; only for old submissions
        qps_wo_loadgen_overhead = mlperf_log["result_qps_without_loadgen_overhead"]

    # special case for results inferred from different scenario
    if scenario_fixed in ["Offline"] and scenario in ["SingleStream"]:
        inferred = True
        res = qps_wo_loadgen_overhead

    if (scenario_fixed in ["Offline"]) and scenario in ["MultiStream"]:
        inferred = True
        res = samples_per_query * S_TO_MS / (latency_mean / MS_TO_NS)

    if (scenario_fixed in ["MultiStream"]) and scenario in ["SingleStream"]:
        inferred = True
        # samples_per_query does not match with the one reported in the logs
        # when inferring MultiStream from SingleStream
        samples_per_query = 8
        if uses_early_stopping:
            early_stopping_latency_ms = mlperf_log["early_stopping_latency_ms"]
            if early_stopping_latency_ms == 0 and log_error:
                log.error(
                    "Not enough samples were processed for early stopping to make an estimate"
                )
                is_valid = False
            res = (early_stopping_latency_ms * samples_per_query) / MS_TO_NS
        else:
            res = (latency_99_percentile * samples_per_query) / MS_TO_NS
    if (scenario_fixed in ["Interactive"]) and scenario not in ["Server"]:
        is_valid = False
    return inferred, res, is_valid


def get_power_metric(config, scenario_fixed, log_path, is_valid, res):
    # parse the power logs
    server_timezone = datetime.timedelta(0)
    client_timezone = datetime.timedelta(0)

    detail_log_fname = os.path.join(log_path, "mlperf_log_detail.txt")
    mlperf_log = MLPerfLog(detail_log_fname)
    datetime_format = "%m-%d-%Y %H:%M:%S.%f"
    power_begin = (
        datetime.datetime.strptime(mlperf_log["power_begin"], datetime_format)
        + client_timezone
    )
    power_end = (
        datetime.datetime.strptime(mlperf_log["power_end"], datetime_format)
        + client_timezone
    )
    # Obtain the scenario also from logs to check if power is inferred
    scenario = mlperf_log["effective_scenario"]

    spl_fname = os.path.join(log_path, "spl.txt")
    power_list = []
    with open(spl_fname) as f:
        for line in f:
            if not line.startswith("Time"):
                continue
            timestamp = (
                datetime.datetime.strptime(line.split(",")[1], datetime_format)
                + server_timezone
            )
            if timestamp > power_begin and timestamp < power_end:
                value = float(line.split(",")[3])
                if value > 0:
                    power_list.append(float(line.split(",")[3]))

    if len(power_list) == 0:
        log.error(
            "%s has no power samples falling in power range: %s - %s",
            spl_fname,
            power_begin,
            power_end,
        )
        is_valid = False
    else:
        avg_power = sum(power_list) / len(power_list)
        power_duration = (power_end - power_begin).total_seconds()
        if scenario_fixed in ["Offline", "Server"]:
            # In Offline and Server scenarios, the power metric is in W.
            power_metric = avg_power
            avg_power_efficiency = res / avg_power

        else:
            # In SingleStream and MultiStream scenarios, the power metric is in
            # mJ/query.
            assert scenario_fixed in [
                "MultiStream",
                "SingleStream",
            ], "Unknown scenario: {:}".format(scenario_fixed)

            num_queries = int(mlperf_log["result_query_count"])

            power_metric = avg_power * power_duration * 1000 / num_queries

            if scenario_fixed in ["SingleStream"]:
                samples_per_query = 1
            elif scenario_fixed in ["MultiStream"]:
                samples_per_query = 8

            if (scenario_fixed in ["MultiStream"]
                    ) and scenario in ["SingleStream"]:
                power_metric = (
                    avg_power * power_duration * samples_per_query * 1000 / num_queries
                )

            avg_power_efficiency = (samples_per_query * 1000) / power_metric

    return is_valid, power_metric, scenario, avg_power_efficiency


def check_power_dir(
    power_path,
    ranging_path,
    testing_path,
    scenario_fixed,
    power_res_ranging,
    power_res_testing,
    config,
):
    skip_power_check = config.skip_power_check

    is_valid = True
    power_metric = 0

    # check if all the required files are present
    required_files = REQUIRED_PERF_FILES + REQUIRED_PERF_POWER_FILES
    diff = files_diff(
        list_files(testing_path),
        required_files,
        OPTIONAL_PERF_FILES)
    if diff:
        log.error("%s has file list mismatch (%s)", testing_path, diff)
        is_valid = False
    diff = files_diff(
        list_files(ranging_path),
        required_files,
        OPTIONAL_PERF_FILES)
    if diff:
        log.error("%s has file list mismatch (%s)", ranging_path, diff)
        is_valid = False
    diff = files_diff(list_files(power_path), REQUIRED_POWER_FILES)
    if diff:
        log.error("%s has file list mismatch (%s)", power_path, diff)
        is_valid = False

    # uncomment to measure ranging mode power
    """
    (
        is_valid,
        power_metric_ranging,
        scenario,
        power_efficiency_ranging,
    ) = get_power_metric(
        config, scenario_fixed, ranging_path, is_valid, power_res_ranging
    )
    """
    is_valid, power_metric, scenario, power_efficiency_testing = get_power_metric(
        config, scenario_fixed, testing_path, is_valid, power_res_testing
    )

    if not skip_power_check:
        python_version_major = int(sys.version.split(" ")[0].split(".")[0])
        python_version_minor = int(sys.version.split(" ")[0].split(".")[1])
        assert python_version_major == 3 and python_version_minor >= 7, (
            "Power check " " only " "supports " "Python " "3.7+"
        )
        sys.path.insert(0, os.path.join(submission_checker_dir, "power"))
        from power.power_checker import check as check_power_more

        perf_path = os.path.dirname(power_path)
        check_power_result = check_power_more(perf_path)
        sys.stdout.flush()
        sys.stderr.flush()
        if check_power_result != 0:
            log.error(
                "Power WG power_checker.py did not pass for: %s",
                perf_path)
            is_valid = False

    return is_valid, power_metric, power_efficiency_testing


def files_diff(list1, list2, optional=None):
    """returns a list of files that are missing or added."""
    if not optional:
        optional = []
    optional = optional + ["mlperf_log_trace.json", "results.json", ".gitkeep"]
    return set(list1).symmetric_difference(set(list2)) - set(optional)


def is_system_over_network(division, system_json, path):
    """
    Verify whether the submitted system is over network and whether it is valid
    for the division
    for 'network' division, it is mandatory that the system is over-network
    for 'closed' division, the system must not be over-network
    for 'open' division, the system may be either local or over-network
    """
    is_network_mode_sys_spec_str = system_json.get(SYSTEM_DESC_IS_NETWORK_MODE)
    is_network_system = (
        is_network_mode_sys_spec_str.lower() == "true"
        if is_network_mode_sys_spec_str is not None
        else False
    )
    # verify that the system corresponds the division
    is_valid = True
    expected_state_by_division = {"network": True, "closed": False}
    if division in expected_state_by_division:
        is_valid = expected_state_by_division[division] is is_network_system
    if not is_valid:
        log.error(
            f"{path} incorrect network mode (={is_network_system}) for division '{division}'"
        )
    return is_network_system, is_valid


def check_results_dir(
    config,
    filter_submitter,
    skip_compliance,
    csv,
    debug=False,
    skip_meaningful_fields_emptiness_check=False,
    skip_empty_files_check=False,
    skip_check_power_measure_files=False,
    skip_extra_files_in_root_check=False,
    skip_extra_accuracy_files_check=False,
    scenarios_to_skip=[],
):
    """
    Walk the results directory and do the checking.
    We are called with the cdw at the root of the submission directory.
    level1 division - closed|open|network
    level2 submitter - for example mlperf_org
    level3 - results, systems, measurements, code
    For results the structure from here is:
    results/$system_desc/$benchmark_model/$scenario/performance/run_n
    and
    results/$system_desc/$benchmark_model/$scenario/accuracy
    We first walk into results/$system_desc
        make sure there is a system_desc.json and its good
    Next we walk into the model
        make sure the model is good, make sure all required scenarios are there.
    Next we walk into each scenario
        check the performance directory
        check the accuracy directory
        if all was good, add the result to the results directory
        if there are errors write a None as result so we can report later what
        failed
    """
    head = [
        "Organization",
        "Availability",
        "Division",
        "SystemType",
        "SystemName",
        "Platform",
        "Model",
        "MlperfModel",
        "Scenario",
        "Result",
        "Accuracy",
        "number_of_nodes",
        "host_processor_model_name",
        "host_processors_per_node",
        "host_processor_core_count",
        "accelerator_model_name",
        "accelerators_per_node",
        "Location",
        "framework",
        "operating_system",
        "notes",
        "compliance",
        "errors",
        "version",
        "inferred",
        "has_power",
        "Units",
        "weight_data_types",
    ]
    fmt = ",".join(["{}"] * len(head)) + "\n"
    csv.write(",".join(head) + "\n")
    results = {}
    systems = {}

    def log_result(
        submitter,
        available,
        division,
        system_type,
        system_name,
        system_desc,
        model_name,
        mlperf_model,
        scenario_fixed,
        r,
        acc,
        system_json,
        name,
        compliance,
        errors,
        config,
        inferred=0,
        power_metric=0,
        weight_data_types="fp32",
    ):
        notes = system_json.get("hw_notes", "")
        if system_json.get("sw_notes"):
            notes = notes + ". " if notes else ""
            notes = notes + system_json.get("sw_notes")
        special_unit_dict = {
            "llama3.1-8b": {
                "Offline": "Tokens/s",
                "Server": "Tokens/s",
            },
            "llama3.1-8b-edge": {
                "Offline": "Tokens/s",
            },
            "llama2-70b-99": {
                "Offline": "Tokens/s",
                "Server": "Tokens/s",
                "Interactive": "Tokens/s",
            },
            "llama2-70b-99.9": {
                "Offline": "Tokens/s",
                "Server": "Tokens/s",
                "Interactive": "Tokens/s",
            },
            "mixtral-8x7b": {
                "Offline": "Tokens/s",
                "Server": "Tokens/s",
                "Interactive": "Tokens/s",
            },
            "llama3.1-405b": {
                "Offline": "Tokens/s",
                "Server": "Tokens/s",
                "Interactive": "Tokens/s",
            },
            "deepseek-r1": {
                "Offline": "Tokens/s",
                "Server": "Tokens/s",
                "Interactive": "Tokens/s",
            },
        }
        unit_dict = {
            "SingleStream": "Latency (ms)",
            "MultiStream": "Latency (ms)",
            "Offline": "Samples/s",
            "Server": "Queries/s",
            "Interactive": "Queries/s",
        }
        power_unit_dict = {
            "SingleStream": "millijoules",
            "MultiStream": "millijoules",
            "Offline": "Watts",
            "Server": "Watts",
            "Interactive": "Watts",
        }
        if config.version == "v4.0":
            unit = unit_dict[scenario_fixed]
        else:
            unit = special_unit_dict.get(
                mlperf_model, unit_dict).get(
                scenario_fixed, unit_dict[scenario_fixed])
        power_unit = power_unit_dict[scenario_fixed]

        if (power_metric <= 0) or (
            not get_boolean(system_json.get("system_power_only"))
        ):
            csv.write(
                fmt.format(
                    submitter,
                    available,
                    division,
                    '"' + system_type + '"',
                    '"' + system_name + '"',
                    system_desc,
                    model_name,
                    mlperf_model,
                    scenario_fixed,
                    r,
                    acc,
                    system_json.get("number_of_nodes"),
                    '"' + system_json.get("host_processor_model_name") + '"',
                    system_json.get("host_processors_per_node"),
                    system_json.get("host_processor_core_count"),
                    '"' + system_json.get("accelerator_model_name") + '"',
                    '"' + str(system_json.get("accelerators_per_node")) + '"',
                    name.replace("\\", "/"),
                    '"' + system_json.get("framework", "") + '"',
                    '"' + system_json.get("operating_system", "") + '"',
                    '"' + notes + '"',
                    compliance,
                    errors,
                    config.version,
                    inferred,
                    power_metric > 0,
                    unit,
                    '"' + weight_data_types + '"',
                )
            )

        if power_metric > 0:
            csv.write(
                fmt.format(
                    submitter,
                    available,
                    division,
                    '"' + system_type + '"',
                    '"' + system_name + '"',
                    system_desc,
                    model_name,
                    mlperf_model,
                    scenario_fixed,
                    power_metric,
                    acc,
                    system_json.get("number_of_nodes"),
                    '"' + system_json.get("host_processor_model_name") + '"',
                    system_json.get("host_processors_per_node"),
                    system_json.get("host_processor_core_count"),
                    '"' + system_json.get("accelerator_model_name") + '"',
                    '"' + str(system_json.get("accelerators_per_node")) + '"',
                    name.replace("\\", "/"),
                    '"' + system_json.get("framework", "") + '"',
                    '"' + system_json.get("operating_system", "") + '"',
                    '"' + notes + '"',
                    compliance,
                    errors,
                    config.version,
                    inferred,
                    power_metric > 0,
                    power_unit,
                    '"' + weight_data_types + '"',
                )
            )

    # we are at the top of the submission directory
    for division in list_dir("."):
        # we are looking at ./$division, ie ./closed
        if division not in VALID_DIVISIONS:
            if division not in [".git", ".github", "assets"]:
                log.error("invalid division in input dir %s", division)
            continue
        is_closed_or_network = division in ["closed", "network"]
        # Look at files outside the division folder
        files_outside_division = [
            f for f in list_files(".") if not (f.endswith(".md") or f.endswith(".pdf"))
        ]
        if len(files_outside_division) > 0 and not skip_extra_files_in_root_check:
            log.error(
                "Root contains files outside division folder %s. You can use '--skip-extra-files-in-root-check' to skip this check temporarily",
                division,
                files_outside_division,
            )
            results[f"root"] = None
            break
        # Look at files outside the submitter folder
        files_outside_submitter = list_files(division)
        if len(files_outside_submitter) > 0:
            log.error(
                "%s contains files outside submitter folder %s",
                division,
                files_outside_submitter,
            )
            results[f"{division}"] = None
            continue

        if division not in systems:
            systems[division] = {}
            systems[division]["power"] = {}
            systems[division]["non_power"] = {}

        for submitter in list_dir(division):
            # we are looking at ./$division/$submitter, ie ./closed/mlperf_org
            if filter_submitter and submitter != filter_submitter:
                continue
            results_path = os.path.join(division, submitter, "results")
            measurements_path = os.path.join(
                division, submitter, "measurements")
            systems_path = os.path.join(division, submitter, "systems")
            if not os.path.exists(results_path):
                continue

            # Apply folder checks
            dirs = list_dirs_recursively(division, submitter)
            files = list_files_recursively(division, submitter)

            # Check symbolic links
            broken_symbolic_links = [
                f
                for f in files
                if os.path.islink(f) and not os.path.exists(os.readlink(f))
            ]
            if len(broken_symbolic_links) > 0:
                log.error(
                    "%s/%s contains broken symbolic links: %s",
                    division,
                    submitter,
                    broken_symbolic_links,
                )
                results[f"{division}/{submitter}"] = None
                continue

            # Check for files over 50 MB
            files_over_size_limit = [
                f
                for f in files
                if os.path.getsize(f) > FILE_SIZE_LIMIT_MB * MB_TO_BYTES
            ]
            if len(files_over_size_limit) > 0:
                log.error(
                    "%s/%s contains files with size greater than 50 MB: %s",
                    division,
                    submitter,
                    files_over_size_limit,
                )
                results[f"{division}/{submitter}"] = None
                continue

            # Check files and folders with git unfriendly names
            dir_names = [(dir_, dir_.split("/")[-1]) for dir_ in dirs]
            file_names = [(file_, file_.split("/")[-1]) for file_ in files]
            git_error_names = [
                name[0] for name in dir_names if name[1].startswith(".")
            ] + [name[0] for name in file_names if name[1].startswith(".")]
            if len(git_error_names) > 0:
                log.error(
                    "%s/%s contains files with git unfriendly name: %s",
                    division,
                    submitter,
                    git_error_names,
                )
                results[f"{division}/{submitter}"] = None
                continue

            # Check files and folders with spaces names
            space_error_names = [name[0] for name in dir_names if " " in name[1]] + [
                name[0] for name in file_names if " " in name[1]
            ]
            if len(space_error_names) > 0:
                log.error(
                    "%s/%s contains files with spaces in their names: %s",
                    division,
                    submitter,
                    space_error_names,
                )
                results[f"{division}/{submitter}"] = None
                continue

            # Check for pycache folders
            pycache_dirs = [dir for dir in dirs if dir.endswith("__pycache__")]
            if len(pycache_dirs) > 0:
                log.error(
                    "%s/%s has the following __pycache__ directories: %s",
                    division,
                    submitter,
                    pycache_dirs,
                )
                results[f"{division}/{submitter}"] = None
                continue

            # Check for empty folders
            empty_dirs = list_empty_dirs_recursively(division, submitter)
            if len(empty_dirs) > 0:
                log.error(
                    "%s/%s has the following empty directories: %s",
                    division,
                    submitter,
                    empty_dirs,
                )
                results[f"{division}/{submitter}"] = None
                continue

            # Check for extra model mapping
            extra_model_mapping = None
            if division == "open":
                model_mapping_path = (
                    f"{division}/{submitter}/{config.extra_model_benchmark_map}"
                )
                if os.path.exists(model_mapping_path):
                    with open(model_mapping_path) as fp:
                        extra_model_mapping = json.load(fp)

            if not config.skip_all_systems_with_results:
                measurement_diff = list(
                    set(list_dir(measurements_path)) - set(list_dir(results_path)))
                systems_diff = list(
                    set(
                        [
                            system_file.replace(".json", "")
                            for system_file in list_files(systems_path)
                            if system_file.endswith(".json")
                        ]
                    )
                    - set(list_dir(results_path))
                )
                if len(measurement_diff) > 0:
                    log.error(
                        "%s/%s/measurements has the following directories with no results: %s",
                        division,
                        submitter,
                        measurement_diff,
                    )
                    results[os.path.join(results_path)] = None

                if len(systems_diff) > 0:
                    log.error(
                        "%s/%s/systems has the following files with no results: %s",
                        division,
                        submitter,
                        [(s + ".json") for s in systems_diff],
                    )
                    results[os.path.join(results_path)] = None

            #  Check for calibration documentation
            if not config.skip_calibration_check and division not in ["open"]:
                calibration_path_root = os.path.join(
                    division, submitter, "calibration.md")
                calibration_path_doc = os.path.join(
                    division, submitter, "documentation", "calibration.md")
                if not (os.path.exists(calibration_path_root)) and (
                        not os.path.exists(calibration_path_doc)):
                    log.error(
                        "%s/%s: has not calibration file. One of %s or %s is required",
                        division,
                        submitter,
                        calibration_path_root,
                        calibration_path_doc
                    )
                    results[os.path.join(results_path)] = None

            for system_desc in list_dir(results_path):
                # we are looking at
                # ./$division/$submitter/results/$system_desc, ie
                # ./closed/mlperf_org/results/t4-ort

                #
                # check if system_id is good.
                #
                system_id_json = os.path.join(
                    division, submitter, "systems", system_desc + ".json"
                )
                if not os.path.exists(system_id_json):
                    log.error(
                        "no system_desc for %s/%s/%s", division, submitter, system_desc
                    )
                    results[os.path.join(results_path, system_desc)] = None
                    continue

                name = os.path.join(results_path, system_desc)
                with open(system_id_json) as f:
                    system_json = json.load(f)
                    available = system_json.get("status").lower()
                    if available not in VALID_AVAILABILITIES:
                        log.error(
                            "%s has invalid status (%s)", system_id_json, available
                        )
                        results[name] = None
                        continue
                    system_type = system_json.get("system_type")
                    valid_system_types = [
                        "datacenter", "edge", "datacenter,edge", "edge,datacenter"]

                    if system_type not in valid_system_types:
                        log.error(
                            "%s has invalid system type (%s)",
                            system_id_json,
                            system_type,
                        )
                        results[name] = None
                        continue

                    config.set_type(system_type)
                    if not check_system_desc_id(
                        name,
                        system_json,
                        submitter,
                        division,
                        config.version,
                        skip_meaningful_fields_emptiness_check,
                    ):
                        results[name] = None
                        continue

                #
                # Look at each model
                #
                for model_name in list_dir(results_path, system_desc):
                    # we are looking at ./$division/$submitter/results/$system_desc/$model,
                    #   ie ./closed/mlperf_org/results/t4-ort/bert
                    name = os.path.join(results_path, system_desc, model_name)
                    mlperf_model = config.get_mlperf_model(
                        model_name, extra_model_mapping
                    )

                    if is_closed_or_network and mlperf_model not in config.models:
                        # for closed/network divisions we want the model name to match.
                        # for open division the model_name might be different
                        # than the task
                        log.error(
                            "%s has an invalid model %s for closed/network division",
                            name,
                            model_name,
                        )
                        results[name] = None
                        continue

                    #
                    # Look at each scenario
                    #
                    required_scenarios = config.get_required(mlperf_model)
                    if required_scenarios is None:
                        log.error(
                            "%s has an invalid model %s, system_type=%s",
                            name,
                            mlperf_model,
                            system_type,
                        )
                        results[name] = None
                        continue

                    errors = 0
                    all_scenarios = set(
                        list(required_scenarios)
                        + list(config.get_optional(mlperf_model))
                    )
                    optional_scenarios = config.get_optional(mlperf_model)
                    for scenario in list_dir(
                            results_path, system_desc, model_name):
                        # some submissions in v0.5 use lower case scenarios -
                        # map them for now
                        scenario_fixed = SCENARIO_MAPPING.get(
                            scenario, scenario)

                        # Skip scenario for debug purposes
                        if scenario in scenarios_to_skip:
                            continue

                        # we are looking at ./$division/$submitter/results/$system_desc/$model/$scenario,
                        #   ie ./closed/mlperf_org/results/t4-ort/bert/Offline
                        name = os.path.join(
                            results_path, system_desc, model_name, scenario
                        )
                        results[name] = None
                        if is_closed_or_network and scenario_fixed not in all_scenarios:
                            log.error(
                                "%s ignoring scenario %s (neither required nor optional)",
                                name,
                                scenario,
                            )
                            results[name] = None
                            errors += 1
                            continue

                        # check if this submission has power logs
                        power_path = os.path.join(name, "performance", "power")
                        has_power = os.path.exists(power_path)

                        if has_power:
                            log.info("Detected power logs for %s", name)
                            # The power related system_desc_fields are not used by submitters currently.
                            # Turning this check off for now
                            if False and not check_system_desc_id_power(
                                name,
                                system_json,
                                submitter,
                                division,
                                config.version,
                                skip_meaningful_fields_emptiness_check,
                            ):
                                results[name] = None
                                errors += 1
                                continue

                        # check if measurement_dir is good.
                        measurement_dir = os.path.join(
                            division,
                            submitter,
                            "measurements",
                            system_desc,
                            model_name,
                            scenario,
                        )
                        if not os.path.exists(measurement_dir):
                            log.error(
                                "no measurement_dir for %s", measurement_dir)
                            results[measurement_dir] = None
                            errors += 1
                            continue
                        else:
                            measurement_check, weight_data_types = check_measurement_dir(
                                config,
                                measurement_dir,
                                name,
                                system_desc,
                                os.path.join(division, submitter),
                                model_name,
                                scenario,
                                division,
                                has_power,
                                skip_meaningful_fields_emptiness_check,
                                skip_empty_files_check,
                                skip_check_power_measure_files,
                            )
                            if not measurement_check:
                                log.error(
                                    "%s measurement_dir has issues", measurement_dir
                                )
                                results[measurement_dir] = None
                                errors += 1
                                continue

                        # check accuracy
                        accuracy_is_valid = False
                        acc_path = os.path.join(name, "accuracy")
                        if not os.path.exists(
                                os.path.join(acc_path, "accuracy.txt")):
                            log.error(
                                "%s has no accuracy.txt. Generate it with accuracy-imagenet.py or accuracy-coco.py or "
                                "process_accuracy.py",
                                acc_path,
                            )
                            errors += 1
                            continue
                        elif scenario not in scenarios_to_skip:
                            diff = files_diff(
                                list_files(acc_path), REQUIRED_ACC_FILES)
                            if diff:
                                log.error(
                                    "%s has file list mismatch (%s)", acc_path, diff
                                )
                                errors += 1
                                continue
                            accuracy_is_valid, acc = check_accuracy_dir(
                                config,
                                mlperf_model,
                                acc_path,
                                debug or is_closed_or_network,
                            )
                            acc = (
                                json.dumps(acc)
                                .replace(",", " ")
                                .replace('"', "")
                                .replace("{", "")
                                .replace("}", "")
                            ).strip()
                            if mlperf_model in REQUIRED_ACC_BENCHMARK:
                                if (
                                        config.version
                                        in REQUIRED_ACC_BENCHMARK[mlperf_model] and not skip_extra_accuracy_files_check):
                                    extra_files_pass, missing_files = check_extra_files(
                                        acc_path,
                                        REQUIRED_ACC_BENCHMARK[mlperf_model][
                                            config.version
                                        ],
                                    )
                                    if not extra_files_pass:
                                        log.error(
                                            "%s expected to have the following extra files (%s)",
                                            acc_path,
                                            missing_files,
                                        )
                                        accuracy_is_valid = False
                            if not accuracy_is_valid and acc and not is_closed_or_network:
                                if debug:
                                    log.warning(
                                        "%s, accuracy not valid but taken for open",
                                        acc_path,
                                    )
                                accuracy_is_valid = True
                            if not accuracy_is_valid:
                                # a little below we'll not copy this into the
                                # results csv
                                errors += 1
                                log.error("%s, accuracy not valid", acc_path)

                        inferred = 0
                        n = ["run_1"]

                        for i in n:
                            is_valid = True
                            perf_path = os.path.join(name, "performance", i)
                            if not os.path.exists(perf_path):
                                log.error("%s is missing", perf_path)
                                is_valid, r = False, None
                                continue
                            if has_power:
                                required_perf_files = (
                                    REQUIRED_PERF_FILES + REQUIRED_PERF_POWER_FILES
                                )
                            else:
                                required_perf_files = REQUIRED_PERF_FILES
                            diff = files_diff(
                                list_files(perf_path),
                                required_perf_files,
                                OPTIONAL_PERF_FILES,
                            )
                            if diff:
                                log.error(
                                    "%s has file list mismatch (%s)", perf_path, diff
                                )
                                is_valid, r = False, None
                                continue

                            try:
                                is_valid, r, is_inferred = check_performance_dir(
                                    config,
                                    mlperf_model,
                                    perf_path,
                                    scenario_fixed,
                                    division,
                                    system_json
                                )
                                if is_inferred:
                                    inferred = 1
                                    log.info(
                                        "%s has inferred results, qps=%s", perf_path, r
                                    )

                            except Exception as e:
                                log.error(
                                    "%s caused exception in check_performance_dir: %s",
                                    perf_path,
                                    e,
                                )
                                is_valid, r = False, None

                            power_metric = 0
                            if has_power:
                                try:
                                    ranging_path = os.path.join(
                                        name, "performance", "ranging"
                                    )
                                    ranging_r = get_performance_metric(
                                        config,
                                        mlperf_model,
                                        ranging_path,
                                        scenario_fixed,
                                    )
                                except Exception as e:
                                    log.error(
                                        "%s caused exception in check_ranging_dir: %s",
                                        ranging_path,
                                        e,
                                    )
                                    is_valid, ranging_r = False, None

                                try:
                                    (
                                        power_is_valid,
                                        power_metric,
                                        power_efficiency,
                                    ) = check_power_dir(
                                        power_path,
                                        ranging_path,
                                        perf_path,
                                        scenario_fixed,
                                        ranging_r,
                                        r,
                                        config,
                                    )
                                    if not power_is_valid:
                                        is_valid = False
                                        power_metric = 0
                                except Exception as e:
                                    log.error(
                                        "%s caused exception in check_power_dir: %s",
                                        perf_path,
                                        e,
                                    )
                                    is_valid, r, power_metric = False, None, 0

                            if is_valid:
                                results[name] = (
                                    r
                                    if r is None or not has_power
                                    else (
                                        "{:f} "
                                        "with "
                                        "power_metric"
                                        " = {:f} and power_efficiency (samples/J) = {:f}"
                                    ).format(r, power_metric, power_efficiency)
                                )

                                system_id = submitter + "_" + system_desc

                                key = "power" if power_metric > 0 else "non_power"
                                if system_id not in systems[division][key]:
                                    systems[division][key][system_id] = 1
                                else:
                                    systems[division][key][system_id] += 1

                                required_scenarios.discard(scenario_fixed)
                                optional_scenarios.discard(scenario_fixed)
                            else:
                                log.error("%s has issues", perf_path)
                                errors += 1
                                results[name] = None

                        # check if compliance dir is good for CLOSED division
                        compliance = 0 if is_closed_or_network else 1
                        if is_closed_or_network and not skip_compliance:
                            if scenario in scenarios_to_skip:
                                continue
                            compliance_dir = os.path.join(
                                division,
                                submitter,
                                "compliance",
                                system_desc,
                                model_name,
                                scenario,
                            )
                            if not check_compliance_dir(
                                compliance_dir,
                                mlperf_model,
                                scenario_fixed,
                                config,
                                division,
                                system_json,
                                name,
                            ):
                                log.error(
                                    "compliance dir %s has issues", compliance_dir
                                )
                                results[name] = None
                            else:
                                compliance = 1

                        if results.get(name):
                            if accuracy_is_valid:
                                log_result(
                                    submitter,
                                    available,
                                    division,
                                    system_type,
                                    system_json.get("system_name"),
                                    system_desc,
                                    model_name,
                                    mlperf_model,
                                    scenario_fixed,
                                    r,
                                    acc,
                                    system_json,
                                    name,
                                    compliance,
                                    errors,
                                    config,
                                    inferred=inferred,
                                    power_metric=power_metric,
                                    weight_data_types=weight_data_types,
                                )
                            else:
                                results[name] = None
                                log.error(
                                    "%s is OK but accuracy has issues", name)

                    # Discard scenarios that we want to skip
                    for scenario in scenarios_to_skip:
                        required_scenarios.discard(scenario)
                        optional_scenarios.discard(scenario)

                    if required_scenarios:
                        name = os.path.join(
                            results_path, system_desc, model_name)
                        if is_closed_or_network:
                            results[name] = None
                            log.error(
                                "%s does not have all required scenarios, missing %s",
                                name,
                                required_scenarios,
                            )
                        elif debug:
                            log.warning(
                                "%s ignoring missing scenarios in open division (%s)",
                                name,
                                required_scenarios,
                            )

                    if "Server" in optional_scenarios and "Interactive" in optional_scenarios:
                        results[name] = None
                        log.error(
                            "%s does not have all required scenarios, one of [Server, Interactive] is required",
                            name
                        )

    return results, systems


def check_system_desc_id(
    fname,
    systems_json,
    submitter,
    division,
    version,
    skip_meaningful_fields_emptiness_check,
):
    is_valid = True
    # check all required fields

    required_fields = SYSTEM_DESC_REQUIRED_FIELDS.copy()

    is_network_system, is_network_mode_valid = is_system_over_network(
        division, systems_json, fname
    )
    is_valid &= is_network_mode_valid
    if is_network_system:
        required_fields += SYSTEM_DESC_REQUIRED_FIELDS_NETWORK_MODE

    check_empty_fields = False if skip_meaningful_fields_emptiness_check else True

    for k in required_fields:
        if k not in systems_json:
            is_valid = False
            log.error("%s, field %s is missing", fname, k)
        elif (
            check_empty_fields
            and k in SYSTEM_DESC_MEANINGFUL_RESPONSE_REQUIRED_FIELDS
            and not systems_json[k]
        ):
            is_valid = False
            log.error(
                "%s, field %s requires a meaningful response but is empty", fname, k
            )

    # SYSTEM_DESC_REQUIRED_FIELDS_POWER should be mandatory when a submission has power logs, but since we
    # check power submission in check_results_dir, the information is not available yet at this stage and we do
    # this check later
    all_fields = required_fields + SYSTEM_DESC_REQUIRED_FIELDS_POWER
    for k in systems_json.keys():
        if k not in all_fields:
            log.warning("%s, field %s is unknown", fname, k)

    if systems_json.get("submitter").lower() != submitter.lower():
        log.error(
            "%s has submitter %s, directory has %s",
            fname,
            systems_json.get("submitter"),
            submitter,
        )
        is_valid = False
    if systems_json.get("division") != division:
        log.error(
            "%s has division %s, division has %s",
            fname,
            systems_json.get("division"),
            division,
        )
        is_valid = False
    return is_valid


def check_system_desc_id_power(
    fname,
    systems_json,
    submitter,
    division,
    version,
    skip_meaningful_fields_emptiness_check,
):
    is_valid = True

    check_empty_fields = False if skip_meaningful_fields_emptiness_check else True

    for k in SYSTEM_DESC_REQUIRED_FIELDS_POWER:
        if k not in systems_json:
            is_valid = False
            log.error("%s, field %s is missing", fname, k)
        elif (
            check_empty_fields
            and k in SYSTEM_DESC_MEANINGFUL_RESPONSE_REQUIRED_FIELDS_POWER
            and not systems_json[k]
        ):
            is_valid = False
            log.error(
                "%s, field %s requires a meaningful response but is empty", fname, k
            )

    return is_valid


def check_measurement_dir(
    config,
    measurement_dir,
    fname,
    system_desc,
    root,
    model,
    scenario,
    division,
    has_power,
    skip_meaningful_fields_emptiness_check,
    skip_empty_files_check,
    skip_check_power_measure_files,
):
    files = list_files(measurement_dir)
    system_file = None
    is_valid = True
    check_empty_fields = False if skip_meaningful_fields_emptiness_check else True

    for i in REQUIRED_MEASURE_FILES:
        if i not in files:
            log.error("%s is missing %s", measurement_dir, i)
            is_valid = False
        elif not skip_empty_files_check and (
            os.stat(os.path.join(measurement_dir, i)).st_size == 0
        ):
            log.error("%s is having empty %s", measurement_dir, i)
            is_valid = False

    if has_power and not skip_check_power_measure_files:
        path = measurement_dir
        all_files_1 = [
            os.path.join(path, f)
            for f in os.listdir(path)
            if os.path.isfile(os.path.join(path, f))
        ]
        path = os.path.join(path, "..")
        all_files_2 = [
            os.path.join(path, f)
            for f in os.listdir(path)
            if os.path.isfile(os.path.join(path, f))
        ]
        path = os.path.join(path, "..")
        all_files_3 = [
            os.path.join(path, f)
            for f in os.listdir(path)
            if os.path.isfile(os.path.join(path, f))
        ]
        path = os.path.join(path, "..")
        all_files_4 = [
            os.path.join(path, f)
            for f in os.listdir(path)
            if os.path.isfile(os.path.join(path, f))
        ]
        all_files = all_files_1 + all_files_2 + all_files_3 + all_files_4

        for i in REQUIRED_POWER_MEASURE_FILES:
            found = False
            for file in all_files:
                if re.match(i, os.path.basename(file)):
                    found = True
                    file_path = file
            if not found:
                log.error("%s is missing %s", measurement_dir, i)
                is_valid = False
            elif not skip_empty_files_check and os.stat(file_path).st_size == 0:
                log.error("%s is having empty %s", measurement_dir, i)
                is_valid = False

    for i in files:
        if i.startswith(system_desc) and i.endswith(
                "_" + scenario + ".json"):
            system_file = i
            end = len("_" + scenario + ".json")
            break
        elif i.startswith(system_desc) and i.endswith(".json"):
            system_file = i
            end = len(".json")
            break

    weight_data_types = None
    if system_file:
        with open(os.path.join(measurement_dir, system_file), "r") as f:
            j = json.load(f)
            weight_data_types = j["weight_data_types"]
            for k in SYSTEM_IMP_REQUIRED_FILES:
                if k not in j:
                    is_valid = False
                    log.error("%s, field %s is missing", fname, k)
                elif check_empty_fields and not j[k]:
                    is_valid = False
                    log.error(
                        "%s, field %s is missing meaningful value", fname, k)

        impl = system_file[len(system_desc) + 1: -end]
        code_dir = os.path.join(root, "code", model)
        if os.path.isfile(code_dir):
            with open(code_dir, "r") as f:
                line = f.read()
                code_dir = os.path.join(root, "code", line.strip(), impl)
        else:
            code_dir = os.path.join(root, "code", model, impl)

        if not os.path.exists(code_dir):
            # see if the code dir is per model
            if not os.path.exists(os.path.dirname(code_dir)):
                log.error("%s is missing code_dir %s", fname, code_dir)
                is_valid = False

    else:
        log.error("%s is missing %s*.json", fname, system_desc)
        is_valid = False

    return is_valid, weight_data_types


def check_compliance_perf_dir(test_dir):
    is_valid = False

    fname = os.path.join(test_dir, "verify_performance.txt")
    if not os.path.exists(fname):
        log.error("%s is missing in %s", fname, test_dir)
        is_valid = False
    else:
        with open(fname, "r") as f:
            for line in f:
                # look for: TEST PASS
                if "TEST PASS" in line:
                    is_valid = True
                    break
        if is_valid == False:
            log.error(
                "Compliance test performance check in %s failed",
                test_dir)

        # Check performance dir
        test_perf_path = os.path.join(test_dir, "performance", "run_1")
        if not os.path.exists(test_perf_path):
            log.error("%s has no performance/run_1 directory", test_dir)
            is_valid = False
        else:
            diff = files_diff(
                list_files(test_perf_path),
                REQUIRED_COMP_PER_FILES,
                ["mlperf_log_accuracy.json"],
            )
            if diff:
                log.error(
                    "%s has file list mismatch (%s)",
                    test_perf_path,
                    diff)
                is_valid = False

    return is_valid


def check_compliance_acc_dir(test_dir, model, config):
    is_valid = False
    acc_passed = False

    fname = os.path.join(test_dir, "verify_accuracy.txt")
    if not os.path.exists(fname):
        log.error("%s is missing in %s", fname, test_dir)
    else:
        if "TEST01" in test_dir:
            # Accuracy can fail for TEST01
            is_valid = True
            with open(fname, "r") as f:
                for line in f:
                    # look for: TEST PASS
                    if "TEST PASS" in line:
                        acc_passed = True
                        break
            if acc_passed == False:
                log.info(
                    "Compliance test accuracy check (deterministic mode) in %s failed",
                    test_dir,
                )

            # Check Accuracy dir
            test_acc_path = os.path.join(test_dir, "accuracy")
            if not os.path.exists(test_acc_path):
                log.error("%s has no accuracy directory", test_dir)
                is_valid = False
            else:
                diff = files_diff(
                    list_files(test_acc_path),
                    (
                        REQUIRED_TEST01_ACC_FILES_1
                        if acc_passed
                        else REQUIRED_TEST01_ACC_FILES
                    ),
                )
                if diff:
                    log.error(
                        "%s has file list mismatch (%s)",
                        test_acc_path,
                        diff)
                    is_valid = False
                elif not acc_passed:
                    target = config.get_accuracy_target(model)
                    patterns, acc_targets, acc_types, acc_limits, up_patterns, acc_upper_limit = get_accuracy_values(
                        config, model)
                    acc_limit_check = True

                    acc_seen = [False for _ in acc_targets]
                    acc_baseline = {acc_type: 0 for acc_type in acc_types}
                    acc_compliance = {acc_type: 0 for acc_type in acc_types}
                    with open(
                        os.path.join(test_acc_path, "baseline_accuracy.txt"),
                        "r",
                        encoding="utf-8",
                    ) as f:
                        for line in f:
                            for acc_type, pattern in zip(acc_types, patterns):
                                m = re.match(pattern, line)
                                if m:
                                    acc_baseline[acc_type] = float(m.group(1))
                    with open(
                        os.path.join(test_acc_path, "compliance_accuracy.txt"),
                        "r",
                        encoding="utf-8",
                    ) as f:
                        for line in f:
                            for acc_type, pattern in zip(acc_types, patterns):
                                m = re.match(pattern, line)
                                if m:
                                    acc_compliance[acc_type] = float(
                                        m.group(1))
                    for acc_type in acc_types:
                        if acc_baseline[acc_type] == 0 or acc_compliance[acc_type] == 0:
                            is_valid = False
                            break
                        else:
                            required_delta_perc = config.get_delta_perc(
                                model, acc_type[0]
                            )
                            delta_perc = (
                                abs(
                                    1
                                    - acc_baseline[acc_type] /
                                    acc_compliance[acc_type]
                                )
                                * 100
                            )
                            if delta_perc <= required_delta_perc:
                                is_valid = True
                            else:
                                log.error(
                                    "Compliance test accuracy check (non-deterministic mode) in %s failed",
                                    test_dir,
                                )
                                is_valid = False
                                break
        elif "TEST06" in test_dir:
            """
            Expected output
            First token check pass: True (or First token check pass: Skipped)
            EOS check pass: True
            TEST06 verification complete
            """
            with open(fname, "r") as f:
                lines = f.readlines()
            lines = [line.strip() for line in lines]
            first_token_pass = (
                "First token check pass: True" in lines
                or "First token check pass: Skipped" in lines
            )
            eos_pass = "EOS check pass: True" in lines
            length_check_pass = "Sample length check pass: True" in lines
            is_valid = first_token_pass and eos_pass and length_check_pass
            if not is_valid:
                log.error(
                    f"TEST06 accuracy check failed. first_token_check: {first_token_pass} eos_check: {eos_pass} length_check: {length_check_pass}."
                )
        else:
            raise NotImplemented(
                f"{test_dir} is neither TEST01 and TEST06, which doesn't require accuracy check"
            )

    return is_valid


def check_compliance_dir(
    compliance_dir, model, scenario, config, division, system_json, name
):
    compliance_perf_pass = True
    compliance_perf_dir_pass = True
    compliance_acc_pass = True
    test_list = ["TEST01", "TEST04"]

    if model in [
        "bert-99",
        "bert-99.9",
        "dlrm-v2-99",
        "dlrm-v2-99.9",
        "3d-unet-99",
        "3d-unet-99.9",
        "retinanet",
        "rnnt",
        "llama3.1-8b",
        "llama3.1-8b-edge",
        "llama2-70b-99",
        "llama2-70b-99.9",
        "mixtral-8x7b",
        "llama3.1-405b",
        "rgat",
        "deepseek-r1",
        "whisper",
    ]:
        test_list.remove("TEST04")

    if model in [
        "llama3.1-8b",
        "llama3.1-8b-edge"
        "llama2-70b-99",
        "llama2-70b-99.9",
        "mixtral-8x7b",
        "llama3.1-405b",
        "deepseek-r1",
    ]:
        test_list.remove("TEST01")

    if model in ["llama2-70b-interactive-99",
                 "llama2-70b-interactive-99.9"] and config.version in ["v5.0"]:
        test_list.remove("TEST01")

    if model in ["llama2-70b-99", "llama2-70b-99.9",
                 "mixtral-8x7b", "llama3.1-405b", "llama3.1-8b", "deepseek-r1"]:
        test_list.append("TEST06")

    if test_list and not os.path.exists(compliance_dir):
        log.error("no compliance dir for %s: %s", name, compliance_dir)
        return False

    # Check performance of all Tests (except for TEST06)
    for test in test_list:
        test_dir = os.path.join(compliance_dir, test)
        if not os.path.exists(test_dir):
            log.error("Missing %s in compliance dir %s", test, compliance_dir)
            compliance_perf_dir_pass = False
        else:
            # TEST06 has no performance test.
            if "TEST06" in test_list:
                continue
            try:
                compliance_perf_dir = os.path.join(
                    compliance_dir, test, "performance", "run_1"
                )
                compliance_perf_valid, r, is_inferred = check_performance_dir(
                    config, model, compliance_perf_dir, scenario, division, system_json
                )
                if is_inferred:
                    log.info(
                        "%s has inferred results, qps=%s",
                        compliance_perf_dir,
                        r)
            except Exception as e:
                log.error(
                    "%s caused exception in check_performance_dir: %s",
                    compliance_perf_dir,
                    e,
                )
                is_valid, r = False, None
            compliance_perf_pass = (
                compliance_perf_pass
                and check_compliance_perf_dir(test_dir)
                and compliance_perf_valid
            )

    compliance_acc_pass = True
    for test in ["TEST01", "TEST06"]:
        if test in test_list:
            # Check accuracy for TEST01
            compliance_acc_pass &= check_compliance_acc_dir(
                os.path.join(compliance_dir, test), model, config
            )

    return compliance_perf_pass and compliance_acc_pass and compliance_perf_dir_pass


def main():
    args = get_args()

    config = Config(
        args.version,
        args.extra_model_benchmark_map,
        ignore_uncommited=args.submission_exceptions,
        skip_power_check=args.skip_power_check,
        skip_all_systems_with_results=args.skip_all_systems_have_results_check,
        skip_calibration_check=args.skip_calibration_check
    )

    if args.scenarios_to_skip:
        scenarios_to_skip = [
            scenario for scenario in args.scenarios_to_skip.split(",")]
    else:
        scenarios_to_skip = []

    with open(args.csv, "w") as csv:
        os.chdir(args.input)
        # check results directory
        results, systems = check_results_dir(
            config,
            args.submitter,
            args.skip_compliance,
            csv,
            args.debug,
            args.skip_meaningful_fields_emptiness_check,
            args.skip_empty_files_check,
            args.skip_check_power_measure_files,
            args.skip_extra_files_in_root_check,
            args.skip_extra_accuracy_files_check,
            scenarios_to_skip,
        )

    # log results
    log.info("---")
    with_results = 0
    for k, v in sorted(results.items()):
        if v:
            log.info("Results %s %s", k, v)
            with_results += 1
    log.info("---")
    for k, v in sorted(results.items()):
        if v is None:
            log.error("NoResults %s", k)

    closed_systems = systems.get("closed", {})
    open_systems = systems.get("open", {})
    network_systems = systems.get("network", {})
    closed_power_systems = closed_systems.get("power", {})
    closed_non_power_systems = closed_systems.get("non_power", {})
    open_power_systems = open_systems.get("power", {})
    open_non_power_systems = open_systems.get("non_power", {})
    network_power_systems = network_systems.get("power", {})
    network_non_power_systems = network_systems.get("non_power", {})

    number_closed_power_systems = len(closed_power_systems)
    number_closed_non_power_systems = len(closed_non_power_systems)
    number_closed_systems = (
        number_closed_power_systems + number_closed_non_power_systems
    )
    number_open_power_systems = len(open_power_systems)
    number_open_non_power_systems = len(open_non_power_systems)
    number_open_systems = number_open_power_systems + number_open_non_power_systems
    number_network_power_systems = len(network_power_systems)
    number_network_non_power_systems = len(network_non_power_systems)
    number_network_systems = (
        number_network_power_systems + number_network_non_power_systems
    )

    def merge_two_dict(x, y):
        z = x.copy()
        for key in y:
            if key not in z:
                z[key] = y[key]
            else:
                z[key] += y[key]
        return z

    # systems can be repeating in open, closed and network
    unique_closed_systems = merge_two_dict(
        closed_power_systems, closed_non_power_systems
    )
    unique_open_systems = merge_two_dict(
        open_power_systems, open_non_power_systems)
    unique_network_systems = merge_two_dict(
        network_power_systems, network_non_power_systems
    )

    unique_systems = merge_two_dict(unique_closed_systems, unique_open_systems)
    unique_systems = merge_two_dict(unique_systems, unique_network_systems)

    # power systems can be repeating in open, closed and network
    unique_power_systems = merge_two_dict(
        closed_power_systems, open_power_systems)
    unique_power_systems = merge_two_dict(
        unique_power_systems, network_power_systems)

    number_systems = len(unique_systems)
    number_power_systems = len(unique_power_systems)

    # Counting the number of closed,open and network results
    def sum_dict_values(x):
        count = 0
        for key in x:
            count += x[key]
        return count

    count_closed_power_results = sum_dict_values(closed_power_systems)
    count_closed_non_power_results = sum_dict_values(closed_non_power_systems)
    count_closed_results = count_closed_power_results + count_closed_non_power_results

    count_open_power_results = sum_dict_values(open_power_systems)
    count_open_non_power_results = sum_dict_values(open_non_power_systems)
    count_open_results = count_open_power_results + count_open_non_power_results

    count_network_power_results = sum_dict_values(network_power_systems)
    count_network_non_power_results = sum_dict_values(
        network_non_power_systems)
    count_network_results = (
        count_network_power_results + count_network_non_power_results
    )

    count_power_results = (
        count_closed_power_results
        + count_open_power_results
        + count_network_power_results
    )

    # print summary
    log.info("---")
    log.info(
        "Results=%d, NoResults=%d, Power Results=%d",
        with_results,
        len(results) - with_results,
        count_power_results,
    )

    log.info("---")
    log.info(
        "Closed Results=%d, Closed Power Results=%d\n",
        count_closed_results,
        count_closed_power_results,
    )
    log.info(
        "Open Results=%d, Open Power Results=%d\n",
        count_open_results,
        count_open_power_results,
    )
    log.info(
        "Network Results=%d, Network Power Results=%d\n",
        count_network_results,
        count_network_power_results,
    )
    log.info("---")

    log.info(
        "Systems=%d, Power Systems=%d",
        number_systems,
        number_power_systems)
    log.info(
        "Closed Systems=%d, Closed Power Systems=%d",
        number_closed_systems,
        number_closed_power_systems,
    )
    log.info(
        "Open Systems=%d, Open Power Systems=%d",
        number_open_systems,
        number_open_power_systems,
    )
    log.info(
        "Network Systems=%d, Network Power Systems=%d",
        number_network_systems,
        number_network_power_systems,
    )
    log.info("---")
    if len(results) != with_results:
        log.error("SUMMARY: submission has errors")
        return 1
    else:
        log.info("SUMMARY: submission looks OK")
        return 0


if __name__ == "__main__":
    sys.exit(main())<|MERGE_RESOLUTION|>--- conflicted
+++ resolved
@@ -512,12 +512,8 @@
             "mixtral-8x7b": ("TOKENS_PER_SAMPLE", 145.9 * 1.1),
             "llama3.1-405b": ("TOKENS_PER_SAMPLE", 684.68 * 1.1),
             "llama3.1-8b": ("GEN_LEN", 8167644 * 1.1),
-<<<<<<< HEAD
             "llama3.1-8b-edge": ("GEN_LEN", 8167644 * 1.1),
-            "deepseek-r1": ("TOKENS_PER_SAMPLE", 1.1 * 3949.648)
-=======
             "deepseek-r1": ("TOKENS_PER_SAMPLE", 1.1 * 4043.449)
->>>>>>> 24767db5
         },
         "accuracy-delta-perc": {
             "stable-diffusion-xl": {"CLIP_SCORE": 1, "FID_SCORE": 2}
