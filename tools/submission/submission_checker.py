"""A checker for MLPerf Inference submissions from v5.0 onwards (for checking older submissions please use the submission checker from the respective release)
"""

from __future__ import division
from __future__ import print_function
from __future__ import unicode_literals

import argparse
import datetime
import json
import logging
import os
import re
import sys

from glob import glob

from log_parser import MLPerfLog

# pylint: disable=missing-docstring

logging.basicConfig(level=logging.INFO)
log = logging.getLogger("main")

submission_checker_dir = os.path.dirname(os.path.realpath(__file__))

MODEL_CONFIG = {
    "v5.0": {
        "models": [
            "resnet",
            "retinanet",
            "bert-99",
            "bert-99.9",
            "dlrm-v2-99",
            "dlrm-v2-99.9",
            "3d-unet-99",
            "3d-unet-99.9",
            "gptj-99",
            "gptj-99.9",
            "llama2-70b-99",
            "llama2-70b-99.9",
            "llama2-70b-interactive-99",
            "llama2-70b-interactive-99.9",
            "stable-diffusion-xl",
            "mixtral-8x7b",
            "llama3.1-405b",
            "rgat",
            "pointpainting",
        ],
        "required-scenarios-datacenter": {
            "resnet": ["Server", "Offline"],
            "retinanet": ["Server", "Offline"],
            "dlrm-v2-99": ["Server", "Offline"],
            "dlrm-v2-99.9": ["Server", "Offline"],
            "3d-unet-99": ["Offline"],
            "3d-unet-99.9": ["Offline"],
            "gptj-99": ["Server", "Offline"],
            "gptj-99.9": ["Server", "Offline"],
            "llama2-70b-99": ["Server", "Offline"],
            "llama2-70b-99.9": ["Server", "Offline"],
            "llama2-70b-interactive-99": ["Server", "Offline"],
            "llama2-70b-interactive-99.9": ["Server", "Offline"],
            "stable-diffusion-xl": ["Server", "Offline"],
            "mixtral-8x7b": ["Server", "Offline"],
            "llama3.1-405b": ["Server", "Offline"],
            "rgat": ["Offline"],
        },
        "optional-scenarios-datacenter": {},
        "required-scenarios-edge": {
            "resnet": ["SingleStream", "MultiStream", "Offline"],
            "retinanet": ["SingleStream", "MultiStream", "Offline"],
            "bert-99": ["SingleStream", "Offline"],
            "bert-99.9": ["SingleStream", "Offline"],
            "3d-unet-99": ["SingleStream", "Offline"],
            "3d-unet-99.9": ["SingleStream", "Offline"],
            "gptj-99": ["SingleStream", "Offline"],
            "gptj-99.9": ["SingleStream", "Offline"],
            "stable-diffusion-xl": ["SingleStream", "Offline"],
            "pointpainting": ["SingleStream"],
        },
        "optional-scenarios-edge": {},
        "required-scenarios-datacenter-edge": {
            "resnet": ["SingleStream", "Offline", "MultiStream", "Server"],
            "retinanet": ["SingleStream", "Offline", "MultiStream", "Server"],
            "bert-99": ["SingleStream", "Offline"],
            "bert-99.9": ["SingleStream", "Offline"],
            "dlrm-v2-99": ["Offline", "Server"],
            "dlrm-v2-99.9": ["Offline", "Server"],
            "3d-unet-99": ["SingleStream", "Offline"],
            "3d-unet-99.9": ["SingleStream", "Offline"],
            "gptj-99": ["SingleStream", "Offline", "Server"],
            "gptj-99.9": ["SingleStream", "Offline", "Server"],
            "llama2-70b-99": ["Server", "Offline"],
            "llama2-70b-99.9": ["Server", "Offline"],
            "llama2-70b-interactive-99": ["Server", "Offline"],
            "llama2-70b-interactive-99.9": ["Server", "Offline"],
            "stable-diffusion-xl": ["SingleStream", "Offline", "Server"],
            "mixtral-8x7b": ["Server", "Offline"],
            "llama3.1-405b": ["Server", "Offline"],
            "rgat": ["Offline"],
            "pointpainting": ["SingleStream"],
        },
        "optional-scenarios-datacenter-edge": {},
        "accuracy-target": {
            "resnet": ("acc", 76.46 * 0.99),
            "retinanet": ("mAP", 37.55 * 0.99),
            "bert-99": ("F1", 90.874 * 0.99),
            "bert-99.9": ("F1", 90.874 * 0.999),
            "dlrm-v2-99": ("AUC", 80.31 * 0.99),
            "dlrm-v2-99.9": ("AUC", 80.31 * 0.999),
            "3d-unet-99": ("DICE", 0.86170 * 0.99),
            "3d-unet-99.9": ("DICE", 0.86170 * 0.999),

            "gptj-99": (
                "ROUGE1",
                42.9865 * 0.99,
                "ROUGE2",
                20.1235 * 0.99,
                "ROUGEL",
                29.9881 * 0.99,
                "GEN_LEN",
                4016878 * 0.9,
            ),
            "gptj-99.9": (
                "ROUGE1",
                42.9865 * 0.999,
                "ROUGE2",
                20.1235 * 0.999,
                "ROUGEL",
                29.9881 * 0.999,
                "GEN_LEN",
                4016878 * 0.9,
            ),
            "llama2-70b-99": (
                "ROUGE1",
                44.4312 * 0.99,
                "ROUGE2",
                22.0352 * 0.99,
                "ROUGEL",
                28.6162 * 0.99,
                "TOKENS_PER_SAMPLE",
                294.45 * 0.9,
            ),
            "llama2-70b-99.9": (
                "ROUGE1",
                44.4312 * 0.999,
                "ROUGE2",
                22.0352 * 0.999,
                "ROUGEL",
                28.6162 * 0.999,
                "TOKENS_PER_SAMPLE",
                294.45 * 0.9,
            ),
            "llama2-70b-interactive-99": (
                "ROUGE1",
                44.4312 * 0.99,
                "ROUGE2",
                22.0352 * 0.99,
                "ROUGEL",
                28.6162 * 0.99,
                "TOKENS_PER_SAMPLE",
                294.45 * 0.9,
            ),
            "llama2-70b-interactive-99.9": (
                "ROUGE1",
                44.4312 * 0.999,
                "ROUGE2",
                22.0352 * 0.999,
                "ROUGEL",
                28.6162 * 0.999,
                "TOKENS_PER_SAMPLE",
                294.45 * 0.9,
            ),
            "stable-diffusion-xl": (
                "CLIP_SCORE",
                31.68631873,
                "FID_SCORE",
                23.01085758,
            ),
            "mixtral-8x7b": (
                "ROUGE1",
                45.5989 * 0.99,
                "ROUGE2",
                23.3526 * 0.99,
                "ROUGEL",
                30.4608 * 0.99,
                "TOKENS_PER_SAMPLE",
                144.84 * 0.9,
                "gsm8k_accuracy",
                73.66 * 0.99,
                "mbxp_accuracy",
                60.16 * 0.99,
            ),
            "llama3.1-405b": (
                "ROUGEL",
                21.6666 * 0.99,
                "exact_match",
                90.1335 * 0.99,
                "TOKENS_PER_SAMPLE",
                684.68 * 0.9,
            ),
            "rgat": ("acc", 0.7286 * 0.99),
            "pointpainting": ("mAP", 0.5425 * 0.999),
        },
        "accuracy-upper-limit": {
            "stable-diffusion-xl": (
                "CLIP_SCORE",
                31.81331801,
                "FID_SCORE",
                23.95007626,
            ),
            "llama2-70b-99": ("TOKENS_PER_SAMPLE", 294.45 * 1.1),
            "llama2-70b-99.9": ("TOKENS_PER_SAMPLE", 294.45 * 1.1),
            "llama2-70b-interactive-99": ("TOKENS_PER_SAMPLE", 294.45 * 1.1),
            "llama2-70b-interactive-99.9": ("TOKENS_PER_SAMPLE", 294.45 * 1.1),
            "mixtral-8x7b": ("TOKENS_PER_SAMPLE", 145.9 * 1.1),
            "llama3.1-405b": ("TOKENS_PER_SAMPLE", 684.68 * 1.1),
        },
        "accuracy-delta-perc": {
            "stable-diffusion-xl": {"CLIP_SCORE": 1, "FID_SCORE": 2}
        },
        "performance-sample-count": {
            "resnet": 1024,
            "retinanet": 64,
            "bert-99": 10833,
            "bert-99.9": 10833,
            "dlrm-v2-99": 204800,
            "dlrm-v2-99.9": 204800,
            "3d-unet-99": 43,
            "3d-unet-99.9": 43,
            "gptj-99": 13368,
            "gptj-99.9": 13368,
            "llama2-70b-99": 24576,
            "llama2-70b-99.9": 24576,
            "llama2-70b-interactive-99": 24576,
            "llama2-70b-interactive-99.9": 24576,
            "stable-diffusion-xl": 5000,
            "mixtral-8x7b": 15000,
            "llama3.1-405b": 8313,
            "rgat": 788379,
            "pointpainting": 1024,
        },
        "dataset-size": {
            "resnet": 50000,
            "retinanet": 24781,
            "bert-99": 10833,
            "bert-99.9": 10833,
            "dlrm-v2-99": 330067,
            "dlrm-v2-99.9": 330067,
            "3d-unet-99": 43,
            "3d-unet-99.9": 43,
            "gptj-99": 13368,
            "gptj-99.9": 13368,
            "llama2-70b-99": 24576,
            "llama2-70b-99.9": 24576,
            "llama2-70b-interactive-99": 24576,
            "llama2-70b-interactive-99.9": 24576,
            "stable-diffusion-xl": 5000,
            "mixtral-8x7b": 15000,
            "llama3.1-405b": 8313,
            "rgat": 788379,
            "pointpainting": 39987,
        },
        # model_mapping.json is expected in the root directory of the
        # submission folder for open submissions and so the below dictionary is
        # not really needed
        "model_mapping": {
            # map model names to the official mlperf model class
            "ssd-resnet34": "retinanet",
            "mobilenet": "resnet",
            "resnet50": "resnet",
            "llama3_1-405b": "llama3.1-405b",
        },
        "seeds": {
            # TODO: Update random seeds
            "qsl_rng_seed": 6023615788873153749,
            "sample_index_rng_seed": 15036839855038426416,
            "schedule_rng_seed": 9933818062894767841,
        },
        "ignore_errors": [],
        "latency-constraint": {
            "resnet": {"Server": 15000000},
            "retinanet": {"Server": 100000000},
            "dlrm-v2-99": {"Server": 60000000},
            "dlrm-v2-99.9": {"Server": 60000000},
            "gptj-99": {"Server": 20000000000},
            "gptj-99.9": {"Server": 20000000000},
            "stable-diffusion-xl": {"Server": 20000000000},
            "llama2-70b-99": {"Server": 20000000000},
            "llama2-70b-99.9": {"Server": 20000000000},
            "llama2-70b-interactive-99": {"Server": 20000000000},
            "llama2-70b-interactive-99.9": {"Server": 20000000000},
            "mixtral-8x7b": {"Server": 20000000000},
            "llama3.1-405b": {"Server": 60000000000}
        },
        "min-queries": {
            "resnet": {
                "SingleStream": 1024,
                "MultiStream": 270336,
                "Server": 270336,
                "Offline": 1,
            },
            "retinanet": {
                "SingleStream": 1024,
                "MultiStream": 270336,
                "Server": 270336,
                "Offline": 1,
            },
            "bert-99": {"SingleStream": 1024, "Offline": 1},
            "bert-99.9": {"SingleStream": 1024, "Offline": 1},
            "dlrm-v2-99": {"Server": 270336, "Offline": 1},
            "dlrm-v2-99.9": {"Server": 270336, "Offline": 1},
            "3d-unet-99": {"SingleStream": 1024, "Offline": 1},
            "3d-unet-99.9": {"SingleStream": 1024, "Offline": 1},
            "gptj-99": {"SingleStream": 1024, "Server": 270336, "Offline": 1},
            "gptj-99.9": {"SingleStream": 1024, "Server": 270336, "Offline": 1},
            "llama2-70b-99": {"SingleStream": 1024, "Server": 270336, "Offline": 1},
            "llama2-70b-99.9": {"SingleStream": 1024, "Server": 270336, "Offline": 1},
            "llama2-70b-interactive-99": {"SingleStream": 1024, "Server": 270336, "Offline": 1},
            "llama2-70b-interactive-99.9": {"SingleStream": 1024, "Server": 270336, "Offline": 1},
            "stable-diffusion-xl": {
                "SingleStream": 1024,
                "Server": 270336,
                "Offline": 1,
            },
            "mixtral-8x7b": {"SingleStream": 1024, "Server": 270336, "Offline": 1},
            "llama3.1-405b": {"SingleStream": 1024, "Server": 270336, "Offline": 1},
            "rgat": {"SingleStream": 1024, "Offline": 1},
            "pointpainting": {"SingleStream": 1024},
        },
    },
    "v5.1": {
        "models": [
            "resnet",
            "retinanet",
            "bert-99",
            "bert-99.9",
            "dlrm-v2-99",
            "dlrm-v2-99.9",
            "3d-unet-99",
            "3d-unet-99.9",
            "llama3.1-8b",
            "llama2-70b-99",
            "llama2-70b-99.9",
            "stable-diffusion-xl",
            "mixtral-8x7b",
            "llama3.1-405b",
            "rgat",
            "pointpainting",
            "deepseek-r1",
            "whisper",
        ],
        "required-scenarios-datacenter": {
            "retinanet": ["Server", "Offline"],
            "dlrm-v2-99": ["Server", "Offline"],
            "dlrm-v2-99.9": ["Server", "Offline"],
            "3d-unet-99": ["Offline"],
            "3d-unet-99.9": ["Offline"],
            "llama3.1-8b": ["Offline"],
            "llama2-70b-99": ["Offline"],
            "llama2-70b-99.9": ["Offline"],
            "stable-diffusion-xl": ["Server", "Offline"],
            "mixtral-8x7b": ["Server", "Offline"],
            "llama3.1-405b": ["Offline"],
            "rgat": ["Offline"],
            "deepseek-r1": ["Server", "Offline"],
            "whisper": ["Offline"],
        },
        "optional-scenarios-datacenter": {
            "llama2-70b-99": ["Interactive", "Server"],
            "llama2-70b-99.9": ["Interactive", "Server"],
            "llama3.1-405b": ["Interactive", "Server"],
            "llama3.1-8b": ["Interactive", "Server"],
        },
        "required-scenarios-edge": {
            "resnet": ["SingleStream", "MultiStream", "Offline"],
            "retinanet": ["SingleStream", "MultiStream", "Offline"],
            "bert-99": ["SingleStream", "Offline"],
            "bert-99.9": ["SingleStream", "Offline"],
            "3d-unet-99": ["SingleStream", "Offline"],
            "3d-unet-99.9": ["SingleStream", "Offline"],
            "llama3.1-8b": ["SingleStream", "Offline"],
            "stable-diffusion-xl": ["SingleStream", "Offline"],
            "pointpainting": ["SingleStream"],
            "whisper": ["Offline"],
        },
        "optional-scenarios-edge": {},
        "required-scenarios-datacenter-edge": {
            "resnet": ["SingleStream", "MultiStream", "Offline", "Server"],
            "retinanet": ["SingleStream", "Offline", "MultiStream", "Server"],
            "bert-99": ["SingleStream", "Offline"],
            "bert-99.9": ["SingleStream", "Offline"],
            "dlrm-v2-99": ["Offline", "Server"],
            "dlrm-v2-99.9": ["Offline", "Server"],
            "3d-unet-99": ["SingleStream", "Offline"],
            "3d-unet-99.9": ["SingleStream", "Offline"],
            "llama3.1-8b": ["SingleStream", "Offline", "Server"],
            "llama2-70b-99": ["Server", "Offline"],
            "llama2-70b-99.9": ["Server", "Offline"],
            "stable-diffusion-xl": ["SingleStream", "Offline", "Server"],
            "mixtral-8x7b": ["Server", "Offline"],
            "llama3.1-405b": ["Server", "Offline"],
            "rgat": ["Offline"],
            "pointpainting": ["SingleStream"],
            "deepseek-r1": ["SingleStream", "Server", "Offline"],
            "whisper": ["Offline"],
        },
        "optional-scenarios-datacenter-edge": {},
        "accuracy-target": {
            "resnet": ("acc", 76.46 * 0.99),
            "retinanet": ("mAP", 37.55 * 0.99),
            "bert-99": ("F1", 90.874 * 0.99),
            "bert-99.9": ("F1", 90.874 * 0.999),
            "dlrm-v2-99": ("AUC", 80.31 * 0.99),
            "dlrm-v2-99.9": ("AUC", 80.31 * 0.999),
            "3d-unet-99": ("DICE", 0.86170 * 0.99),
            "3d-unet-99.9": ("DICE", 0.86170 * 0.999),

            "llama3.1-8b": (
                "ROUGE1",
                38.7792 * 0.99,
                "ROUGE2",
                15.9075 * 0.99,
                "ROUGEL",
                24.4957 * 0.99,
                "ROUGELSUM",
                35.793 * 0.99,
                "GEN_LEN",
                8167644 * 0.9,
            ),
            "llama2-70b-99": (
                "ROUGE1",
                44.4312 * 0.99,
                "ROUGE2",
                22.0352 * 0.99,
                "ROUGEL",
                28.6162 * 0.99,
                "TOKENS_PER_SAMPLE",
                294.45 * 0.9,
            ),
            "llama2-70b-99.9": (
                "ROUGE1",
                44.4312 * 0.999,
                "ROUGE2",
                22.0352 * 0.999,
                "ROUGEL",
                28.6162 * 0.999,
                "TOKENS_PER_SAMPLE",
                294.45 * 0.9,
            ),
            "stable-diffusion-xl": (
                "CLIP_SCORE",
                31.68631873,
                "FID_SCORE",
                23.01085758,
            ),
            "mixtral-8x7b": (
                "ROUGE1",
                45.5989 * 0.99,
                "ROUGE2",
                23.3526 * 0.99,
                "ROUGEL",
                30.4608 * 0.99,
                "TOKENS_PER_SAMPLE",
                144.84 * 0.9,
                "gsm8k_accuracy",
                73.66 * 0.99,
                "mbxp_accuracy",
                60.16 * 0.99,
            ),
            "llama3.1-405b": (
                "ROUGEL",
                21.6666 * 0.99,
                "exact_match",
                90.1335 * 0.99,
                "TOKENS_PER_SAMPLE",
                684.68 * 0.9,
            ),
            "rgat": ("acc", 0.7286 * 0.99),
            "pointpainting": ("mAP", 0.5425 * 0.999),
            "deepseek-r1": ("exact_match", 0.99 * 81.9132, "TOKENS_PER_SAMPLE", 0.9 * 3949.648),
            "whisper": ("WER", 2.0671 * 0.99),
        },
        "accuracy-upper-limit": {
            "stable-diffusion-xl": (
                "CLIP_SCORE",
                31.81331801,
                "FID_SCORE",
                23.95007626,
            ),
            "llama2-70b-99": ("TOKENS_PER_SAMPLE", 294.45 * 1.1),
            "llama2-70b-99.9": ("TOKENS_PER_SAMPLE", 294.45 * 1.1),
            "mixtral-8x7b": ("TOKENS_PER_SAMPLE", 145.9 * 1.1),
            "llama3.1-405b": ("TOKENS_PER_SAMPLE", 684.68 * 1.1),
            "llama3.1-8b": ("GEN_LEN", 8167644 * 1.1),
            "deepseek-r1": ("TOKENS_PER_SAMPLE", 1.1 * 3949.648)
        },
        "accuracy-delta-perc": {
            "stable-diffusion-xl": {"CLIP_SCORE": 1, "FID_SCORE": 2}
        },
        "performance-sample-count": {
            "resnet": 1024,
            "retinanet": 64,
            "bert-99": 10833,
            "bert-99.9": 10833,
            "dlrm-v2-99": 204800,
            "dlrm-v2-99.9": 204800,
            "3d-unet-99": 43,
            "3d-unet-99.9": 43,
            "llama3.1-8b": 13368,
            "llama2-70b-99": 24576,
            "llama2-70b-99.9": 24576,
            "stable-diffusion-xl": 5000,
            "mixtral-8x7b": 15000,
            "llama3.1-405b": 8313,
            "rgat": 788379,
            "pointpainting": 1024,
            "deepseek-r1": 4388,
            "whisper": 1633,
        },
        "dataset-size": {
            "resnet": 50000,
            "retinanet": 24781,
            "bert-99": 10833,
            "bert-99.9": 10833,
            "dlrm-v2-99": 330067,
            "dlrm-v2-99.9": 330067,
            "3d-unet-99": 43,
            "3d-unet-99.9": 43,
            "llama3.1-8b": 13368,
            "llama2-70b-99": 24576,
            "llama2-70b-99.9": 24576,
            "stable-diffusion-xl": 5000,
            "mixtral-8x7b": 15000,
            "llama3.1-405b": 8313,
            "rgat": 788379,
            "pointpainting": 39987,
            "deepseek-r1": 4388,
            "whisper": 1633,
        },
        # model_mapping.json is expected in the root directory of the
        # submission folder for open submissions and so the below dictionary is
        # not really needed
        "model_mapping": {
            # map model names to the official mlperf model class
            "ssd-resnet34": "retinanet",
            "mobilenet": "resnet",
            "resnet50": "resnet",
            "llama3_1-405b": "llama3.1-405b",
            "llama3_1-8b": "llama3.1-8b",
        },
        "seeds": {
            # TODO: Update random seeds
            "qsl_rng_seed": 1780908523862526354,
            "sample_index_rng_seed": 14771362308971278857,
            "schedule_rng_seed": 18209322760996052031,
        },
        "ignore_errors": [],
        "latency-constraint": {
            "resnet": {"Server": 15000000},
            "retinanet": {"Server": 100000000},
            "dlrm-v2-99": {"Server": 60000000},
            "dlrm-v2-99.9": {"Server": 60000000},
            "llama3.1-8b": {"Server": 20000000000},
            "stable-diffusion-xl": {"Server": 20000000000},
            "llama2-70b-99": {"Server": 20000000000},
            "llama2-70b-99.9": {"Server": 20000000000},
            "mixtral-8x7b": {"Server": 20000000000},
            "llama3.1-405b": {"Server": 60000000000},
            "deepseek-r1": {"Server": 60000000000},
        },
        "min-queries": {
            "resnet": {
                "SingleStream": 1024,
                "MultiStream": 270336,
                "Server": 270336,
                "Offline": 1,
            },
            "retinanet": {
                "SingleStream": 1024,
                "MultiStream": 270336,
                "Server": 270336,
                "Offline": 1,
            },
            "bert-99": {"SingleStream": 1024, "Offline": 1},
            "bert-99.9": {"SingleStream": 1024, "Offline": 1},
            "dlrm-v2-99": {"Server": 270336, "Offline": 1},
            "dlrm-v2-99.9": {"Server": 270336, "Offline": 1},
            "3d-unet-99": {"SingleStream": 1024, "Offline": 1},
            "3d-unet-99.9": {"SingleStream": 1024, "Offline": 1},
            "llama3.1-8b": {"SingleStream": 1024, "Server": 270336, "Offline": 1},
            "llama2-70b-99": {"SingleStream": 1024, "Server": 270336, "Offline": 1},
            "llama2-70b-99.9": {"SingleStream": 1024, "Server": 270336, "Offline": 1},
            "stable-diffusion-xl": {
                "SingleStream": 1024,
                "Server": 270336,
                "Offline": 1,
            },
            "mixtral-8x7b": {"SingleStream": 1024, "Server": 270336, "Offline": 1},
            "llama3.1-405b": {"SingleStream": 1024, "Server": 270336, "Offline": 1},
            "rgat": {"SingleStream": 1024, "Offline": 1},
            "pointpainting": {"SingleStream": 1024},
            "deepseek-r1": {"SingleStream": 1024, "Server": 270336, "Offline": 1},
            "whisper": {"SingleStream": 1024, "Offline": 1},
        },
    },
}

VALID_DIVISIONS = ["open", "closed", "network"]
VALID_AVAILABILITIES = ["available", "preview", "rdi"]
REQUIRED_PERF_FILES = ["mlperf_log_summary.txt", "mlperf_log_detail.txt"]
OPTIONAL_PERF_FILES = ["mlperf_log_accuracy.json"]
REQUIRED_PERF_POWER_FILES = ["spl.txt"]
REQUIRED_POWER_FILES = [
    "client.json",
    "client.log",
    "ptd_logs.txt",
    "server.json",
    "server.log",
]
REQUIRED_ACC_FILES = [
    "mlperf_log_summary.txt",
    "mlperf_log_detail.txt",
    "accuracy.txt",
    "mlperf_log_accuracy.json",
]
REQUIRED_ACC_BENCHMARK = {
    "stable-diffusion-xl": {
        "v5.0": {
            "images": [
                "4459",
                "4015",
                "2705",
                "1682",
                "4048",
                "4683",
                "3757",
                "1578",
                "3319",
                "95",
            ]
        },
        "v5.1": {
            "images": [
                "2747",
                "2235",
                "2165",
                "1515",
                "1538",
                "1367",
                "2419",
                "4629",
                "3657",
                "4532",
            ]
        },
    }
}
REQUIRED_MEASURE_FILES = ["user.conf", "README.md"]
REQUIRED_POWER_MEASURE_FILES = ["analyzer_table.*", "power_settings.*"]
MS_TO_NS = 1000 * 1000
S_TO_MS = 1000
FILE_SIZE_LIMIT_MB = 50
MB_TO_BYTES = 1024 * 1024
MAX_ACCURACY_LOG_SIZE = 10 * 1024
OFFLINE_MIN_SPQ = 24576
TEST_DURATION_MS_PRE_1_0 = 60000
TEST_DURATION_MS = 600000
REQUIRED_COMP_PER_FILES = ["mlperf_log_summary.txt", "mlperf_log_detail.txt"]
REQUIRED_TEST01_ACC_FILES_1 = ["mlperf_log_accuracy.json", "accuracy.txt"]
REQUIRED_TEST01_ACC_FILES = REQUIRED_TEST01_ACC_FILES_1 + [
    "baseline_accuracy.txt",
    "compliance_accuracy.txt",
]

OFFLINE_MIN_SPQ_SINCE_V4 = {
    "resnet": 24576,
    "retinanet": 24576,
    "bert-99": 10833,
    "bert-99.9": 10833,
    "dlrm-v2-99": 24576,
    "dlrm-v2-99.9": 24576,
    "3d-unet-99": 43,
    "3d-unet-99.9": 43,
    "rnnt": 2513,
    "llama3.1-8b": 13368,
    "llama2-70b-99": 24576,
    "llama2-70b-99.9": 24576,
    "llama2-70b-interactive-99": 24576,
    "llama2-70b-interactive-99.9": 24576,
    "stable-diffusion-xl": 5000,
    "mixtral-8x7b": 15000,
    "llama3.1-405b": 8313,
    "rgat": 788379,
    "deepseek-r1": 4388,
    "whisper": 1633,
}

SCENARIO_MAPPING = {
    "singlestream": "SingleStream",
    "multistream": "MultiStream",
    "server": "Server",
    "offline": "Offline",
}

RESULT_FIELD = {
    "Offline": "Samples per second",
    "SingleStream": "90th percentile latency (ns)",
    "MultiStream": "Samples per query",
    "Server": "Scheduled samples per second",
}

RESULT_FIELD_NEW = {
    "v5.0": {
        "Offline": "result_samples_per_second",
        "SingleStream": "early_stopping_latency_ss",
        "MultiStream": "early_stopping_latency_ms",
        "Server": "result_completed_samples_per_sec",
    },
    "v5.1": {
        "Offline": "result_samples_per_second",
        "SingleStream": "early_stopping_latency_ss",
        "MultiStream": "early_stopping_latency_ms",
        "Server": "result_completed_samples_per_sec",
    },
}

RESULT_FIELD_BENCHMARK_OVERWRITE = {
    "v5.0": {
        "llama2-70b-99": {
            "Offline": "result_tokens_per_second",
            "Server": "result_completed_tokens_per_second",
        },
        "llama2-70b-99.9": {
            "Offline": "result_tokens_per_second",
            "Server": "result_completed_tokens_per_second",
        },
        "llama2-70b-interactive-99": {
            "Offline": "result_tokens_per_second",
            "Server": "result_completed_tokens_per_second",
        },
        "llama2-70b-interactive-99.9": {
            "Offline": "result_tokens_per_second",
            "Server": "result_completed_tokens_per_second",
        },
        "gptj-99": {
            "Offline": "result_inferred_tokens_per_second",
            "Server": "result_inferred_completed_tokens_per_second",
        },
        "gptj-99.9": {
            "Offline": "result_inferred_tokens_per_second",
            "Server": "result_inferred_completed_tokens_per_second",
        },
        "mixtral-8x7b": {
            "Offline": "result_tokens_per_second",
            "Server": "result_completed_tokens_per_second",
        },
        "llama3.1-405b": {
            "Offline": "result_tokens_per_second",
            "Server": "result_completed_tokens_per_second",
        },
    },
    "v5.1": {
        "llama2-70b-99": {
            "Offline": "result_tokens_per_second",
            "Server": "result_completed_tokens_per_second",
        },
        "llama2-70b-99.9": {
            "Offline": "result_tokens_per_second",
            "Server": "result_completed_tokens_per_second",
        },
        "llama3.1-8b": {
            "Offline": "result_inferred_tokens_per_second",
            "Server": "result_inferred_completed_tokens_per_second",
        },
        "mixtral-8x7b": {
            "Offline": "result_tokens_per_second",
            "Server": "result_completed_tokens_per_second",
        },
        "llama3.1-405b": {
            "Offline": "result_tokens_per_second",
            "Server": "result_completed_tokens_per_second",
        },
        "deepseek-r1": {
            "Offline": "result_tokens_per_second",
            "Server": "result_completed_tokens_per_second",
        },
        "whisper": {
            "Offline": "result_tokens_per_second",
        }
    },
}

LLM_LATENCY_LIMITS = {
    "llama2-70b-99": {
        "Server": {
            "ttft": 2000 * 1000000, "tpot": 200 * 1000000
        },
        "Interactive": {
            "ttft": 450 * 1000000, "tpot": 40 * 1000000
        },
    },
    "llama2-70b-99.9": {
        "Server": {
            "ttft": 2000 * 1000000, "tpot": 200 * 1000000
        },
        "Interactive": {
            "ttft": 450 * 1000000, "tpot": 40 * 1000000
        },
    },
    "llama2-70b-interactive-99": {
        "Server": {
            "ttft": 450 * 1000000, "tpot": 40 * 1000000
        },
    },
    # for v5.0
    "llama2-70b-interactive-99.9": {
        "Server": {
            "ttft": 450 * 1000000, "tpot": 40 * 1000000
        },
    },
    # for v5.0
    "mixtral-8x7b": {
        "Server": {
            "ttft": 2000 * 1000000, "tpot": 200 * 1000000
        }
    },
    "llama3.1-405b": {
        "Server": {
            "ttft": 6000 * 1000000, "tpot": 175 * 1000000
        },
        "Interactive": {
            "ttft": 4500 * 1000000, "tpot": 80 * 1000000
        },
    },
    "llama3.1-8b": {
        "Server": {
            "ttft": 2000 * 1000000, "tpot": 100 * 1000000
        },
        "Interactive": {
            "ttft": 500 * 1000000, "tpot": 30 * 1000000
        }
    },
    "deepseek-r1": {
        "Server": {
            "ttft": 2000 * 1000000, "tpot": 80 * 1000000
        }
    }

}

ACC_PATTERN = {
    "acc": r"^(?:\{\"accuracy|accuracy)[\": ]*=?\s*([\d\.]+).*",
    "meanAcc": r".*'mean-accuracy':\s+'?([\d.]+)'?.*",
    "AUC": r"^AUC=([\d\.]+).*",
    "mAP": r".*(?:mAP=|'Total':)\s*([\d.]+)",
    "bleu": r"^BLEU\:\s*([\d\.]+).*",
    "F1": r"^{[\"\']exact_match[\"\']\:\s*[\d\.]+,\s*[\"\']f1[\"\']\:\s*([\d\.]+)}",
    "WER": r"Word Error Rate\:.*, accuracy=([0-9\.]+)%",
    "DICE": r"Accuracy\:\s*mean\s*=\s*([\d\.]+).*",
    "ROUGE1": r".*'rouge1':\s+'?([\d.]+)'?.*",
    "ROUGE2": r".*'rouge2':\s+'?([\d.]+)'?.*",
    "ROUGEL": r".*'rougeL':\s+'?([\d.]+)'?.*",
    "ROUGELSUM": r".*'rougeLsum':\s([\d.]+).*",
    "GEN_LEN": r".*'gen_len':\s([\d.]+).*",
    "TOKENS_PER_SAMPLE": r".*'tokens_per_sample':\s([\d.]+).*",
    "CLIP_SCORE": r".*'CLIP_SCORE':\s+'?([\d.]+).*",
    "FID_SCORE": r".*'FID_SCORE':\s+'?([\d.]+).*",
    "gsm8k_accuracy": r".*'gsm8k':\s([\d.]+).*",
    "mbxp_accuracy": r".*'mbxp':\s([\d.]+).*",
    "exact_match": r".*'exact_match':\s([\d.]+).*"
}

SYSTEM_DESC_REQUIRED_FIELDS = [
    "division",
    "submitter",
    "status",
    "system_name",
    "number_of_nodes",
    "host_processor_model_name",
    "host_processors_per_node",
    "host_processor_core_count",
    "host_memory_capacity",
    "host_storage_capacity",
    "host_storage_type",
    "accelerators_per_node",
    "accelerator_model_name",
    "accelerator_memory_capacity",
    "framework",
    "operating_system",
    "system_type",
    "other_software_stack",
    "host_processor_frequency",
    "host_processor_caches",
    "host_memory_configuration",
    "host_processor_interconnect",
    "host_networking",
    "host_networking_topology",
    "accelerator_frequency",
    "accelerator_host_interconnect",
    "accelerator_interconnect",
    "accelerator_interconnect_topology",
    "accelerator_memory_configuration",
    "accelerator_on-chip_memories",
    "cooling",
    "hw_notes",
    "sw_notes",
    "host_network_card_count",
    "system_type_detail",
]

SYSTEM_DESC_MEANINGFUL_RESPONSE_REQUIRED_FIELDS = [
    "division",
    "submitter",
    "system_type",
    "status",
    "system_name",
    "number_of_nodes",
    "host_processor_model_name",
    "host_processors_per_node",
    "host_processor_core_count",
    "host_memory_capacity",
    "host_memory_configuration",
    "host_storage_capacity",
    "host_storage_type",
    "host_networking",
    "host_network_card_count",
    "host_networking_topology",
    "accelerators_per_node",
    "accelerator_model_name",
    "accelerator_memory_capacity",
    "accelerator_host_interconnect",
    "accelerator_memory_configuration",
    "accelerator_interconnect",
    "cooling",
    "framework",
    "operating_system",
    "other_software_stack",
]

SYSTEM_DESC_REQUIRED_FIELDS_POWER = [
    "power_management",
    "filesystem",
    "boot_firmware_version",
    "management_firmware_version",
    "other_hardware",
    "number_of_type_nics_installed",
    "nics_enabled_firmware",
    "nics_enabled_os",
    "nics_enabled_connected",
    "network_speed_mbit",
    "power_supply_quantity_and_rating_watts",
    "power_supply_details",
    "disk_drives",
    "disk_controllers",
    "system_power_only",
]

SYSTEM_DESC_MEANINGFUL_RESPONSE_REQUIRED_FIELDS_POWER = []

SYSTEM_DESC_IS_NETWORK_MODE = "is_network"
SYSTEM_DESC_REQUIRED_FIELDS_NETWORK_MODE = [
    SYSTEM_DESC_IS_NETWORK_MODE,
    "network_type",
    "network_media",
    "network_rate",
    "nic_loadgen",
    "number_nic_loadgen",
    "net_software_stack_loadgen",
    "network_protocol",
    "number_connections",
    "nic_sut",
    "number_nic_sut",
    "net_software_stack_sut",
    "network_topology",
]
NETWORK_MODE_REQUIRED_SUBSTRING_IN_SUT_NAME = "Network SUT"

SYSTEM_IMP_REQUIRED_FILES = [
    "input_data_types",
    "retraining",
    "starting_weights_filename",
    "weight_data_types",
    "weight_transformations",
]


class Config:
    """Select config value by mlperf version and submission type."""

    def __init__(
        self,
        version,
        extra_model_benchmark_map,
        ignore_uncommited=False,
        skip_power_check=False,
        skip_all_systems_with_results=False,
        skip_calibration_check=False
    ):
        self.base = MODEL_CONFIG.get(version)
        self.extra_model_benchmark_map = extra_model_benchmark_map
        self.version = version
        self.models = self.base["models"]
        self.seeds = self.base["seeds"]
        if self.base.get("test05_seeds"):
            self.test05_seeds = self.base["test05_seeds"]
        self.accuracy_target = self.base["accuracy-target"]
        self.accuracy_delta_perc = self.base["accuracy-delta-perc"]
        self.accuracy_upper_limit = self.base.get("accuracy-upper-limit", {})
        self.performance_sample_count = self.base["performance-sample-count"]
        self.dataset_size = self.base["dataset-size"]
        self.latency_constraint = self.base.get("latency-constraint", {})
        self.min_queries = self.base.get("min-queries", {})
        self.required = None
        self.optional = None
        self.ignore_uncommited = ignore_uncommited
        self.skip_power_check = skip_power_check
        self.skip_all_systems_with_results = skip_all_systems_with_results
        self.skip_calibration_check = skip_calibration_check

    def set_type(self, submission_type):
        if submission_type == "datacenter":
            self.required = self.base["required-scenarios-datacenter"]
            self.optional = self.base["optional-scenarios-datacenter"]
        elif submission_type == "edge":
            self.required = self.base["required-scenarios-edge"]
            self.optional = self.base["optional-scenarios-edge"]
        elif (
            submission_type == "datacenter,edge" or submission_type == "edge,datacenter"
        ):
            self.required = self.base["required-scenarios-datacenter-edge"]
            self.optional = self.base["optional-scenarios-datacenter-edge"]
        else:
            raise ValueError("invalid system type")

    def get_mlperf_model(self, model, extra_model_mapping=None):
        # preferred - user is already using the official name
        if model in self.models:
            return model

        # simple mapping, ie resnet50->resnet
        mlperf_model = self.base["model_mapping"].get(model)
        if mlperf_model:
            return mlperf_model

        # Custom mapping provided by the submitter
        if extra_model_mapping is not None:
            mlperf_model = extra_model_mapping.get(model)
            if mlperf_model:
                return mlperf_model

        # try to guess, keep this for backwards compatibility
        # TODO: Generalize this guess or remove it completely?

        if "mobilenet" in model or "efficientnet" in model or "resnet50" in model:
            model = "resnet"
        elif "bert-99.9" in model:
            model = "bert-99.9"
        elif "bert-99" in model:
            model = "bert-99"
        # map again
        mlperf_model = self.base["model_mapping"].get(model, model)
        return mlperf_model

    def get_required(self, model):
        model = self.get_mlperf_model(model)
        if model not in self.required:
            return None
        return set(self.required[model])

    def get_optional(self, model):
        model = self.get_mlperf_model(model)
        if model not in self.optional:
            return set()
        return set(self.optional[model])

    def get_accuracy_target(self, model):
        if model not in self.accuracy_target:
            raise ValueError("model not known: " + model)
        return self.accuracy_target[model]

    def get_accuracy_upper_limit(self, model):
        return self.accuracy_upper_limit.get(model, None)

    def get_performance_sample_count(self, model):
        model = self.get_mlperf_model(model)
        if model not in self.performance_sample_count:
            raise ValueError("model not known: " + model)
        return self.performance_sample_count[model]

    def ignore_errors(self, line):
        for error in self.base["ignore_errors"]:
            if error in line:
                return True
        if (
            self.ignore_uncommited
            and ("ERROR : Loadgen built with uncommitted " "changes!") in line
        ):
            return True
        return False

    def get_min_query_count(self, model, scenario):
        model = self.get_mlperf_model(model)
        if model not in self.min_queries:
            raise ValueError("model not known: " + model)
        return self.min_queries[model].get(scenario)

    def get_dataset_size(self, model):
        model = self.get_mlperf_model(model)
        if model not in self.dataset_size:
            raise ValueError("model not known: " + model)
        return self.dataset_size[model]

    def get_delta_perc(self, model, metric):
        if model in self.accuracy_delta_perc:
            if metric in self.accuracy_delta_perc[model]:
                return self.accuracy_delta_perc[model][metric]

        more_accurate = model.find("99.9")
        if more_accurate == -1:
            required_delta_perc = 1
        else:
            required_delta_perc = 0.1
        return required_delta_perc

    def has_new_logging_format(self):
        return True

    def uses_early_stopping(self, scenario):
        return scenario in ["Server", "SingleStream", "MultiStream"]

    def requires_equal_issue(self, model):
        return (
            model
            in [
                "3d-unet-99",
                "3d-unet-99.9",
                "gptj-99",
                "gptj-99.9",
                "llama2-70b-99",
                "llama2-70b-99.9",
                "mixtral-8x7b",
                "llama3.1-405b",
                "llama3.1-8b",
                "deepseek-r1",
                "rgat",
            ]
        )


def get_args():
    """Parse commandline."""
    parser = argparse.ArgumentParser()
    parser.add_argument("--input", required=True, help="submission directory")
    parser.add_argument(
        "--version",
        default="v5.1",
        choices=list(MODEL_CONFIG.keys()),
        help="mlperf version",
    )
    parser.add_argument("--submitter", help="filter to submitter")
    parser.add_argument(
        "--csv",
        default="summary.csv",
        help="csv file with results")
    parser.add_argument(
        "--skip_compliance",
        action="store_true",
        help="Pass this cmdline option to skip checking compliance/ dir",
    )
    parser.add_argument(
        "--extra-model-benchmark-map",
        help="File containing extra custom model mapping. It is assumed to be inside the folder open/<submitter>",
        default="model_mapping.json",
    )
    parser.add_argument(
        "--debug",
        action="store_true",
        help="extra debug output")
    parser.add_argument(
        "--submission-exceptions",
        action="store_true",
        help="ignore certain errors for submission",
    )
    parser.add_argument(
        "--skip-power-check",
        action="store_true",
        help="skips Power WG's check.py script on each power submission.",
    )
    parser.add_argument(
        "--skip-meaningful-fields-emptiness-check",
        action="store_true",
        help="skips the check of empty values in required measurement field values",
    )
    parser.add_argument(
        "--skip-check-power-measure-files",
        action="store_true",
        help="skips the check of required measure files for power runs",
    )
    parser.add_argument(
        "--skip-empty-files-check",
        action="store_true",
        help="skips the check of empty required files",
    )
    parser.add_argument(
        "--skip-extra-files-in-root-check",
        action="store_true",
        help="skips the check of extra files inside the root submission dir",
    )
    parser.add_argument(
        "--skip-extra-accuracy-files-check",
        action="store_true",
        help="skips the check of extra accuracy files like the images folder of SDXL",
    )
    parser.add_argument(
        "--skip-all-systems-have-results-check",
        action="store_true",
        help="skips the check that all the systems in the systems and measurements folder should have results",
    )
    parser.add_argument(
        "--skip-calibration-check",
        action="store_true",
        help="skips the check that the calibration documentation should exist",
    )
    parser.add_argument(
        "--scenarios-to-skip",
        help="Delimited list input of scenarios to skip. i.e. if you only have Offline results, pass in 'Server'",
        type=str,
    )
    args = parser.parse_args()
    return args


def list_dir(*path):
    path = os.path.join(*path)
    return [f for f in os.listdir(
        path) if os.path.isdir(os.path.join(path, f))]


def list_files(*path):
    path = os.path.join(*path)
    return [f for f in os.listdir(
        path) if os.path.isfile(os.path.join(path, f))]


def list_empty_dirs_recursively(*path):
    path = os.path.join(*path)
    return [dirpath for dirpath, dirs, files in os.walk(
        path) if not dirs and not files]


def list_dirs_recursively(*path):
    path = os.path.join(*path)
    return [dirpath for dirpath, dirs, files in os.walk(path)]


def list_files_recursively(*path):
    path = os.path.join(*path)
    return [
        os.path.join(dirpath, file)
        for dirpath, dirs, files in os.walk(path)
        for file in files
    ]


def check_extra_files(path, target_files):
    missing_files = []
    check_pass = True
    folders = list_dir(path)
    for dir in target_files.keys():
        if dir not in folders:
            check_pass = False
            missing_files.append(os.path.join(path, dir))
        else:
            files = [f.split(".")[0]
                     for f in list_files(os.path.join(path, dir))]
            for target_file in target_files[dir]:
                if target_file not in files:
                    check_pass = False
                    missing_files.append(
                        f"{os.path.join(path, dir, target_file)}.png")
            if "captions" not in files:
                missing_files.append(
                    f"{os.path.join(path, dir, 'captions.txt')}")
    return check_pass, missing_files


def split_path(m):
    return m.replace("\\", "/").split("/")


def get_boolean(s):
    if s is None:
        return False
    elif isinstance(s, bool):
        return s
    elif isinstance(s, str):
        return s.lower() == "true"
    elif isinstance(s, int):
        return bool(s)
    else:
        raise TypeError(
            f"Variable should be bool, string or int, got {type(s)} instead"
        )


def find_error_in_detail_log(config, fname):
    is_valid = True
    if not os.path.exists(fname):
        log.error("%s is missing", fname)
        is_valid = False
    else:
        mlperf_log = MLPerfLog(fname)
        if mlperf_log.has_error():
            if config.ignore_uncommited:
                has_other_errors = False
                for error in mlperf_log.get_errors():
                    if "Loadgen built with uncommitted changes!" not in error["value"]:
                        has_other_errors = True

            log.error("%s contains errors:", fname)
            for error in mlperf_log.get_errors():
                log.error("%s", error["value"])

            if not config.ignore_uncommited or has_other_errors:
                is_valid = False
    return is_valid


def get_accuracy_values(config, model):

    patterns = []
    acc_targets = []
    acc_types = []
    acc_limits = []
    up_patterns = []
    acc_limit_check = False

    target = config.get_accuracy_target(model)
    acc_upper_limit = config.get_accuracy_upper_limit(model)
    if acc_upper_limit is not None:
        for i in range(0, len(acc_upper_limit), 2):
            acc_type, acc_target = acc_upper_limit[i: i + 2]
            acc_limits.append(acc_target)
            up_patterns.append(ACC_PATTERN[acc_type])

    for i in range(0, len(target), 2):
        acc_type, acc_target = target[i: i + 2]
        patterns.append(ACC_PATTERN[acc_type])
        acc_targets.append(acc_target)
        acc_types.append(acc_type)

    return patterns, acc_targets, acc_types, acc_limits, up_patterns, acc_upper_limit


def check_accuracy_dir(config, model, path, verbose):
    is_valid = False
    all_accuracy_valid = True
    acc = None
    result_acc = {}
    hash_val = None
    target = config.get_accuracy_target(model)
    # acc_upper_limit = config.get_accuracy_upper_limit(model)
    patterns, acc_targets, acc_types, acc_limits, up_patterns, acc_upper_limit = get_accuracy_values(
        config, model)
    acc_limit_check = True

    acc_seen = [False for _ in acc_targets]

    with open(os.path.join(path, "accuracy.txt"), "r", encoding="utf-8") as f:
        for line in f:
            for i, (pattern, acc_target, acc_type) in enumerate(
                zip(patterns, acc_targets, acc_types)
            ):
                m = re.match(pattern, line)
                if m:
                    acc = m.group(1)
                m = re.match(r"^hash=([\w\d]+)$", line)
                if m:
                    hash_val = m.group(1)
                if acc is not None and float(acc) >= acc_target:
                    all_accuracy_valid &= True
                    acc_seen[i] = True
                elif acc is not None:
                    all_accuracy_valid = False
                    log.warning(
                        "%s accuracy not met: expected=%f, found=%s",
                        path,
                        acc_target,
                        acc,
                    )
                if acc:
                    result_acc[acc_type] = acc
                acc = None

            if acc_upper_limit is not None:
                for i, (pattern, acc_limit) in enumerate(
                        zip(up_patterns, acc_limits)):
                    m = re.match(pattern, line)
                    if m:
                        acc = m.group(1)
                    m = re.match(r"^hash=([\w\d]+)$", line)
                    if m:
                        hash_val = m.group(1)
                    if (
                        acc is not None
                        and acc_upper_limit is not None
                        and float(acc) > acc_limit
                    ):
                        acc_limit_check = False
                        log.warning(
                            "%s accuracy not met: upper limit=%f, found=%s",
                            path,
                            acc_limit,
                            acc,
                        )
                    acc = None
            if all(acc_seen) and hash_val:
                break
        is_valid = all_accuracy_valid & all(acc_seen)
        if acc_upper_limit is not None:
            is_valid &= acc_limit_check

    if not hash_val:
        log.error("%s not hash value for mlperf_log_accuracy.json", path)
        is_valid = False

    # check mlperf_log_accuracy.json
    fname = os.path.join(path, "mlperf_log_accuracy.json")
    if not os.path.exists(fname):
        log.error("%s is missing", fname)
        is_valid = False
    else:
        if os.stat(fname).st_size > MAX_ACCURACY_LOG_SIZE:
            log.error("%s is not truncated", fname)
            is_valid = False

    # check if there are any errors in the detailed log
    fname = os.path.join(path, "mlperf_log_detail.txt")
    if not find_error_in_detail_log(config, fname):
        is_valid = False
        log.error(
            "%s has loadgen errors, number of errors: %s", path, mlperf_log.num_errors()
        )

    # check the whole dataset was used in the accuracy run
    mlperf_log = MLPerfLog(fname)
    qsl_total_count = mlperf_log["qsl_reported_total_count"]
    expected_qsl_total_count = config.get_dataset_size(model)
    if qsl_total_count != expected_qsl_total_count:
        log.error(
            "%s accurcy run does not cover all dataset, accuracy samples: %s, dataset size: %s", path, qsl_total_count, expected_qsl_total_count
        )

    return is_valid, result_acc


def extra_check_llm(mlperf_log, scenario, model):
    if mlperf_log["requested_use_token_latencies"]:
        if scenario == "Offline":
            # For offline no further checks are necessary
            return True
        else:
            limits = LLM_LATENCY_LIMITS[model][scenario]
            if (
                mlperf_log["result_first_token_99.00_percentile_latency_ns"]
                < limits["ttft"]
                and mlperf_log["result_time_per_output_token_99.00_percentile_ns"]
                < limits["tpot"]
            ):
                return True
    else:
        log.error(
            f"use_token_latencies flag needs to be enabled for Llama2 benchmark")
        return False

    log.error(
        'Failed extra check for TTFT and TPOT. Obtained: TTFT 99-tile: %.4f, TPOT 99-tile: %.4f. Required: TTFT 99-tile: %.4f, TPOT 99-tile: %.4f',
        mlperf_log["result_first_token_99.00_percentile_latency_ns"],
        mlperf_log["result_time_per_output_token_99.00_percentile_ns"],
        limits["ttft"],
        limits["tpot"]
    )
    return False


def get_performance_metric(
        config, model, path, scenario_fixed):
    # Assumes new logging format
    version = config.version

    fname = os.path.join(path, "mlperf_log_detail.txt")
    mlperf_log = MLPerfLog(fname)
    if (
        "result_validity" in mlperf_log.get_keys()
        and mlperf_log["result_validity"] == "VALID"
    ):
        is_valid = True
    scenario = mlperf_log["effective_scenario"]

    res = float(mlperf_log[RESULT_FIELD_NEW[version][scenario]])
    if (
        version in RESULT_FIELD_BENCHMARK_OVERWRITE
        and model in RESULT_FIELD_BENCHMARK_OVERWRITE[version]
        and scenario in RESULT_FIELD_BENCHMARK_OVERWRITE[version][model]
    ):
        res = float(
            mlperf_log[RESULT_FIELD_BENCHMARK_OVERWRITE[version]
                       [model][scenario]]
        )

    inferred = False
    if scenario_fixed != scenario:
        inferred, res, _ = get_inferred_result(
            scenario_fixed, scenario, res, mlperf_log, config, False
        )

    return res


def check_performance_dir(
        config, model, path, scenario_fixed, division, system_json):
    is_valid = False
    rt = {}

    version = config.version
    # look for: Result is: VALID
    fname = os.path.join(path, "mlperf_log_detail.txt")
    mlperf_log = MLPerfLog(fname)
    if (
        "result_validity" in mlperf_log.get_keys()
        and mlperf_log["result_validity"] == "VALID"
    ):
        is_valid = True
    performance_sample_count = mlperf_log["effective_performance_sample_count"]
    qsl_rng_seed = mlperf_log["effective_qsl_rng_seed"]
    sample_index_rng_seed = mlperf_log["effective_sample_index_rng_seed"]
    schedule_rng_seed = mlperf_log["effective_schedule_rng_seed"]
    scenario = mlperf_log["effective_scenario"]

    res = float(mlperf_log[RESULT_FIELD_NEW[version][scenario]])
    if (
        version in RESULT_FIELD_BENCHMARK_OVERWRITE
        and model in RESULT_FIELD_BENCHMARK_OVERWRITE[version]
        and scenario in RESULT_FIELD_BENCHMARK_OVERWRITE[version][model]
    ):
        res = float(
            mlperf_log[RESULT_FIELD_BENCHMARK_OVERWRITE[version]
                       [model][scenario]]
        )

    if model in ["llama2-70b-99", "llama2-70b-99.9",
                 "llama2-70b-interactive-99", "llama2-70b-interactive-99.9",
                 "mixtral-8x7b", "llama3.1-405b", "llama3.1-8b", "deepseek-r1"]:
        llm_is_valid = extra_check_llm(
            mlperf_log, scenario_fixed, model)
        is_valid = (llm_is_valid and is_valid)

    latency_99_percentile = mlperf_log["result_99.00_percentile_latency_ns"]
    latency_mean = mlperf_log["result_mean_latency_ns"]
    if scenario in ["MultiStream"]:
        latency_99_percentile = mlperf_log[
            "result_99.00_percentile_per_query_latency_ns"
        ]
        latency_mean = mlperf_log["result_mean_query_latency_ns"]
    min_query_count = mlperf_log["effective_min_query_count"]
    samples_per_query = mlperf_log["effective_samples_per_query"]
    min_duration = mlperf_log["effective_min_duration_ms"]
    equal_issue_used_check = (
        mlperf_log["effective_sample_concatenate_permutation"] == True
    )
    if not config.requires_equal_issue(model):
        equal_issue_used_check = True
    if not equal_issue_used_check:
        log.error(
            "%s requires equal issue mode (sample_concatenate_permutation), expected=true, found=false", path
        )
        is_valid = False

    sut_name = mlperf_log["sut_name"]

    # check if there are any errors in the detailed log
    fname = os.path.join(path, "mlperf_log_detail.txt")
    if not find_error_in_detail_log(config, fname):
        is_valid = False
        log.error(
            "%s has loadgen errors, number of errors: %s", path, mlperf_log.num_errors()
        )

    required_performance_sample_count = config.get_performance_sample_count(
        model)
    if performance_sample_count < required_performance_sample_count:
        log.error(
            "%s performance_sample_count, found %d, needs to be >= %d",
            fname,
            performance_sample_count,
            required_performance_sample_count,
        )
        is_valid = False

    config_seeds = config.seeds if "TEST05" not in fname else config.test05_seeds
    if qsl_rng_seed != config_seeds["qsl_rng_seed"]:
        log.error(
            "%s qsl_rng_seed is wrong, expected=%s, found=%s",
            fname,
            config_seeds["qsl_rng_seed"],
            qsl_rng_seed,
        )
        is_valid = False
    if sample_index_rng_seed != config_seeds["sample_index_rng_seed"]:
        log.error(
            "%s sample_index_rng_seed is wrong, expected=%s, found=%s",
            fname,
            config_seeds["sample_index_rng_seed"],
            sample_index_rng_seed,
        )
        is_valid = False
    if schedule_rng_seed != config_seeds["schedule_rng_seed"]:
        log.error(
            "%s schedule_rng_seed is wrong, expected=%s, found=%s",
            fname,
            config_seeds["schedule_rng_seed"],
            schedule_rng_seed,
        )
        is_valid = False

    if scenario == "SingleStream" or scenario == "MultiStream":
        res /= MS_TO_NS

    # Check if the current scenario uses early stopping
    uses_early_stopping = config.uses_early_stopping(scenario)

    if uses_early_stopping:
        # check if early_stopping condition was met
        if not mlperf_log["early_stopping_met"]:
            early_stopping_result = mlperf_log["early_stopping_result"]
            log.error(
                "Early stopping condition was not met, msg=%s",
                early_stopping_result,
            )

        # If the scenario has a target latency (Server scenario), check
        # that the target latency that was passed to the early stopping
        # is less than the target latency.
        target_latency = config.latency_constraint.get(
            model, dict()).get(scenario)
        if target_latency:
            early_stopping_latency_ns = mlperf_log["effective_target_latency_ns"]
            log.info(
                "Target latency: %s, Early Stopping Latency: %s, Scenario: %s",
                target_latency,
                early_stopping_latency_ns,
                scenario,
            )
            if early_stopping_latency_ns > target_latency:
                log.error(
                    "%s Latency constraint with early stopping not met, expected=%s, found=%s",
                    fname,
                    target_latency,
                    early_stopping_latency_ns,
                )
                is_valid = False

    else:
        # check if the benchmark meets latency constraint
        target_latency = config.latency_constraint.get(
            model, dict()).get(scenario)
        log.info(
            "Target latency: %s, Latency: %s, Scenario: %s",
            target_latency,
            latency_99_percentile,
            scenario,
        )
        if target_latency:
            if latency_99_percentile > target_latency:
                log.error(
                    "%s Latency constraint not met, expected=%s, found=%s",
                    fname,
                    target_latency,
                    latency_99_percentile,
                )

    # Check Minimum queries were issued to meet test duration
    # Check if this run uses early stopping. If it does, get the
    # min_queries from the detail log, otherwise get this value
    # from the config
    if not uses_early_stopping:
        required_min_query_count = config.get_min_query_count(model, scenario)
        if required_min_query_count and min_query_count < required_min_query_count:
            log.error(
                "%s Required minimum Query Count not met by user config, Expected=%s, Found=%s",
                fname,
                required_min_query_count,
                min_query_count,
            )
            is_valid = False

    if scenario == "Offline" and (
            samples_per_query < OFFLINE_MIN_SPQ_SINCE_V4[model]):
        log.error(
            "%s Required minimum samples per query not met by user config, Expected=%s, Found=%s",
            fname,
            OFFLINE_MIN_SPQ_SINCE_V4[model],
            samples_per_query,
        )
        is_valid = False

    # Test duration of 600s is met
    required_min_duration = TEST_DURATION_MS

    if min_duration < required_min_duration:
        log.error(
            "%s Test duration less than 600s in user config. expected=%s, found=%s",
            fname,
            required_min_duration,
            min_duration,
        )
        is_valid = False

    inferred = False
    if scenario_fixed != scenario:
        inferred, res, inferred_valid = get_inferred_result(
            scenario_fixed, scenario, res, mlperf_log, config, True
        )
        is_valid &= inferred_valid

    is_network_system, is_network_mode_valid = is_system_over_network(
        division, system_json, path
    )
    is_valid &= is_network_mode_valid
    if is_network_system:
        # for network mode verify the SUT name is valid, according to the rules
        # (must include "Network SUT" in name)
        if NETWORK_MODE_REQUIRED_SUBSTRING_IN_SUT_NAME not in sut_name:
            log.error(
                f"{fname} invalid sut name for network mode. expecting the substring '{NETWORK_MODE_REQUIRED_SUBSTRING_IN_SUT_NAME}' got '{sut_name}'"
            )
            is_valid = False

    return is_valid, res, inferred


def get_inferred_result(
    scenario_fixed, scenario, res, mlperf_log, config, log_error=False
):

    inferred = False
    is_valid = True
    # Check if current scenario (and version) uses early stopping
    uses_early_stopping = config.uses_early_stopping(scenario)

    latency_mean = mlperf_log["result_mean_latency_ns"]
    if scenario in ["MultiStream"]:
        latency_99_percentile = mlperf_log[
            "result_99.00_percentile_per_query_latency_ns"
        ]
        latency_mean = mlperf_log["result_mean_query_latency_ns"]
    samples_per_query = mlperf_log["effective_samples_per_query"]
    if scenario == "SingleStream":
        # qps_wo_loadgen_overhead is only used for inferring Offline from
        # SingleStream; only for old submissions
        qps_wo_loadgen_overhead = mlperf_log["result_qps_without_loadgen_overhead"]

    # special case for results inferred from different scenario
    if scenario_fixed in ["Offline"] and scenario in ["SingleStream"]:
        inferred = True
        res = qps_wo_loadgen_overhead

    if (scenario_fixed in ["Offline"]) and scenario in ["MultiStream"]:
        inferred = True
        res = samples_per_query * S_TO_MS / (latency_mean / MS_TO_NS)

    if (scenario_fixed in ["MultiStream"]) and scenario in ["SingleStream"]:
        inferred = True
        # samples_per_query does not match with the one reported in the logs
        # when inferring MultiStream from SingleStream
        samples_per_query = 8
        if uses_early_stopping:
            early_stopping_latency_ms = mlperf_log["early_stopping_latency_ms"]
            if early_stopping_latency_ms == 0 and log_error:
                log.error(
                    "Not enough samples were processed for early stopping to make an estimate"
                )
                is_valid = False
            res = (early_stopping_latency_ms * samples_per_query) / MS_TO_NS
        else:
            res = (latency_99_percentile * samples_per_query) / MS_TO_NS
    if (scenario_fixed in ["Interactive"]) and scenario not in ["Server"]:
        is_valid = False
    return inferred, res, is_valid


def get_power_metric(config, scenario_fixed, log_path, is_valid, res):
    # parse the power logs
    server_timezone = datetime.timedelta(0)
    client_timezone = datetime.timedelta(0)

    detail_log_fname = os.path.join(log_path, "mlperf_log_detail.txt")
    mlperf_log = MLPerfLog(detail_log_fname)
    datetime_format = "%m-%d-%Y %H:%M:%S.%f"
    power_begin = (
        datetime.datetime.strptime(mlperf_log["power_begin"], datetime_format)
        + client_timezone
    )
    power_end = (
        datetime.datetime.strptime(mlperf_log["power_end"], datetime_format)
        + client_timezone
    )
    # Obtain the scenario also from logs to check if power is inferred
    scenario = mlperf_log["effective_scenario"]

    spl_fname = os.path.join(log_path, "spl.txt")
    power_list = []
    with open(spl_fname) as f:
        for line in f:
            if not line.startswith("Time"):
                continue
            timestamp = (
                datetime.datetime.strptime(line.split(",")[1], datetime_format)
                + server_timezone
            )
            if timestamp > power_begin and timestamp < power_end:
                value = float(line.split(",")[3])
                if value > 0:
                    power_list.append(float(line.split(",")[3]))

    if len(power_list) == 0:
        log.error(
            "%s has no power samples falling in power range: %s - %s",
            spl_fname,
            power_begin,
            power_end,
        )
        is_valid = False
    else:
        avg_power = sum(power_list) / len(power_list)
        power_duration = (power_end - power_begin).total_seconds()
        if scenario_fixed in ["Offline", "Server"]:
            # In Offline and Server scenarios, the power metric is in W.
            power_metric = avg_power
            avg_power_efficiency = res / avg_power

        else:
            # In SingleStream and MultiStream scenarios, the power metric is in
            # mJ/query.
            assert scenario_fixed in [
                "MultiStream",
                "SingleStream",
            ], "Unknown scenario: {:}".format(scenario_fixed)

            num_queries = int(mlperf_log["result_query_count"])

            power_metric = avg_power * power_duration * 1000 / num_queries

            if scenario_fixed in ["SingleStream"]:
                samples_per_query = 1
            elif scenario_fixed in ["MultiStream"]:
                samples_per_query = 8

            if (scenario_fixed in ["MultiStream"]
                    ) and scenario in ["SingleStream"]:
                power_metric = (
                    avg_power * power_duration * samples_per_query * 1000 / num_queries
                )

            avg_power_efficiency = (samples_per_query * 1000) / power_metric

    return is_valid, power_metric, scenario, avg_power_efficiency


def check_power_dir(
    power_path,
    ranging_path,
    testing_path,
    scenario_fixed,
    power_res_ranging,
    power_res_testing,
    config,
):
    skip_power_check = config.skip_power_check

    is_valid = True
    power_metric = 0

    # check if all the required files are present
    required_files = REQUIRED_PERF_FILES + REQUIRED_PERF_POWER_FILES
    diff = files_diff(
        list_files(testing_path),
        required_files,
        OPTIONAL_PERF_FILES)
    if diff:
        log.error("%s has file list mismatch (%s)", testing_path, diff)
        is_valid = False
    diff = files_diff(
        list_files(ranging_path),
        required_files,
        OPTIONAL_PERF_FILES)
    if diff:
        log.error("%s has file list mismatch (%s)", ranging_path, diff)
        is_valid = False
    diff = files_diff(list_files(power_path), REQUIRED_POWER_FILES)
    if diff:
        log.error("%s has file list mismatch (%s)", power_path, diff)
        is_valid = False

    # uncomment to measure ranging mode power
    """
    (
        is_valid,
        power_metric_ranging,
        scenario,
        power_efficiency_ranging,
    ) = get_power_metric(
        config, scenario_fixed, ranging_path, is_valid, power_res_ranging
    )
    """
    is_valid, power_metric, scenario, power_efficiency_testing = get_power_metric(
        config, scenario_fixed, testing_path, is_valid, power_res_testing
    )

    if not skip_power_check:
        python_version_major = int(sys.version.split(" ")[0].split(".")[0])
        python_version_minor = int(sys.version.split(" ")[0].split(".")[1])
        assert python_version_major == 3 and python_version_minor >= 7, (
            "Power check " " only " "supports " "Python " "3.7+"
        )
        sys.path.insert(0, os.path.join(submission_checker_dir, "power"))
        from power.power_checker import check as check_power_more

        perf_path = os.path.dirname(power_path)
        check_power_result = check_power_more(perf_path)
        sys.stdout.flush()
        sys.stderr.flush()
        if check_power_result != 0:
            log.error(
                "Power WG power_checker.py did not pass for: %s",
                perf_path)
            is_valid = False

    return is_valid, power_metric, power_efficiency_testing


def files_diff(list1, list2, optional=None):
    """returns a list of files that are missing or added."""
    if not optional:
        optional = []
    optional = optional + ["mlperf_log_trace.json", "results.json", ".gitkeep"]
    return set(list1).symmetric_difference(set(list2)) - set(optional)


def is_system_over_network(division, system_json, path):
    """
    Verify whether the submitted system is over network and whether it is valid
    for the division
    for 'network' division, it is mandatory that the system is over-network
    for 'closed' division, the system must not be over-network
    for 'open' division, the system may be either local or over-network
    """
    is_network_mode_sys_spec_str = system_json.get(SYSTEM_DESC_IS_NETWORK_MODE)
    is_network_system = (
        is_network_mode_sys_spec_str.lower() == "true"
        if is_network_mode_sys_spec_str is not None
        else False
    )
    # verify that the system corresponds the division
    is_valid = True
    expected_state_by_division = {"network": True, "closed": False}
    if division in expected_state_by_division:
        is_valid = expected_state_by_division[division] is is_network_system
    if not is_valid:
        log.error(
            f"{path} incorrect network mode (={is_network_system}) for division '{division}'"
        )
    return is_network_system, is_valid


def check_results_dir(
    config,
    filter_submitter,
    skip_compliance,
    csv,
    debug=False,
    skip_meaningful_fields_emptiness_check=False,
    skip_empty_files_check=False,
    skip_check_power_measure_files=False,
    skip_extra_files_in_root_check=False,
    skip_extra_accuracy_files_check=False,
    scenarios_to_skip=[],
):
    """
    Walk the results directory and do the checking.
    We are called with the cdw at the root of the submission directory.
    level1 division - closed|open|network
    level2 submitter - for example mlperf_org
    level3 - results, systems, measurements, code
    For results the structure from here is:
    results/$system_desc/$benchmark_model/$scenario/performance/run_n
    and
    results/$system_desc/$benchmark_model/$scenario/accuracy
    We first walk into results/$system_desc
        make sure there is a system_desc.json and its good
    Next we walk into the model
        make sure the model is good, make sure all required scenarios are there.
    Next we walk into each scenario
        check the performance directory
        check the accuracy directory
        if all was good, add the result to the results directory
        if there are errors write a None as result so we can report later what
        failed
    """
    head = [
        "Organization",
        "Availability",
        "Division",
        "SystemType",
        "SystemName",
        "Platform",
        "Model",
        "MlperfModel",
        "Scenario",
        "Result",
        "Accuracy",
        "number_of_nodes",
        "host_processor_model_name",
        "host_processors_per_node",
        "host_processor_core_count",
        "accelerator_model_name",
        "accelerators_per_node",
        "Location",
        "framework",
        "operating_system",
        "notes",
        "compliance",
        "errors",
        "version",
        "inferred",
        "has_power",
        "Units",
        "weight_data_types",
    ]
    fmt = ",".join(["{}"] * len(head)) + "\n"
    csv.write(",".join(head) + "\n")
    results = {}
    systems = {}

    def log_result(
        submitter,
        available,
        division,
        system_type,
        system_name,
        system_desc,
        model_name,
        mlperf_model,
        scenario_fixed,
        r,
        acc,
        system_json,
        name,
        compliance,
        errors,
        config,
        inferred=0,
        power_metric=0,
        weight_data_types="fp32",
    ):
        notes = system_json.get("hw_notes", "")
        if system_json.get("sw_notes"):
            notes = notes + ". " if notes else ""
            notes = notes + system_json.get("sw_notes")
        special_unit_dict = {
            "llama3.1-8b": {
                "Offline": "Tokens/s",
                "Server": "Tokens/s",
            },
            "llama2-70b-99": {
                "Offline": "Tokens/s",
                "Server": "Tokens/s",
                "Interactive": "Tokens/s",
            },
            "llama2-70b-99.9": {
                "Offline": "Tokens/s",
                "Server": "Tokens/s",
                "Interactive": "Tokens/s",
            },
            "mixtral-8x7b": {
                "Offline": "Tokens/s",
                "Server": "Tokens/s",
                "Interactive": "Tokens/s",
            },
            "llama3.1-405b": {
                "Offline": "Tokens/s",
                "Server": "Tokens/s",
                "Interactive": "Tokens/s",
            },
            "deepseek-r1": {
                "Offline": "Tokens/s",
                "Server": "Tokens/s",
                "Interactive": "Tokens/s",
            },
        }
        unit_dict = {
            "SingleStream": "Latency (ms)",
            "MultiStream": "Latency (ms)",
            "Offline": "Samples/s",
            "Server": "Queries/s",
            "Interactive": "Queries/s",
        }
        power_unit_dict = {
            "SingleStream": "millijoules",
            "MultiStream": "millijoules",
            "Offline": "Watts",
            "Server": "Watts",
            "Interactive": "Watts",
        }
        if config.version == "v4.0":
            unit = unit_dict[scenario_fixed]
        else:
            unit = special_unit_dict.get(
                mlperf_model, unit_dict).get(
                scenario_fixed, unit_dict[scenario_fixed])
        power_unit = power_unit_dict[scenario_fixed]

        if (power_metric <= 0) or (
            not get_boolean(system_json.get("system_power_only"))
        ):
            csv.write(
                fmt.format(
                    submitter,
                    available,
                    division,
                    '"' + system_type + '"',
                    '"' + system_name + '"',
                    system_desc,
                    model_name,
                    mlperf_model,
                    scenario_fixed,
                    r,
                    acc,
                    system_json.get("number_of_nodes"),
                    '"' + system_json.get("host_processor_model_name") + '"',
                    system_json.get("host_processors_per_node"),
                    system_json.get("host_processor_core_count"),
                    '"' + system_json.get("accelerator_model_name") + '"',
                    '"' + str(system_json.get("accelerators_per_node")) + '"',
                    name.replace("\\", "/"),
                    '"' + system_json.get("framework", "") + '"',
                    '"' + system_json.get("operating_system", "") + '"',
                    '"' + notes + '"',
                    compliance,
                    errors,
                    config.version,
                    inferred,
                    power_metric > 0,
                    unit,
                    '"' + weight_data_types + '"',
                )
            )

        if power_metric > 0:
            csv.write(
                fmt.format(
                    submitter,
                    available,
                    division,
                    '"' + system_type + '"',
                    '"' + system_name + '"',
                    system_desc,
                    model_name,
                    mlperf_model,
                    scenario_fixed,
                    power_metric,
                    acc,
                    system_json.get("number_of_nodes"),
                    '"' + system_json.get("host_processor_model_name") + '"',
                    system_json.get("host_processors_per_node"),
                    system_json.get("host_processor_core_count"),
                    '"' + system_json.get("accelerator_model_name") + '"',
                    '"' + str(system_json.get("accelerators_per_node")) + '"',
                    name.replace("\\", "/"),
                    '"' + system_json.get("framework", "") + '"',
                    '"' + system_json.get("operating_system", "") + '"',
                    '"' + notes + '"',
                    compliance,
                    errors,
                    config.version,
                    inferred,
                    power_metric > 0,
                    power_unit,
                    '"' + weight_data_types + '"',
                )
            )

    # we are at the top of the submission directory
    for division in list_dir("."):
        # we are looking at ./$division, ie ./closed
        if division not in VALID_DIVISIONS:
            if division not in [".git", ".github", "assets"]:
                log.error("invalid division in input dir %s", division)
            continue
        is_closed_or_network = division in ["closed", "network"]
        # Look at files outside the division folder
        files_outside_division = [
            f for f in list_files(".") if not (f.endswith(".md") or f.endswith(".pdf"))
        ]
        if len(files_outside_division) > 0 and not skip_extra_files_in_root_check:
            log.error(
                "Root contains files outside division folder %s. You can use '--skip-extra-files-in-root-check' to skip this check temporarily",
                division,
                files_outside_division,
            )
            results[f"root"] = None
            break
        # Look at files outside the submitter folder
        files_outside_submitter = list_files(division)
        if len(files_outside_submitter) > 0:
            log.error(
                "%s contains files outside submitter folder %s",
                division,
                files_outside_submitter,
            )
            results[f"{division}"] = None
            continue

        if division not in systems:
            systems[division] = {}
            systems[division]["power"] = {}
            systems[division]["non_power"] = {}

        for submitter in list_dir(division):
            # we are looking at ./$division/$submitter, ie ./closed/mlperf_org
            if filter_submitter and submitter != filter_submitter:
                continue
            results_path = os.path.join(division, submitter, "results")
            measurements_path = os.path.join(
                division, submitter, "measurements")
            systems_path = os.path.join(division, submitter, "systems")
            if not os.path.exists(results_path):
                continue

            # Apply folder checks
            dirs = list_dirs_recursively(division, submitter)
            files = list_files_recursively(division, submitter)

            # Check symbolic links
            broken_symbolic_links = [
                f
                for f in files
                if os.path.islink(f) and not os.path.exists(os.readlink(f))
            ]
            if len(broken_symbolic_links) > 0:
                log.error(
                    "%s/%s contains broken symbolic links: %s",
                    division,
                    submitter,
                    broken_symbolic_links,
                )
                results[f"{division}/{submitter}"] = None
                continue

            # Check for files over 50 MB
            files_over_size_limit = [
                f
                for f in files
                if os.path.getsize(f) > FILE_SIZE_LIMIT_MB * MB_TO_BYTES
            ]
            if len(files_over_size_limit) > 0:
                log.error(
                    "%s/%s contains files with size greater than 50 MB: %s",
                    division,
                    submitter,
                    files_over_size_limit,
                )
                results[f"{division}/{submitter}"] = None
                continue

            # Check files and folders with git unfriendly names
            dir_names = [(dir_, dir_.split("/")[-1]) for dir_ in dirs]
            file_names = [(file_, file_.split("/")[-1]) for file_ in files]
            git_error_names = [
                name[0] for name in dir_names if name[1].startswith(".")
            ] + [name[0] for name in file_names if name[1].startswith(".")]
            if len(git_error_names) > 0:
                log.error(
                    "%s/%s contains files with git unfriendly name: %s",
                    division,
                    submitter,
                    git_error_names,
                )
                results[f"{division}/{submitter}"] = None
                continue

            # Check files and folders with spaces names
            space_error_names = [name[0] for name in dir_names if " " in name[1]] + [
                name[0] for name in file_names if " " in name[1]
            ]
            if len(space_error_names) > 0:
                log.error(
                    "%s/%s contains files with spaces in their names: %s",
                    division,
                    submitter,
                    space_error_names,
                )
                results[f"{division}/{submitter}"] = None
                continue

            # Check for pycache folders
            pycache_dirs = [dir for dir in dirs if dir.endswith("__pycache__")]
            if len(pycache_dirs) > 0:
                log.error(
                    "%s/%s has the following __pycache__ directories: %s",
                    division,
                    submitter,
                    pycache_dirs,
                )
                results[f"{division}/{submitter}"] = None
                continue

            # Check for empty folders
            empty_dirs = list_empty_dirs_recursively(division, submitter)
            if len(empty_dirs) > 0:
                log.error(
                    "%s/%s has the following empty directories: %s",
                    division,
                    submitter,
                    empty_dirs,
                )
                results[f"{division}/{submitter}"] = None
                continue

            # Check for extra model mapping
            extra_model_mapping = None
            if division == "open":
                model_mapping_path = (
                    f"{division}/{submitter}/{config.extra_model_benchmark_map}"
                )
                if os.path.exists(model_mapping_path):
                    with open(model_mapping_path) as fp:
                        extra_model_mapping = json.load(fp)

            if not config.skip_all_systems_with_results:
                measurement_diff = list(
                    set(list_dir(measurements_path)) - set(list_dir(results_path)))
                systems_diff = list(
                    set(
                        [
                            system_file.replace(".json", "")
                            for system_file in list_files(systems_path)
                            if system_file.endswith(".json")
                        ]
                    )
                    - set(list_dir(results_path))
                )
                if len(measurement_diff) > 0:
                    log.error(
                        "%s/%s/measurements has the following directories with no results: %s",
                        division,
                        submitter,
                        measurement_diff,
                    )
                    results[os.path.join(results_path)] = None

                if len(systems_diff) > 0:
                    log.error(
                        "%s/%s/systems has the following files with no results: %s",
                        division,
                        submitter,
                        [(s + ".json") for s in systems_diff],
                    )
                    results[os.path.join(results_path)] = None

            #  Check for calibration documentation
            if not config.skip_calibration_check and division not in ["open"]:
                calibration_path_root = os.path.join(
                    division, submitter, "calibration.md")
                calibration_path_doc = os.path.join(
                    division, submitter, "documentation", "calibration.md")
                if not (os.path.exists(calibration_path_root)) and (
                        not os.path.exists(calibration_path_doc)):
                    log.error(
                        "%s/%s: has not calibration file. One of %s or %s is required",
                        division,
                        submitter,
                        calibration_path_root,
                        calibration_path_doc
                    )
                    results[os.path.join(results_path)] = None

            for system_desc in list_dir(results_path):
                # we are looking at
                # ./$division/$submitter/results/$system_desc, ie
                # ./closed/mlperf_org/results/t4-ort

                #
                # check if system_id is good.
                #
                system_id_json = os.path.join(
                    division, submitter, "systems", system_desc + ".json"
                )
                if not os.path.exists(system_id_json):
                    log.error(
                        "no system_desc for %s/%s/%s", division, submitter, system_desc
                    )
                    results[os.path.join(results_path, system_desc)] = None
                    continue

                name = os.path.join(results_path, system_desc)
                with open(system_id_json) as f:
                    system_json = json.load(f)
                    available = system_json.get("status").lower()
                    if available not in VALID_AVAILABILITIES:
                        log.error(
                            "%s has invalid status (%s)", system_id_json, available
                        )
                        results[name] = None
                        continue
                    system_type = system_json.get("system_type")
                    valid_system_types = [
                        "datacenter", "edge", "datacenter,edge", "edge,datacenter"]

                    if system_type not in valid_system_types:
                        log.error(
                            "%s has invalid system type (%s)",
                            system_id_json,
                            system_type,
                        )
                        results[name] = None
                        continue

                    config.set_type(system_type)
                    if not check_system_desc_id(
                        name,
                        system_json,
                        submitter,
                        division,
                        config.version,
                        skip_meaningful_fields_emptiness_check,
                    ):
                        results[name] = None
                        continue

                #
                # Look at each model
                #
                for model_name in list_dir(results_path, system_desc):
                    # we are looking at ./$division/$submitter/results/$system_desc/$model,
                    #   ie ./closed/mlperf_org/results/t4-ort/bert
                    name = os.path.join(results_path, system_desc, model_name)
                    mlperf_model = config.get_mlperf_model(
                        model_name, extra_model_mapping
                    )

                    if is_closed_or_network and mlperf_model not in config.models:
                        # for closed/network divisions we want the model name to match.
                        # for open division the model_name might be different
                        # than the task
                        log.error(
                            "%s has an invalid model %s for closed/network division",
                            name,
                            model_name,
                        )
                        results[name] = None
                        continue

                    #
                    # Look at each scenario
                    #
                    required_scenarios = config.get_required(mlperf_model)
                    if required_scenarios is None:
                        log.error(
                            "%s has an invalid model %s, system_type=%s",
                            name,
                            mlperf_model,
                            system_type,
                        )
                        results[name] = None
                        continue

                    errors = 0
                    all_scenarios = set(
                        list(required_scenarios)
                        + list(config.get_optional(mlperf_model))
                    )
                    optional_scenarios = config.get_optional(mlperf_model)
                    for scenario in list_dir(
                            results_path, system_desc, model_name):
                        # some submissions in v0.5 use lower case scenarios -
                        # map them for now
                        scenario_fixed = SCENARIO_MAPPING.get(
                            scenario, scenario)

                        # Skip scenario for debug purposes
                        if scenario in scenarios_to_skip:
                            continue

                        # we are looking at ./$division/$submitter/results/$system_desc/$model/$scenario,
                        #   ie ./closed/mlperf_org/results/t4-ort/bert/Offline
                        name = os.path.join(
                            results_path, system_desc, model_name, scenario
                        )
                        results[name] = None
                        if is_closed_or_network and scenario_fixed not in all_scenarios:
                            log.error(
                                "%s ignoring scenario %s (neither required nor optional)",
                                name,
                                scenario,
                            )
                            results[name] = None
                            errors += 1
                            continue

                        # check if this submission has power logs
                        power_path = os.path.join(name, "performance", "power")
                        has_power = os.path.exists(power_path)

                        if has_power:
                            log.info("Detected power logs for %s", name)
                            # The power related system_desc_fields are not used by submitters currently.
                            # Turning this check off for now
                            if False and not check_system_desc_id_power(
                                name,
                                system_json,
                                submitter,
                                division,
                                config.version,
                                skip_meaningful_fields_emptiness_check,
                            ):
                                results[name] = None
                                errors += 1
                                continue

                        # check if measurement_dir is good.
                        measurement_dir = os.path.join(
                            division,
                            submitter,
                            "measurements",
                            system_desc,
                            model_name,
                            scenario,
                        )
                        if not os.path.exists(measurement_dir):
                            log.error(
                                "no measurement_dir for %s", measurement_dir)
                            results[measurement_dir] = None
                            errors += 1
                            continue
                        else:
                            measurement_check, weight_data_types = check_measurement_dir(
                                config,
                                measurement_dir,
                                name,
                                system_desc,
                                os.path.join(division, submitter),
                                model_name,
                                scenario,
                                division,
                                has_power,
                                skip_meaningful_fields_emptiness_check,
                                skip_empty_files_check,
                                skip_check_power_measure_files,
                            )
                            if not measurement_check:
                                log.error(
                                    "%s measurement_dir has issues", measurement_dir
                                )
                                results[measurement_dir] = None
                                errors += 1
                                continue

                        # check accuracy
                        accuracy_is_valid = False
                        acc_path = os.path.join(name, "accuracy")
                        if not os.path.exists(
                                os.path.join(acc_path, "accuracy.txt")):
                            log.error(
                                "%s has no accuracy.txt. Generate it with accuracy-imagenet.py or accuracy-coco.py or "
                                "process_accuracy.py",
                                acc_path,
                            )
                            errors += 1
                            continue
                        elif scenario not in scenarios_to_skip:
                            diff = files_diff(
                                list_files(acc_path), REQUIRED_ACC_FILES)
                            if diff:
                                log.error(
                                    "%s has file list mismatch (%s)", acc_path, diff
                                )
                                errors += 1
                                continue
                            accuracy_is_valid, acc = check_accuracy_dir(
                                config,
                                mlperf_model,
                                acc_path,
                                debug or is_closed_or_network,
                            )
                            acc = (
                                json.dumps(acc)
                                .replace(",", " ")
                                .replace('"', "")
                                .replace("{", "")
                                .replace("}", "")
                            ).strip()
                            if mlperf_model in REQUIRED_ACC_BENCHMARK:
                                if (
                                        config.version
                                        in REQUIRED_ACC_BENCHMARK[mlperf_model] and not skip_extra_accuracy_files_check):
                                    extra_files_pass, missing_files = check_extra_files(
                                        acc_path,
                                        REQUIRED_ACC_BENCHMARK[mlperf_model][
                                            config.version
                                        ],
                                    )
                                    if not extra_files_pass:
                                        log.error(
                                            "%s expected to have the following extra files (%s)",
                                            acc_path,
                                            missing_files,
                                        )
                                        accuracy_is_valid = False
                            if not accuracy_is_valid and acc and not is_closed_or_network:
                                if debug:
                                    log.warning(
                                        "%s, accuracy not valid but taken for open",
                                        acc_path,
                                    )
                                accuracy_is_valid = True
                            if not accuracy_is_valid:
                                # a little below we'll not copy this into the
                                # results csv
                                errors += 1
                                log.error("%s, accuracy not valid", acc_path)

                        inferred = 0
                        n = ["run_1"]

                        for i in n:
                            is_valid = True
                            perf_path = os.path.join(name, "performance", i)
                            if not os.path.exists(perf_path):
                                log.error("%s is missing", perf_path)
                                is_valid, r = False, None
                                continue
                            if has_power:
                                required_perf_files = (
                                    REQUIRED_PERF_FILES + REQUIRED_PERF_POWER_FILES
                                )
                            else:
                                required_perf_files = REQUIRED_PERF_FILES
                            diff = files_diff(
                                list_files(perf_path),
                                required_perf_files,
                                OPTIONAL_PERF_FILES,
                            )
                            if diff:
                                log.error(
                                    "%s has file list mismatch (%s)", perf_path, diff
                                )
                                is_valid, r = False, None
                                continue

                            try:
                                is_valid, r, is_inferred = check_performance_dir(
                                    config,
                                    mlperf_model,
                                    perf_path,
                                    scenario_fixed,
                                    division,
                                    system_json
                                )
                                if is_inferred:
                                    inferred = 1
                                    log.info(
                                        "%s has inferred results, qps=%s", perf_path, r
                                    )

                            except Exception as e:
                                log.error(
                                    "%s caused exception in check_performance_dir: %s",
                                    perf_path,
                                    e,
                                )
                                is_valid, r = False, None

                            power_metric = 0
                            if has_power:
                                try:
                                    ranging_path = os.path.join(
                                        name, "performance", "ranging"
                                    )
                                    ranging_r = get_performance_metric(
                                        config,
                                        mlperf_model,
                                        ranging_path,
                                        scenario_fixed,
                                    )
                                except Exception as e:
                                    log.error(
                                        "%s caused exception in check_ranging_dir: %s",
                                        ranging_path,
                                        e,
                                    )
                                    is_valid, ranging_r = False, None

                                try:
                                    (
                                        power_is_valid,
                                        power_metric,
                                        power_efficiency,
                                    ) = check_power_dir(
                                        power_path,
                                        ranging_path,
                                        perf_path,
                                        scenario_fixed,
                                        ranging_r,
                                        r,
                                        config,
                                    )
                                    if not power_is_valid:
                                        is_valid = False
                                        power_metric = 0
                                except Exception as e:
                                    log.error(
                                        "%s caused exception in check_power_dir: %s",
                                        perf_path,
                                        e,
                                    )
                                    is_valid, r, power_metric = False, None, 0

                            if is_valid:
                                results[name] = (
                                    r
                                    if r is None or not has_power
                                    else (
                                        "{:f} "
                                        "with "
                                        "power_metric"
                                        " = {:f} and power_efficiency (samples/J) = {:f}"
                                    ).format(r, power_metric, power_efficiency)
                                )

                                system_id = submitter + "_" + system_desc

                                key = "power" if power_metric > 0 else "non_power"
                                if system_id not in systems[division][key]:
                                    systems[division][key][system_id] = 1
                                else:
                                    systems[division][key][system_id] += 1

                                required_scenarios.discard(scenario_fixed)
                                optional_scenarios.discard(scenario_fixed)
                            else:
                                log.error("%s has issues", perf_path)
                                errors += 1
                                results[name] = None

                        # check if compliance dir is good for CLOSED division
                        compliance = 0 if is_closed_or_network else 1
                        if is_closed_or_network and not skip_compliance:
                            if scenario in scenarios_to_skip:
                                continue
                            compliance_dir = os.path.join(
                                division,
                                submitter,
                                "compliance",
                                system_desc,
                                model_name,
                                scenario,
                            )
                            if not check_compliance_dir(
                                compliance_dir,
                                mlperf_model,
                                scenario_fixed,
                                config,
                                division,
                                system_json,
                                name,
                            ):
                                log.error(
                                    "compliance dir %s has issues", compliance_dir
                                )
                                results[name] = None
                            else:
                                compliance = 1

                        if results.get(name):
                            if accuracy_is_valid:
                                log_result(
                                    submitter,
                                    available,
                                    division,
                                    system_type,
                                    system_json.get("system_name"),
                                    system_desc,
                                    model_name,
                                    mlperf_model,
                                    scenario_fixed,
                                    r,
                                    acc,
                                    system_json,
                                    name,
                                    compliance,
                                    errors,
                                    config,
                                    inferred=inferred,
                                    power_metric=power_metric,
                                    weight_data_types=weight_data_types,
                                )
                            else:
                                results[name] = None
                                log.error(
                                    "%s is OK but accuracy has issues", name)

                    # Discard scenarios that we want to skip
                    for scenario in scenarios_to_skip:
                        required_scenarios.discard(scenario)
                        optional_scenarios.discard(scenario)

                    if required_scenarios:
                        name = os.path.join(
                            results_path, system_desc, model_name)
                        if is_closed_or_network:
                            results[name] = None
                            log.error(
                                "%s does not have all required scenarios, missing %s",
                                name,
                                required_scenarios,
                            )
                        elif debug:
                            log.warning(
                                "%s ignoring missing scenarios in open division (%s)",
                                name,
                                required_scenarios,
                            )

                    if "Server" in optional_scenarios and "Interactive" in optional_scenarios:
                        results[name] = None
                        log.error(
                            "%s does not have all required scenarios, one of [Server, Interactive] is required",
                            name
                        )

    return results, systems


def check_system_desc_id(
    fname,
    systems_json,
    submitter,
    division,
    version,
    skip_meaningful_fields_emptiness_check,
):
    is_valid = True
    # check all required fields

    required_fields = SYSTEM_DESC_REQUIRED_FIELDS.copy()

    is_network_system, is_network_mode_valid = is_system_over_network(
        division, systems_json, fname
    )
    is_valid &= is_network_mode_valid
    if is_network_system:
        required_fields += SYSTEM_DESC_REQUIRED_FIELDS_NETWORK_MODE

    check_empty_fields = False if skip_meaningful_fields_emptiness_check else True

    for k in required_fields:
        if k not in systems_json:
            is_valid = False
            log.error("%s, field %s is missing", fname, k)
        elif (
            check_empty_fields
            and k in SYSTEM_DESC_MEANINGFUL_RESPONSE_REQUIRED_FIELDS
            and not systems_json[k]
        ):
            is_valid = False
            log.error(
                "%s, field %s requires a meaningful response but is empty", fname, k
            )

    # SYSTEM_DESC_REQUIRED_FIELDS_POWER should be mandatory when a submission has power logs, but since we
    # check power submission in check_results_dir, the information is not available yet at this stage and we do
    # this check later
    all_fields = required_fields + SYSTEM_DESC_REQUIRED_FIELDS_POWER
    for k in systems_json.keys():
        if k not in all_fields:
            log.warning("%s, field %s is unknown", fname, k)

    if systems_json.get("submitter").lower() != submitter.lower():
        log.error(
            "%s has submitter %s, directory has %s",
            fname,
            systems_json.get("submitter"),
            submitter,
        )
        is_valid = False
    if systems_json.get("division") != division:
        log.error(
            "%s has division %s, division has %s",
            fname,
            systems_json.get("division"),
            division,
        )
        is_valid = False
    return is_valid


def check_system_desc_id_power(
    fname,
    systems_json,
    submitter,
    division,
    version,
    skip_meaningful_fields_emptiness_check,
):
    is_valid = True

    check_empty_fields = False if skip_meaningful_fields_emptiness_check else True

    for k in SYSTEM_DESC_REQUIRED_FIELDS_POWER:
        if k not in systems_json:
            is_valid = False
            log.error("%s, field %s is missing", fname, k)
        elif (
            check_empty_fields
            and k in SYSTEM_DESC_MEANINGFUL_RESPONSE_REQUIRED_FIELDS_POWER
            and not systems_json[k]
        ):
            is_valid = False
            log.error(
                "%s, field %s requires a meaningful response but is empty", fname, k
            )

    return is_valid


def check_measurement_dir(
    config,
    measurement_dir,
    fname,
    system_desc,
    root,
    model,
    scenario,
    division,
    has_power,
    skip_meaningful_fields_emptiness_check,
    skip_empty_files_check,
    skip_check_power_measure_files,
):
    files = list_files(measurement_dir)
    system_file = None
    is_valid = True
    check_empty_fields = False if skip_meaningful_fields_emptiness_check else True

    for i in REQUIRED_MEASURE_FILES:
        if i not in files:
            log.error("%s is missing %s", measurement_dir, i)
            is_valid = False
        elif not skip_empty_files_check and (
            os.stat(os.path.join(measurement_dir, i)).st_size == 0
        ):
            log.error("%s is having empty %s", measurement_dir, i)
            is_valid = False

    if has_power and not skip_check_power_measure_files:
        path = measurement_dir
        all_files_1 = [
            os.path.join(path, f)
            for f in os.listdir(path)
            if os.path.isfile(os.path.join(path, f))
        ]
        path = os.path.join(path, "..")
        all_files_2 = [
            os.path.join(path, f)
            for f in os.listdir(path)
            if os.path.isfile(os.path.join(path, f))
        ]
        path = os.path.join(path, "..")
        all_files_3 = [
            os.path.join(path, f)
            for f in os.listdir(path)
            if os.path.isfile(os.path.join(path, f))
        ]
        path = os.path.join(path, "..")
        all_files_4 = [
            os.path.join(path, f)
            for f in os.listdir(path)
            if os.path.isfile(os.path.join(path, f))
        ]
        all_files = all_files_1 + all_files_2 + all_files_3 + all_files_4

        for i in REQUIRED_POWER_MEASURE_FILES:
            found = False
            for file in all_files:
                if re.match(i, os.path.basename(file)):
                    found = True
                    file_path = file
            if not found:
                log.error("%s is missing %s", measurement_dir, i)
                is_valid = False
            elif not skip_empty_files_check and os.stat(file_path).st_size == 0:
                log.error("%s is having empty %s", measurement_dir, i)
                is_valid = False

    for i in files:
        if i.startswith(system_desc) and i.endswith(
                "_" + scenario + ".json"):
            system_file = i
            end = len("_" + scenario + ".json")
            break
        elif i.startswith(system_desc) and i.endswith(".json"):
            system_file = i
            end = len(".json")
            break

    weight_data_types = None
    if system_file:
        with open(os.path.join(measurement_dir, system_file), "r") as f:
            j = json.load(f)
            weight_data_types = j["weight_data_types"]
            for k in SYSTEM_IMP_REQUIRED_FILES:
                if k not in j:
                    is_valid = False
                    log.error("%s, field %s is missing", fname, k)
                elif check_empty_fields and not j[k]:
                    is_valid = False
                    log.error(
                        "%s, field %s is missing meaningful value", fname, k)

        impl = system_file[len(system_desc) + 1: -end]
        code_dir = os.path.join(root, "code", model)
        if os.path.isfile(code_dir):
            with open(code_dir, "r") as f:
                line = f.read()
                code_dir = os.path.join(root, "code", line.strip(), impl)
        else:
            code_dir = os.path.join(root, "code", model, impl)

        if not os.path.exists(code_dir):
            # see if the code dir is per model
            if not os.path.exists(os.path.dirname(code_dir)):
                log.error("%s is missing code_dir %s", fname, code_dir)
                is_valid = False

    else:
        log.error("%s is missing %s*.json", fname, system_desc)
        is_valid = False

    return is_valid, weight_data_types


def check_compliance_perf_dir(test_dir):
    is_valid = False

    fname = os.path.join(test_dir, "verify_performance.txt")
    if not os.path.exists(fname):
        log.error("%s is missing in %s", fname, test_dir)
        is_valid = False
    else:
        with open(fname, "r") as f:
            for line in f:
                # look for: TEST PASS
                if "TEST PASS" in line:
                    is_valid = True
                    break
        if is_valid == False:
            log.error(
                "Compliance test performance check in %s failed",
                test_dir)

        # Check performance dir
        test_perf_path = os.path.join(test_dir, "performance", "run_1")
        if not os.path.exists(test_perf_path):
            log.error("%s has no performance/run_1 directory", test_dir)
            is_valid = False
        else:
            diff = files_diff(
                list_files(test_perf_path),
                REQUIRED_COMP_PER_FILES,
                ["mlperf_log_accuracy.json"],
            )
            if diff:
                log.error(
                    "%s has file list mismatch (%s)",
                    test_perf_path,
                    diff)
                is_valid = False

    return is_valid


def check_compliance_acc_dir(test_dir, model, config):
    is_valid = False
    acc_passed = False

    fname = os.path.join(test_dir, "verify_accuracy.txt")
    if not os.path.exists(fname):
        log.error("%s is missing in %s", fname, test_dir)
    else:
        if "TEST01" in test_dir:
            # Accuracy can fail for TEST01
            is_valid = True
            with open(fname, "r") as f:
                for line in f:
                    # look for: TEST PASS
                    if "TEST PASS" in line:
                        acc_passed = True
                        break
            if acc_passed == False:
                log.info(
                    "Compliance test accuracy check (deterministic mode) in %s failed",
                    test_dir,
                )

            # Check Accuracy dir
            test_acc_path = os.path.join(test_dir, "accuracy")
            if not os.path.exists(test_acc_path):
                log.error("%s has no accuracy directory", test_dir)
                is_valid = False
            else:
                diff = files_diff(
                    list_files(test_acc_path),
                    (
                        REQUIRED_TEST01_ACC_FILES_1
                        if acc_passed
                        else REQUIRED_TEST01_ACC_FILES
                    ),
                )
                if diff:
                    log.error(
                        "%s has file list mismatch (%s)",
                        test_acc_path,
                        diff)
                    is_valid = False
                elif not acc_passed:
                    target = config.get_accuracy_target(model)
                    patterns, acc_targets, acc_types, acc_limits, up_patterns, acc_upper_limit = get_accuracy_values(
                        config, model)
                    acc_limit_check = True

                    acc_seen = [False for _ in acc_targets]
                    acc_baseline = {acc_type: 0 for acc_type in acc_types}
                    acc_compliance = {acc_type: 0 for acc_type in acc_types}
                    with open(
                        os.path.join(test_acc_path, "baseline_accuracy.txt"),
                        "r",
                        encoding="utf-8",
                    ) as f:
                        for line in f:
                            for acc_type, pattern in zip(acc_types, patterns):
                                m = re.match(pattern, line)
                                if m:
                                    acc_baseline[acc_type] = float(m.group(1))
                    with open(
                        os.path.join(test_acc_path, "compliance_accuracy.txt"),
                        "r",
                        encoding="utf-8",
                    ) as f:
                        for line in f:
                            for acc_type, pattern in zip(acc_types, patterns):
                                m = re.match(pattern, line)
                                if m:
                                    acc_compliance[acc_type] = float(
                                        m.group(1))
                    for acc_type in acc_types:
                        if acc_baseline[acc_type] == 0 or acc_compliance[acc_type] == 0:
                            is_valid = False
                            break
                        else:
                            required_delta_perc = config.get_delta_perc(
                                model, acc_type[0]
                            )
                            delta_perc = (
                                abs(
                                    1
                                    - acc_baseline[acc_type] /
                                    acc_compliance[acc_type]
                                )
                                * 100
                            )
                            if delta_perc <= required_delta_perc:
                                is_valid = True
                            else:
                                log.error(
                                    "Compliance test accuracy check (non-deterministic mode) in %s failed",
                                    test_dir,
                                )
                                is_valid = False
                                break
        elif "TEST06" in test_dir:
            """
            Expected output
            First token check pass: True (or First token check pass: Skipped)
            EOS check pass: True
            TEST06 verification complete
            """
            with open(fname, "r") as f:
                lines = f.readlines()
            lines = [line.strip() for line in lines]
            first_token_pass = (
                "First token check pass: True" in lines
                or "First token check pass: Skipped" in lines
            )
            eos_pass = "EOS check pass: True" in lines
            length_check_pass = "Sample length check pass: True" in lines
            is_valid = first_token_pass and eos_pass and length_check_pass
            if not is_valid:
                log.error(
                    f"TEST06 accuracy check failed. first_token_check: {first_token_pass} eos_check: {eos_pass} length_check: {length_check_pass}."
                )
        else:
            raise NotImplemented(
                f"{test_dir} is neither TEST01 and TEST06, which doesn't require accuracy check"
            )

    return is_valid


def check_compliance_dir(
    compliance_dir, model, scenario, config, division, system_json, name
):
    compliance_perf_pass = True
    compliance_perf_dir_pass = True
    compliance_acc_pass = True
    test_list = ["TEST01", "TEST04"]

    if model in [
        "bert-99",
        "bert-99.9",
        "dlrm-v2-99",
        "dlrm-v2-99.9",
        "3d-unet-99",
        "3d-unet-99.9",
        "retinanet",
        "rnnt",
        "llama3.1-8b",
        "llama2-70b-99",
        "llama2-70b-99.9",
        "mixtral-8x7b",
        "llama3.1-405b",
        "rgat",
        "deepseek-r1",
        "whisper",
    ]:
        test_list.remove("TEST04")

    if model in [
        "llama3.1-8b",
        "llama2-70b-99",
        "llama2-70b-99.9",
        "mixtral-8x7b",
        "llama3.1-405b",
        "deepseek-r1",
    ]:
        test_list.remove("TEST01")

    if model in ["llama2-70b-interactive-99",
                 "llama2-70b-interactive-99.9"] and config.version in ["v5.0"]:
        test_list.remove("TEST01")

    if model in ["llama2-70b-99", "llama2-70b-99.9",
                 "mixtral-8x7b", "llama3.1-405b", "llama3.1-8b", "deepseek-r1"]:
        test_list.append("TEST06")

    if test_list and not os.path.exists(compliance_dir):
        log.error("no compliance dir for %s: %s", name, compliance_dir)
        return False

    # Check performance of all Tests (except for TEST06)
    for test in test_list:
        test_dir = os.path.join(compliance_dir, test)
        if not os.path.exists(test_dir):
            log.error("Missing %s in compliance dir %s", test, compliance_dir)
            compliance_perf_dir_pass = False
        else:
            # TEST06 has no performance test.
            if "TEST06" in test_list:
                continue
            try:
                compliance_perf_dir = os.path.join(
                    compliance_dir, test, "performance", "run_1"
                )
                compliance_perf_valid, r, is_inferred = check_performance_dir(
                    config, model, compliance_perf_dir, scenario, division, system_json
                )
                if is_inferred:
                    log.info(
                        "%s has inferred results, qps=%s",
                        compliance_perf_dir,
                        r)
            except Exception as e:
                log.error(
                    "%s caused exception in check_performance_dir: %s",
                    compliance_perf_dir,
                    e,
                )
                is_valid, r = False, None
            compliance_perf_pass = (
                compliance_perf_pass
                and check_compliance_perf_dir(test_dir)
                and compliance_perf_valid
            )

    compliance_acc_pass = True
    for test in ["TEST01", "TEST06"]:
        if test in test_list:
            # Check accuracy for TEST01
            compliance_acc_pass &= check_compliance_acc_dir(
                os.path.join(compliance_dir, test), model, config
            )

    return compliance_perf_pass and compliance_acc_pass and compliance_perf_dir_pass


def main():
    args = get_args()

    config = Config(
        args.version,
        args.extra_model_benchmark_map,
        ignore_uncommited=args.submission_exceptions,
        skip_power_check=args.skip_power_check,
<<<<<<< HEAD
        skip_all_systems_with_results=args.skip_all_systems_have_results_check
=======
        skip_all_systems_with_results=args.skip_all_systems_have_results_check,
        skip_calibration_check=args.skip_calibration_check
>>>>>>> 0a3570ef
    )

    if args.scenarios_to_skip:
        scenarios_to_skip = [
            scenario for scenario in args.scenarios_to_skip.split(",")]
    else:
        scenarios_to_skip = []

    with open(args.csv, "w") as csv:
        os.chdir(args.input)
        # check results directory
        results, systems = check_results_dir(
            config,
            args.submitter,
            args.skip_compliance,
            csv,
            args.debug,
            args.skip_meaningful_fields_emptiness_check,
            args.skip_empty_files_check,
            args.skip_check_power_measure_files,
            args.skip_extra_files_in_root_check,
            args.skip_extra_accuracy_files_check,
            scenarios_to_skip,
        )

    # log results
    log.info("---")
    with_results = 0
    for k, v in sorted(results.items()):
        if v:
            log.info("Results %s %s", k, v)
            with_results += 1
    log.info("---")
    for k, v in sorted(results.items()):
        if v is None:
            log.error("NoResults %s", k)

    closed_systems = systems.get("closed", {})
    open_systems = systems.get("open", {})
    network_systems = systems.get("network", {})
    closed_power_systems = closed_systems.get("power", {})
    closed_non_power_systems = closed_systems.get("non_power", {})
    open_power_systems = open_systems.get("power", {})
    open_non_power_systems = open_systems.get("non_power", {})
    network_power_systems = network_systems.get("power", {})
    network_non_power_systems = network_systems.get("non_power", {})

    number_closed_power_systems = len(closed_power_systems)
    number_closed_non_power_systems = len(closed_non_power_systems)
    number_closed_systems = (
        number_closed_power_systems + number_closed_non_power_systems
    )
    number_open_power_systems = len(open_power_systems)
    number_open_non_power_systems = len(open_non_power_systems)
    number_open_systems = number_open_power_systems + number_open_non_power_systems
    number_network_power_systems = len(network_power_systems)
    number_network_non_power_systems = len(network_non_power_systems)
    number_network_systems = (
        number_network_power_systems + number_network_non_power_systems
    )

    def merge_two_dict(x, y):
        z = x.copy()
        for key in y:
            if key not in z:
                z[key] = y[key]
            else:
                z[key] += y[key]
        return z

    # systems can be repeating in open, closed and network
    unique_closed_systems = merge_two_dict(
        closed_power_systems, closed_non_power_systems
    )
    unique_open_systems = merge_two_dict(
        open_power_systems, open_non_power_systems)
    unique_network_systems = merge_two_dict(
        network_power_systems, network_non_power_systems
    )

    unique_systems = merge_two_dict(unique_closed_systems, unique_open_systems)
    unique_systems = merge_two_dict(unique_systems, unique_network_systems)

    # power systems can be repeating in open, closed and network
    unique_power_systems = merge_two_dict(
        closed_power_systems, open_power_systems)
    unique_power_systems = merge_two_dict(
        unique_power_systems, network_power_systems)

    number_systems = len(unique_systems)
    number_power_systems = len(unique_power_systems)

    # Counting the number of closed,open and network results
    def sum_dict_values(x):
        count = 0
        for key in x:
            count += x[key]
        return count

    count_closed_power_results = sum_dict_values(closed_power_systems)
    count_closed_non_power_results = sum_dict_values(closed_non_power_systems)
    count_closed_results = count_closed_power_results + count_closed_non_power_results

    count_open_power_results = sum_dict_values(open_power_systems)
    count_open_non_power_results = sum_dict_values(open_non_power_systems)
    count_open_results = count_open_power_results + count_open_non_power_results

    count_network_power_results = sum_dict_values(network_power_systems)
    count_network_non_power_results = sum_dict_values(
        network_non_power_systems)
    count_network_results = (
        count_network_power_results + count_network_non_power_results
    )

    count_power_results = (
        count_closed_power_results
        + count_open_power_results
        + count_network_power_results
    )

    # print summary
    log.info("---")
    log.info(
        "Results=%d, NoResults=%d, Power Results=%d",
        with_results,
        len(results) - with_results,
        count_power_results,
    )

    log.info("---")
    log.info(
        "Closed Results=%d, Closed Power Results=%d\n",
        count_closed_results,
        count_closed_power_results,
    )
    log.info(
        "Open Results=%d, Open Power Results=%d\n",
        count_open_results,
        count_open_power_results,
    )
    log.info(
        "Network Results=%d, Network Power Results=%d\n",
        count_network_results,
        count_network_power_results,
    )
    log.info("---")

    log.info(
        "Systems=%d, Power Systems=%d",
        number_systems,
        number_power_systems)
    log.info(
        "Closed Systems=%d, Closed Power Systems=%d",
        number_closed_systems,
        number_closed_power_systems,
    )
    log.info(
        "Open Systems=%d, Open Power Systems=%d",
        number_open_systems,
        number_open_power_systems,
    )
    log.info(
        "Network Systems=%d, Network Power Systems=%d",
        number_network_systems,
        number_network_power_systems,
    )
    log.info("---")
    if len(results) != with_results:
        log.error("SUMMARY: submission has errors")
        return 1
    else:
        log.info("SUMMARY: submission looks OK")
        return 0


if __name__ == "__main__":
    sys.exit(main())<|MERGE_RESOLUTION|>--- conflicted
+++ resolved
@@ -3322,12 +3322,8 @@
         args.extra_model_benchmark_map,
         ignore_uncommited=args.submission_exceptions,
         skip_power_check=args.skip_power_check,
-<<<<<<< HEAD
-        skip_all_systems_with_results=args.skip_all_systems_have_results_check
-=======
         skip_all_systems_with_results=args.skip_all_systems_have_results_check,
         skip_calibration_check=args.skip_calibration_check
->>>>>>> 0a3570ef
     )
 
     if args.scenarios_to_skip:
