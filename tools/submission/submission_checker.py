"""A checker for MLPerf Inference submissions from v4.0 onwards (for checking older submissions please use the submission checker from the respective release)
"""

from __future__ import division
from __future__ import print_function
from __future__ import unicode_literals

import argparse
import datetime
import json
import logging
import os
import re
import sys

from glob import glob

from log_parser import MLPerfLog

# pylint: disable=missing-docstring

logging.basicConfig(level=logging.INFO)
log = logging.getLogger("main")

submission_checker_dir = os.path.dirname(os.path.realpath(__file__))

MODEL_CONFIG = {
    "v4.0": {
        "models": [
            "resnet",
            "retinanet",
            "rnnt",
            "bert-99",
            "bert-99.9",
            "dlrm-v2-99",
            "dlrm-v2-99.9",
            "3d-unet-99",
            "3d-unet-99.9",
            "gptj-99",
            "gptj-99.9",
            "llama2-70b-99",
            "llama2-70b-99.9",
            "stable-diffusion-xl",
        ],
        "required-scenarios-datacenter": {
            "resnet": ["Server", "Offline"],
            "retinanet": ["Server", "Offline"],
            "rnnt": ["Server", "Offline"],
            "bert-99": ["Server", "Offline"],
            "bert-99.9": ["Server", "Offline"],
            "dlrm-v2-99": ["Server", "Offline"],
            "dlrm-v2-99.9": ["Server", "Offline"],
            "3d-unet-99": ["Offline"],
            "3d-unet-99.9": ["Offline"],
            "gptj-99": ["Server", "Offline"],
            "gptj-99.9": ["Server", "Offline"],
            "llama2-70b-99": ["Server", "Offline"],
            "llama2-70b-99.9": ["Server", "Offline"],
            "stable-diffusion-xl": ["Server", "Offline"],
        },
        "optional-scenarios-datacenter": {},
        "required-scenarios-edge": {
            "resnet": ["SingleStream", "MultiStream", "Offline"],
            "retinanet": ["SingleStream", "MultiStream", "Offline"],
            "rnnt": ["SingleStream", "Offline"],
            "bert-99": ["SingleStream", "Offline"],
            "3d-unet-99": ["SingleStream", "Offline"],
            "3d-unet-99.9": ["SingleStream", "Offline"],
            "gptj-99": ["SingleStream", "Offline"],
            "gptj-99.9": ["SingleStream", "Offline"],
            "stable-diffusion-xl": ["SingleStream", "Offline"],
        },
        "optional-scenarios-edge": {},
        "required-scenarios-datacenter-edge": {
            "resnet": ["SingleStream", "Offline", "MultiStream", "Server"],
            "retinanet": ["SingleStream", "Offline", "MultiStream", "Server"],
            "rnnt": ["SingleStream", "Offline", "Server"],
            "bert-99": ["SingleStream", "Offline", "Server"],
            "bert-99.9": ["Offline", "Server"],
            "dlrm-v2-99": ["Offline", "Server"],
            "dlrm-v2-99.9": ["Offline", "Server"],
            "3d-unet-99": ["SingleStream", "Offline"],
            "3d-unet-99.9": ["SingleStream", "Offline"],
            "gptj-99": ["SingleStream", "Offline", "Server"],
            "gptj-99.9": ["SingleStream", "Offline", "Server"],
            "llama2-70b-99": ["Server", "Offline"],
            "llama2-70b-99.9": ["Server", "Offline"],
            "stable-diffusion-xl": ["SingleStream", "Offline", "Server"],
        },
        "optional-scenarios-datacenter-edge": {},
        "accuracy-target": {
            "resnet": ("acc", 76.46 * 0.99),
            "retinanet": ("mAP", 37.55 * 0.99),
            "rnnt": ("WER", (100 - 7.452) * 0.99),
            "bert-99": ("F1", 90.874 * 0.99),
            "bert-99.9": ("F1", 90.874 * 0.999),
            "dlrm-v2-99": ("AUC", 80.31 * 0.99),
            "dlrm-v2-99.9": ("AUC", 80.31 * 0.999),
            "3d-unet-99": ("DICE", 0.86170 * 0.99),
            "3d-unet-99.9": ("DICE", 0.86170 * 0.999),
<<<<<<< HEAD
            "gptj-99": ("ROUGE1", 42.9865 * 0.99, "ROUGE2", 20.1235 * 0.99, "ROUGEL", 29.9881 * 0.99, "GEN_LEN", 4016878 * 0.9),
            "gptj-99.9": ("ROUGE1", 42.9865 * 0.999, "ROUGE2", 20.1235 * 0.999, "ROUGEL", 29.9881 * 0.999, "GEN_LEN", 4016878 * 0.9),
            "llama2-70b-99": ("ROUGE1", 44.4312 * 0.99, "ROUGE2", 22.0352 * 0.99, "ROUGEL", 28.6162 * 0.99, "TOKENS_PER_SAMPLE", 294.45 * 0.9),
            "llama2-70b-99.9": ("ROUGE1", 44.4312 * 0.999, "ROUGE2", 22.0352 * 0.999, "ROUGEL", 28.6162 * 0.999, "TOKENS_PER_SAMPLE", 294.45 * 0.9),
            "stable-diffusion-xl": ("CLIP_SCORE", 31.68631873, "FID_SCORE", 23.01085758)
        },
        "accuracy-upper-limit": {
            "stable-diffusion-xl": ("CLIP_SCORE", 31.81331801, "FID_SCORE", 23.95007626),
            "llama2-70b-99": ("TOKENS_PER_SAMPLE", 294.45 * 1.1),
            "llama2-70b-99.9": ("TOKENS_PER_SAMPLE", 294.45 * 1.1)
=======
            "gptj-99": (
                "ROUGE1",
                42.9865 * 0.99,
                "ROUGE2",
                20.1235 * 0.99,
                "ROUGEL",
                29.9881 * 0.99,
                "GEN_LEN",
                4016878 * 0.9,
            ),
            "gptj-99.9": (
                "ROUGE1",
                42.9865 * 0.999,
                "ROUGE2",
                20.1235 * 0.999,
                "ROUGEL",
                29.9881 * 0.999,
                "GEN_LEN",
                4016878 * 0.9,
            ),
            "llama2-70b-99": (
                "ROUGE1",
                44.4312 * 0.99,
                "ROUGE2",
                22.0352 * 0.99,
                "ROUGEL",
                28.6162 * 0.99,
                "TOKENS_PER_SAMPLE",
                294.45 * 0.9,
            ),
            "llama2-70b-99.9": (
                "ROUGE1",
                44.4312 * 0.999,
                "ROUGE2",
                22.0352 * 0.999,
                "ROUGEL",
                28.6162 * 0.999,
                "TOKENS_PER_SAMPLE",
                294.45 * 0.9,
            ),
            "stable-diffusion-xl": (
                "CLIP_SCORE",
                31.68631873,
                "FID_SCORE",
                23.01085758,
            ),
        },
        "accuracy-upper-limit": {
            "stable-diffusion-xl": (
                "CLIP_SCORE",
                31.81331801,
                "FID_SCORE",
                23.95007626,
            ),
            "llama2-70b-99": ("TOKENS_PER_SAMPLE", 294.45 * 1.1),
            "llama2-70b-99.9": ("TOKENS_PER_SAMPLE", 294.45 * 1.1),
>>>>>>> 0cde9777
        },
        "accuracy-delta-perc": {
            "stable-diffusion-xl": {"CLIP_SCORE": 1, "FID_SCORE": 2}
        },
        "performance-sample-count": {
            "resnet": 1024,
            "retinanet": 64,
            "rnnt": 2513,
            "bert-99": 10833,
            "bert-99.9": 10833,
            "dlrm-v2-99": 204800,
            "dlrm-v2-99.9": 204800,
            "3d-unet-99": 43,
            "3d-unet-99.9": 43,
            "gptj-99": 13368,
            "gptj-99.9": 13368,
            "llama2-70b-99": 24576,
            "llama2-70b-99.9": 24576,
            "stable-diffusion-xl": 5000,
        },
        # TODO: Update this list.
        "model_mapping": {
            # map model names to the official mlperf model class
            "ssd-resnet34": "retinanet",
            "mobilenet": "resnet",
            "resnet50": "resnet",
        },
        "seeds": {
            # TODO: Update random seeds
            "qsl_rng_seed": 13281865557512327830,
            "sample_index_rng_seed": 198141574272810017,
            "schedule_rng_seed": 7575108116881280410,
        },
        "test05_seeds": {
            # TODO: Update random seeds
            "qsl_rng_seed": 2376919268182438552,
            "sample_index_rng_seed": 11176391829184272374,
            "schedule_rng_seed": 3911940905271271337,
        },
        "ignore_errors": [],
        "latency-constraint": {
            "resnet": {"Server": 15000000},
            "retinanet": {"Server": 100000000},
            "rnnt": {"Server": 1000000000},
            "bert-99": {"Server": 130000000},
            "bert-99.9": {"Server": 130000000},
            "dlrm-v2-99": {"Server": 60000000},
            "dlrm-v2-99.9": {"Server": 60000000},
            "gptj-99": {"Server": 20000000000},
            "gptj-99.9": {"Server": 20000000000},
            "llama2-70b-99": {"Server": 20000000000},
            "llama2-70b-99.9": {"Server": 20000000000},
<<<<<<< HEAD
            "stable-diffusion-xl": {"Server": 20000000000}
=======
            "stable-diffusion-xl": {"Server": 20000000000},
>>>>>>> 0cde9777
        },
        "min-queries": {
            "resnet": {
                "SingleStream": 1024,
                "MultiStream": 270336,
                "Server": 270336,
                "Offline": 1,
            },
            "retinanet": {
                "SingleStream": 1024,
                "MultiStream": 270336,
                "Server": 270336,
                "Offline": 1,
            },
            "rnnt": {"SingleStream": 1024, "Server": 270336, "Offline": 1},
            "bert-99": {"SingleStream": 1024, "Server": 270336, "Offline": 1},
            "bert-99.9": {"SingleStream": 1024, "Server": 270336, "Offline": 1},
            "dlrm-v2-99": {"Server": 270336, "Offline": 1},
            "dlrm-v2-99.9": {"Server": 270336, "Offline": 1},
            "3d-unet-99": {"SingleStream": 1024, "Offline": 1},
            "3d-unet-99.9": {"SingleStream": 1024, "Offline": 1},
            "gptj-99": {"SingleStream": 1024, "Server": 270336, "Offline": 1},
            "gptj-99.9": {"SingleStream": 1024, "Server": 270336, "Offline": 1},
            "llama2-70b-99": {"SingleStream": 1024, "Server": 270336, "Offline": 1},
            "llama2-70b-99.9": {"SingleStream": 1024, "Server": 270336, "Offline": 1},
            "stable-diffusion-xl": {
                "SingleStream": 1024,
                "Server": 270336,
                "Offline": 1,
            },
        },
    },
    "v4.1": {
        "models": [
            "resnet",
            "retinanet",
            "bert-99",
            "bert-99.9",
            "dlrm-v2-99",
            "dlrm-v2-99.9",
            "3d-unet-99",
            "3d-unet-99.9",
            "gptj-99",
            "gptj-99.9",
            "llama2-70b-99",
            "llama2-70b-99.9",
            "stable-diffusion-xl",
            "mixtral-8x7b",
        ],
        "required-scenarios-datacenter": {
            "resnet": ["Server", "Offline"],
            "retinanet": ["Server", "Offline"],
            "bert-99": ["Server", "Offline"],
            "bert-99.9": ["Server", "Offline"],
            "dlrm-v2-99": ["Server", "Offline"],
            "dlrm-v2-99.9": ["Server", "Offline"],
            "3d-unet-99": ["Offline"],
            "3d-unet-99.9": ["Offline"],
            "gptj-99": ["Server", "Offline"],
            "gptj-99.9": ["Server", "Offline"],
            "llama2-70b-99": ["Server", "Offline"],
            "llama2-70b-99.9": ["Server", "Offline"],
            "stable-diffusion-xl": ["Server", "Offline"],
            "mixtral-8x7b": ["Server", "Offline"],
        },
        "optional-scenarios-datacenter": {},
        "required-scenarios-edge": {
            "resnet": ["SingleStream", "MultiStream", "Offline"],
            "retinanet": ["SingleStream", "MultiStream", "Offline"],
            "bert-99": ["SingleStream", "Offline"],
            "3d-unet-99": ["SingleStream", "Offline"],
            "3d-unet-99.9": ["SingleStream", "Offline"],
            "gptj-99": ["SingleStream", "Offline"],
            "gptj-99.9": ["SingleStream", "Offline"],
            "stable-diffusion-xl": ["SingleStream", "Offline"],
        },
        "optional-scenarios-edge": {},
        "required-scenarios-datacenter-edge": {
            "resnet": ["SingleStream", "Offline", "MultiStream", "Server"],
            "retinanet": ["SingleStream", "Offline", "MultiStream", "Server"],
            "bert-99": ["SingleStream", "Offline", "Server"],
            "bert-99.9": ["Offline", "Server"],
            "dlrm-v2-99": ["Offline", "Server"],
            "dlrm-v2-99.9": ["Offline", "Server"],
            "3d-unet-99": ["SingleStream", "Offline"],
            "3d-unet-99.9": ["SingleStream", "Offline"],
            "gptj-99": ["SingleStream", "Offline", "Server"],
            "gptj-99.9": ["SingleStream", "Offline", "Server"],
            "llama2-70b-99": ["Server", "Offline"],
            "llama2-70b-99.9": ["Server", "Offline"],
            "stable-diffusion-xl": ["SingleStream", "Offline", "Server"],
            "mixtral-8x7b": ["SingleStream", "Server", "Offline"],
        },
        "optional-scenarios-datacenter-edge": {},
        "accuracy-target": {
            "resnet": ("acc", 76.46 * 0.99),
            "retinanet": ("mAP", 37.55 * 0.99),
            "bert-99": ("F1", 90.874 * 0.99),
            "bert-99.9": ("F1", 90.874 * 0.999),
            "dlrm-v2-99": ("AUC", 80.31 * 0.99),
            "dlrm-v2-99.9": ("AUC", 80.31 * 0.999),
            "3d-unet-99": ("DICE", 0.86170 * 0.99),
            "3d-unet-99.9": ("DICE", 0.86170 * 0.999),
<<<<<<< HEAD
            "gptj-99": ("ROUGE1", 42.9865 * 0.99, "ROUGE2", 20.1235 * 0.99, "ROUGEL", 29.9881 * 0.99, "GEN_LEN", 4016878 * 0.9),
            "gptj-99.9": ("ROUGE1", 42.9865 * 0.999, "ROUGE2", 20.1235 * 0.999, "ROUGEL", 29.9881 * 0.999, "GEN_LEN", 4016878 * 0.9),
            "llama2-70b-99": ("ROUGE1", 44.4312 * 0.99, "ROUGE2", 22.0352 * 0.99, "ROUGEL", 28.6162 * 0.99, "TOKENS_PER_SAMPLE", 294.45 * 0.9),
            "llama2-70b-99.9": ("ROUGE1", 44.4312 * 0.999, "ROUGE2", 22.0352 * 0.999, "ROUGEL", 28.6162 * 0.999, "TOKENS_PER_SAMPLE", 294.45 * 0.9),
            "stable-diffusion-xl": ("CLIP_SCORE", 31.68631873, "FID_SCORE", 23.01085758),
            "mixtral-8x7b": ("ROUGE1", 45.4911 * 0.99, "ROUGE2", 23.2829 * 0.99, "ROUGEL", 30.3615 * 0.99, "TOKENS_PER_SAMPLE", 145.9 * 0.9, "gsm8k_accuracy", 73.78 * 0.99, "mbxp_accuracy", 60.12 * 0.99),
        },
        "accuracy-upper-limit": {
            "stable-diffusion-xl": ("CLIP_SCORE", 31.81331801, "FID_SCORE", 23.95007626),
            "llama2-70b-99": ("TOKENS_PER_SAMPLE", 294.45 * 1.1),
            "llama2-70b-99.9": ("TOKENS_PER_SAMPLE", 294.45 * 1.1),
            "mixtral-8x7b": ("TOKENS_PER_SAMPLE", 145.9 * 1.1)
=======
            "gptj-99": (
                "ROUGE1",
                42.9865 * 0.99,
                "ROUGE2",
                20.1235 * 0.99,
                "ROUGEL",
                29.9881 * 0.99,
                "GEN_LEN",
                4016878 * 0.9,
            ),
            "gptj-99.9": (
                "ROUGE1",
                42.9865 * 0.999,
                "ROUGE2",
                20.1235 * 0.999,
                "ROUGEL",
                29.9881 * 0.999,
                "GEN_LEN",
                4016878 * 0.9,
            ),
            "llama2-70b-99": (
                "ROUGE1",
                44.4312 * 0.99,
                "ROUGE2",
                22.0352 * 0.99,
                "ROUGEL",
                28.6162 * 0.99,
                "TOKENS_PER_SAMPLE",
                294.45 * 0.9,
            ),
            "llama2-70b-99.9": (
                "ROUGE1",
                44.4312 * 0.999,
                "ROUGE2",
                22.0352 * 0.999,
                "ROUGEL",
                28.6162 * 0.999,
                "TOKENS_PER_SAMPLE",
                294.45 * 0.9,
            ),
            "stable-diffusion-xl": (
                "CLIP_SCORE",
                31.68631873,
                "FID_SCORE",
                23.01085758,
            ),
            "mixtral-8x7b": (
                "ROUGE1",
                45.4911 * 0.99,
                "ROUGE2",
                23.2829 * 0.99,
                "ROUGEL",
                30.3615 * 0.99,
                "TOKENS_PER_SAMPLE",
                145.9 * 0.9,
                "gsm8k_accuracy",
                73.78 * 0.99,
                "mbxp_accuracy",
                60.12 * 0.99,
            ),
        },
        "accuracy-upper-limit": {
            "stable-diffusion-xl": (
                "CLIP_SCORE",
                31.81331801,
                "FID_SCORE",
                23.95007626,
            ),
            "llama2-70b-99": ("TOKENS_PER_SAMPLE", 294.45 * 1.1),
            "llama2-70b-99.9": ("TOKENS_PER_SAMPLE", 294.45 * 1.1),
            "mixtral-8x7b": ("TOKENS_PER_SAMPLE", 145.9 * 1.1),
>>>>>>> 0cde9777
        },
        "accuracy-delta-perc": {
            "stable-diffusion-xl": {"CLIP_SCORE": 1, "FID_SCORE": 2}
        },
        "performance-sample-count": {
            "resnet": 1024,
            "retinanet": 64,
            "bert-99": 10833,
            "bert-99.9": 10833,
            "dlrm-v2-99": 204800,
            "dlrm-v2-99.9": 204800,
            "3d-unet-99": 43,
            "3d-unet-99.9": 43,
            "gptj-99": 13368,
            "gptj-99.9": 13368,
            "llama2-70b-99": 24576,
            "llama2-70b-99.9": 24576,
            "stable-diffusion-xl": 5000,
            "mixtral-8x7b": 15000,
        },
        # TODO: Update this list.
        "model_mapping": {
            # map model names to the official mlperf model class
            "ssd-resnet34": "retinanet",
            "mobilenet": "resnet",
            "resnet50": "resnet",
        },
        "seeds": {
            # TODO: Update random seeds
            "qsl_rng_seed": 3066443479025735752,
            "sample_index_rng_seed": 10688027786191513374,
            "schedule_rng_seed": 14962580496156340209,
        },
        "test05_seeds": {
            # TODO: Update random seeds
            "qsl_rng_seed": 16799458546791641818,
            "sample_index_rng_seed": 5453809927556429288,
            "schedule_rng_seed": 5435552105434836064,
        },
        "ignore_errors": [],
        "latency-constraint": {
            "resnet": {"Server": 15000000},
            "retinanet": {"Server": 100000000},
            "bert-99": {"Server": 130000000},
            "bert-99.9": {"Server": 130000000},
            "dlrm-v2-99": {"Server": 60000000},
            "dlrm-v2-99.9": {"Server": 60000000},
            "gptj-99": {"Server": 20000000000},
            "gptj-99.9": {"Server": 20000000000},
            "llama2-70b-99": {"Server": 20000000000},
            "llama2-70b-99.9": {"Server": 20000000000},
<<<<<<< HEAD
            "stable-diffusion-xl": {"Server": 20000000000}
=======
            "stable-diffusion-xl": {"Server": 20000000000},
>>>>>>> 0cde9777
            # TODO: Mixtral metrics
            # "mixtral-8x7b" : {"Server": 20000000000}
        },
        "min-queries": {
            "resnet": {
                "SingleStream": 1024,
                "MultiStream": 270336,
                "Server": 270336,
                "Offline": 1,
            },
            "retinanet": {
                "SingleStream": 1024,
                "MultiStream": 270336,
                "Server": 270336,
                "Offline": 1,
            },
            "bert-99": {"SingleStream": 1024, "Server": 270336, "Offline": 1},
            "bert-99.9": {"SingleStream": 1024, "Server": 270336, "Offline": 1},
            "dlrm-v2-99": {"Server": 270336, "Offline": 1},
            "dlrm-v2-99.9": {"Server": 270336, "Offline": 1},
            "3d-unet-99": {"SingleStream": 1024, "Offline": 1},
            "3d-unet-99.9": {"SingleStream": 1024, "Offline": 1},
            "gptj-99": {"SingleStream": 1024, "Server": 270336, "Offline": 1},
            "gptj-99.9": {"SingleStream": 1024, "Server": 270336, "Offline": 1},
            "llama2-70b-99": {"SingleStream": 1024, "Server": 270336, "Offline": 1},
            "llama2-70b-99.9": {"SingleStream": 1024, "Server": 270336, "Offline": 1},
            "stable-diffusion-xl": {
                "SingleStream": 1024,
                "Server": 270336,
                "Offline": 1,
            },
            "mixtral-8x7b": {"SingleStream": 1024, "Server": 270336, "Offline": 1},
        },
    },
}

VALID_DIVISIONS = ["open", "closed", "network"]
VALID_AVAILABILITIES = ["available", "preview", "rdi"]
REQUIRED_PERF_FILES = ["mlperf_log_summary.txt", "mlperf_log_detail.txt"]
OPTIONAL_PERF_FILES = ["mlperf_log_accuracy.json"]
REQUIRED_PERF_POWER_FILES = ["spl.txt"]
REQUIRED_POWER_FILES = [
    "client.json",
    "client.log",
    "ptd_logs.txt",
    "server.json",
    "server.log",
]
REQUIRED_ACC_FILES = [
    "mlperf_log_summary.txt",
    "mlperf_log_detail.txt",
    "accuracy.txt",
    "mlperf_log_accuracy.json",
]
REQUIRED_ACC_BENCHMARK = {
    "stable-diffusion-xl": {
        "v4.0": {
            "images": [
                "4459",
                "4015",
                "2705",
                "1682",
                "4048",
                "4683",
                "3757",
                "1578",
                "3319",
                "95",
            ]
        },
        "v4.1": {
            "images": [
                "4655",
                "2569",
                "1303",
                "109",
                "4509",
                "3009",
                "2179",
                "1826",
                "2094",
                "3340",
            ]
        },
    }
}
REQUIRED_MEASURE_FILES = ["user.conf", "README.md"]
REQUIRED_POWER_MEASURE_FILES = ["analyzer_table.*", "power_settings.*"]
MS_TO_NS = 1000 * 1000
S_TO_MS = 1000
FILE_SIZE_LIMIT_MB = 50
MB_TO_BYTES = 1024 * 1024
MAX_ACCURACY_LOG_SIZE = 10 * 1024
OFFLINE_MIN_SPQ = 24576
TEST_DURATION_MS_PRE_1_0 = 60000
TEST_DURATION_MS = 600000
REQUIRED_COMP_PER_FILES = ["mlperf_log_summary.txt", "mlperf_log_detail.txt"]
REQUIRED_TEST01_ACC_FILES_1 = ["mlperf_log_accuracy.json", "accuracy.txt"]
REQUIRED_TEST01_ACC_FILES = REQUIRED_TEST01_ACC_FILES_1 + [
    "baseline_accuracy.txt",
    "compliance_accuracy.txt",
]

OFFLINE_MIN_SPQ_SINCE_V4 = {
    "resnet": 24576,
    "retinanet": 24576,
    "bert-99": 10833,
    "bert-99.9": 10833,
    "dlrm-v2-99": 24576,
    "dlrm-v2-99.9": 24576,
    "3d-unet-99": 43,
    "3d-unet-99.9": 43,
    "rnnt": 2513,
    "gptj-99": 13368,
    "gptj-99.9": 13368,
    "llama2-70b-99": 24576,
    "llama2-70b-99.9": 24576,
    "stable-diffusion-xl": 5000,
    "mixtral-8x7b": 15000,
}

SCENARIO_MAPPING = {
    "singlestream": "SingleStream",
    "multistream": "MultiStream",
    "server": "Server",
    "offline": "Offline",
}

RESULT_FIELD = {
    "Offline": "Samples per second",
    "SingleStream": "90th percentile latency (ns)",
    "MultiStream": "Samples per query",
    "Server": "Scheduled samples per second",
}

RESULT_FIELD_NEW = {
    "v4.0": {
        "Offline": "result_samples_per_second",
        "SingleStream": "early_stopping_latency_ss",
        "MultiStreamLegacy": "effective_samples_per_query",
        "MultiStream": "early_stopping_latency_ms",
        "Server": "result_scheduled_samples_per_sec",
    },
    "v4.1": {
        "Offline": "result_samples_per_second",
        "SingleStream": "early_stopping_latency_ss",
        "MultiStreamLegacy": "effective_samples_per_query",
        "MultiStream": "early_stopping_latency_ms",
        "Server": "result_completed_samples_per_sec",
    },
}

RESULT_FIELD_BENCHMARK_OVERWRITE = {
    "v4.0": {
        "llama2-70b-99": {
            "Offline": "result_tokens_per_second",
            "Server": "result_completed_samples_per_sec",
        },
        "llama2-70b-99.9": {
            "Offline": "result_tokens_per_second",
            "Server": "result_completed_samples_per_sec",
        },
    },
    "v4.1": {
        "llama2-70b-99": {
            "Offline": "result_tokens_per_second",
            "Server": "result_completed_tokens_per_second",
        },
        "llama2-70b-99.9": {
            "Offline": "result_tokens_per_second",
            "Server": "result_completed_tokens_per_second",
        },
        "gptj-99": {
            "Offline": "result_inferred_tokens_per_second",
            "Server": "result_inferred_completed_tokens_per_second",
        },
        "gptj-99.9": {
            "Offline": "result_inferred_tokens_per_second",
            "Server": "result_inferred_completed_tokens_per_second",
        },
        "mixtral-8x7b": {
            "Offline": "result_tokens_per_second",
            "Server": "result_completed_tokens_per_second",
        },
    },
}

LLM_LATENCY_LIMITS = {
    "llama2-70b-99": {
<<<<<<< HEAD
        "conversational": {
            "ttft": 2000 * 1000000,
            "tpot": 200 * 1000000
        }
    },
    "llama2-70b-99.9": {
        "conversational": {
            "ttft": 2000 * 1000000,
            "tpot": 200 * 1000000
        }
    },
    "mixtral-8x7b": {
        "conversational": {
            "ttft": 2000 * 1000000,
            "tpot": 200 * 1000000
        }
    }
=======
        "conversational": {"ttft": 2000 * 1000000, "tpot": 200 * 1000000}
    },
    "llama2-70b-99.9": {
        "conversational": {"ttft": 2000 * 1000000, "tpot": 200 * 1000000}
    },
    "mixtral-8x7b": {"conversational": {"ttft": 2000 * 1000000, "tpot": 200 * 1000000}},
>>>>>>> 0cde9777
}

ACC_PATTERN = {
    "acc": r"^accuracy=([\d\.]+).*",
    "AUC": r"^AUC=([\d\.]+).*",
    "mAP": r"^mAP=([\d\.]+).*",
    "bleu": r"^BLEU\:\s*([\d\.]+).*",
    "F1": r"^{[\"\']exact_match[\"\']\:\s*[\d\.]+,\s*[\"\']f1[\"\']\:\s*([\d\.]+)}",
    "WER": r"Word Error Rate\:.*, accuracy=([0-9\.]+)%",
    "DICE": r"Accuracy\:\s*mean\s*=\s*([\d\.]+).*",
    "ROUGE1": r".*'rouge1':\s([\d.]+).*",
    "ROUGE2": r".*'rouge2':\s([\d.]+).*",
    "ROUGEL": r".*'rougeL':\s([\d.]+).*",
    "ROUGELSUM": r".*'rougeLsum':\s([\d.]+).*",
    "GEN_LEN": r".*'gen_len':\s([\d.]+).*",
    "TOKENS_PER_SAMPLE": r".*'tokens_per_sample':\s([\d.]+).*",
    "CLIP_SCORE": r".*'CLIP_SCORE':\s([\d.]+).*",
    "FID_SCORE": r".*'FID_SCORE':\s([\d.]+).*",
    "gsm8k_accuracy": r".*'gsm8k':\s([\d.]+).*",
    "mbxp_accuracy": r".*'mbxp':\s([\d.]+).*",
}

SYSTEM_DESC_REQUIRED_FIELDS = [
    "division",
    "submitter",
    "status",
    "system_name",
    "number_of_nodes",
    "host_processor_model_name",
    "host_processors_per_node",
    "host_processor_core_count",
    "host_memory_capacity",
    "host_storage_capacity",
    "host_storage_type",
    "accelerators_per_node",
    "accelerator_model_name",
    "accelerator_memory_capacity",
    "framework",
    "operating_system",
    "system_type",
    "other_software_stack",
    "host_processor_frequency",
    "host_processor_caches",
    "host_memory_configuration",
    "host_processor_interconnect",
    "host_networking",
    "host_networking_topology",
    "accelerator_frequency",
    "accelerator_host_interconnect",
    "accelerator_interconnect",
    "accelerator_interconnect_topology",
    "accelerator_memory_configuration",
    "accelerator_on-chip_memories",
    "cooling",
    "hw_notes",
    "sw_notes",
    "host_network_card_count",
    "system_type_detail",
]

SYSTEM_DESC_MEANINGFUL_RESPONSE_REQUIRED_FIELDS = [
    "division",
    "submitter",
    "system_type",
    "status",
    "system_name",
    "number_of_nodes",
    "host_processor_model_name",
    "host_processors_per_node",
    "host_processor_core_count",
    "host_memory_capacity",
    "host_memory_configuration",
    "host_storage_capacity",
    "host_storage_type",
    "host_networking",
    "host_network_card_count",
    "host_networking_topology",
    "accelerators_per_node",
    "accelerator_model_name",
    "accelerator_memory_capacity",
    "accelerator_host_interconnect",
    "accelerator_memory_configuration",
    "accelerator_interconnect",
    "cooling",
    "framework",
    "operating_system",
    "other_software_stack",
]

SYSTEM_DESC_REQUIRED_FIELDS_POWER = [
    "power_management",
    "filesystem",
    "boot_firmware_version",
    "management_firmware_version",
    "other_hardware",
    "number_of_type_nics_installed",
    "nics_enabled_firmware",
    "nics_enabled_os",
    "nics_enabled_connected",
    "network_speed_mbit",
    "power_supply_quantity_and_rating_watts",
    "power_supply_details",
    "disk_drives",
    "disk_controllers",
    "system_power_only",
]

SYSTEM_DESC_MEANINGFUL_RESPONSE_REQUIRED_FIELDS_POWER = []

SYSTEM_DESC_IS_NETWORK_MODE = "is_network"
SYSTEM_DESC_REQUIRED_FIELDS_NETWORK_MODE = [
    SYSTEM_DESC_IS_NETWORK_MODE,
    "network_type",
    "network_media",
    "network_rate",
    "nic_loadgen",
    "number_nic_loadgen",
    "net_software_stack_loadgen",
    "network_protocol",
    "number_connections",
    "nic_sut",
    "number_nic_sut",
    "net_software_stack_sut",
    "network_topology",
]
NETWORK_MODE_REQUIRED_SUBSTRING_IN_SUT_NAME = "Network SUT"

SYSTEM_IMP_REQUIRED_FILES = [
    "input_data_types",
    "retraining",
    "starting_weights_filename",
    "weight_data_types",
    "weight_transformations",
]


class Config:
    """Select config value by mlperf version and submission type."""

    def __init__(
        self,
        version,
        extra_model_benchmark_map,
        ignore_uncommited=False,
        skip_power_check=False,
    ):
        self.base = MODEL_CONFIG.get(version)
        self.extra_model_benchmark_map = extra_model_benchmark_map
        self.version = version
        self.models = self.base["models"]
        self.seeds = self.base["seeds"]
        self.test05_seeds = self.base["test05_seeds"]
        self.accuracy_target = self.base["accuracy-target"]
        self.accuracy_delta_perc = self.base["accuracy-delta-perc"]
        self.accuracy_upper_limit = self.base.get("accuracy-upper-limit", {})
        self.performance_sample_count = self.base["performance-sample-count"]
        self.latency_constraint = self.base.get("latency-constraint", {})
        self.min_queries = self.base.get("min-queries", {})
        self.required = None
        self.optional = None
        self.ignore_uncommited = ignore_uncommited
        self.skip_power_check = skip_power_check

    def set_type(self, submission_type):
        if submission_type == "datacenter":
            self.required = self.base["required-scenarios-datacenter"]
            self.optional = self.base["optional-scenarios-datacenter"]
        elif submission_type == "edge":
            self.required = self.base["required-scenarios-edge"]
            self.optional = self.base["optional-scenarios-edge"]
        elif (
            submission_type == "datacenter,edge" or submission_type == "edge,datacenter"
        ):
            self.required = self.base["required-scenarios-datacenter-edge"]
            self.optional = self.base["optional-scenarios-datacenter-edge"]
        else:
            raise ValueError("invalid system type")

    def get_mlperf_model(self, model, extra_model_mapping=None):
        # preferred - user is already using the official name
        if model in self.models:
            return model

        # simple mapping, ie resnet50->resnet
        mlperf_model = self.base["model_mapping"].get(model)
        if mlperf_model:
            return mlperf_model

        # Custom mapping provided by the submitter
        if extra_model_mapping is not None:
            mlperf_model = extra_model_mapping.get(model)
            if mlperf_model:
                return mlperf_model

        # try to guess, keep this for backwards compatibility
        # TODO: Generalize this guess or remove it completely?

        if "mobilenet" in model or "efficientnet" in model or "resnet50" in model:
            model = "resnet"
        elif "bert-99.9" in model:
            model = "bert-99.9"
        elif "bert-99" in model:
            model = "bert-99"
        # map again
        mlperf_model = self.base["model_mapping"].get(model, model)
        return mlperf_model

    def get_required(self, model):
        model = self.get_mlperf_model(model)
        if model not in self.required:
            return None
        return set(self.required[model])

    def get_optional(self, model):
        model = self.get_mlperf_model(model)
        if model not in self.optional:
            return set()
        return set(self.optional[model])

    def get_accuracy_target(self, model):
        if model not in self.accuracy_target:
            raise ValueError("model not known: " + model)
        return self.accuracy_target[model]

    def get_accuracy_upper_limit(self, model):
        return self.accuracy_upper_limit.get(model, None)

    def get_performance_sample_count(self, model):
        model = self.get_mlperf_model(model)
        if model not in self.performance_sample_count:
            raise ValueError("model not known: " + model)
        return self.performance_sample_count[model]

    def ignore_errors(self, line):
        for error in self.base["ignore_errors"]:
            if error in line:
                return True
        if (
            self.ignore_uncommited
            and ("ERROR : Loadgen built with uncommitted " "changes!") in line
        ):
            return True
        return False

    def get_min_query_count(self, model, scenario):
        model = self.get_mlperf_model(model)
        if model not in self.min_queries:
            raise ValueError("model not known: " + model)
        return self.min_queries[model].get(scenario)

    def get_delta_perc(self, model, metric):
        if model in self.accuracy_delta_perc:
            if metric in self.accuracy_delta_perc[model]:
                return self.accuracy_delta_perc[model][metric]

        more_accurate = model.find("99.9")
        if more_accurate == -1:
            required_delta_perc = 1
        else:
            required_delta_perc = 0.1
        return required_delta_perc

    def has_new_logging_format(self):
        return True

    def uses_early_stopping(self, scenario):
<<<<<<< HEAD
        return (
            scenario in ["Server", "SingleStream", "MultiStream"]
        )
=======
        return scenario in ["Server", "SingleStream", "MultiStream"]
>>>>>>> 0cde9777

    def requires_equal_issue(self, model, division):
        return (
            division in ["closed", "network"]
            and model
            in [
                "3d-unet-99",
                "3d-unet-99.9",
                "gptj-99",
                "gptj-99.9",
                "llama2-70b-99",
                "llama2-70b-99.9",
<<<<<<< HEAD
                "mixtral-8x7b"
=======
                "mixtral-8x7b",
>>>>>>> 0cde9777
            ]
            and self.version not in ["v4.0", "v4.1"]
        )


def get_args():
    """Parse commandline."""
    parser = argparse.ArgumentParser()
    parser.add_argument("--input", required=True, help="submission directory")
    parser.add_argument(
        "--version",
        default="v4.1",
        choices=list(MODEL_CONFIG.keys()),
        help="mlperf version",
    )
    parser.add_argument("--submitter", help="filter to submitter")
    parser.add_argument(
        "--csv",
        default="summary.csv",
        help="csv file with results")
    parser.add_argument(
        "--skip_compliance",
        action="store_true",
        help="Pass this cmdline option to skip checking compliance/ dir",
    )
    parser.add_argument(
        "--extra-model-benchmark-map",
        help="File containing extra custom model mapping. It is assumed to be inside the folder open/<submitter>",
        default="model_mapping.json",
    )
    parser.add_argument(
        "--debug",
        action="store_true",
        help="extra debug output")
    parser.add_argument(
        "--submission-exceptions",
        action="store_true",
        help="ignore certain errors for submission",
    )
    parser.add_argument(
        "--skip-power-check",
        action="store_true",
        help="skips Power WG's check.py script on each power submission.",
    )
    parser.add_argument(
        "--skip-meaningful-fields-emptiness-check",
        action="store_true",
        help="skips the check of empty values in required measurement field values",
    )
    parser.add_argument(
        "--skip-check-power-measure-files",
        action="store_true",
        help="skips the check of required measure files for power runs",
    )
    parser.add_argument(
        "--skip-empty-files-check",
        action="store_true",
        help="skips the check of empty required files",
    )
    parser.add_argument(
        "--skip-extra-files-in-root-check",
        action="store_true",
        help="skips the check of extra files inside the root submission dir",
    )
    parser.add_argument(
        "--scenarios-to-skip",
        help="Delimited list input of scenarios to skip. i.e. if you only have Offline results, pass in 'Server'",
        type=str,
    )
    args = parser.parse_args()
    return args


def list_dir(*path):
    path = os.path.join(*path)
    return [f for f in os.listdir(
        path) if os.path.isdir(os.path.join(path, f))]


def list_files(*path):
    path = os.path.join(*path)
    return [f for f in os.listdir(
        path) if os.path.isfile(os.path.join(path, f))]


def list_empty_dirs_recursively(*path):
    path = os.path.join(*path)
    return [dirpath for dirpath, dirs, files in os.walk(
        path) if not dirs and not files]


def list_dirs_recursively(*path):
    path = os.path.join(*path)
    return [dirpath for dirpath, dirs, files in os.walk(path)]


def list_files_recursively(*path):
    path = os.path.join(*path)
    return [
        os.path.join(dirpath, file)
        for dirpath, dirs, files in os.walk(path)
        for file in files
    ]


def check_extra_files(path, target_files):
    missing_files = []
    check_pass = True
    folders = list_dir(path)
    for dir in target_files.keys():
        if dir not in folders:
            check_pass = False
            missing_files.append(os.path.join(path, dir))
        else:
            files = [f.split(".")[0]
                     for f in list_files(os.path.join(path, dir))]
            for target_file in target_files[dir]:
                if target_file not in files:
                    check_pass = False
                    missing_files.append(
                        f"{os.path.join(path, dir, target_file)}.png")
            if "captions" not in files:
                missing_files.append(
                    f"{os.path.join(path, dir, 'captions.txt')}")
    return check_pass, missing_files


def split_path(m):
    return m.replace("\\", "/").split("/")


def get_boolean(s):
    if s is None:
        return False
    elif isinstance(s, bool):
        return s
    elif isinstance(s, str):
        return s.lower() == "true"
    elif isinstance(s, int):
        return bool(s)
    else:
        raise TypeError(
<<<<<<< HEAD
            f"Variable should be bool, string or int, got {type(s)} instead")
=======
            f"Variable should be bool, string or int, got {type(s)} instead"
        )
>>>>>>> 0cde9777


def find_error_in_detail_log(config, fname):
    is_valid = True
    if not os.path.exists(fname):
        log.error("%s is missing", fname)
        is_valid = False
    else:
        mlperf_log = MLPerfLog(fname)
        if mlperf_log.has_error():
            if config.ignore_uncommited:
                has_other_errors = False
                for error in mlperf_log.get_errors():
                    if "Loadgen built with uncommitted changes!" not in error["value"]:
                        has_other_errors = True

            log.error("%s contains errors:", fname)
            for error in mlperf_log.get_errors():
                log.error("%s", error["value"])

            if not config.ignore_uncommited or has_other_errors:
                is_valid = False
    return is_valid


def check_accuracy_dir(config, model, path, verbose):
    is_valid = False
    all_accuracy_valid = True
    acc = None
    result_acc = {}
    hash_val = None
    target = config.get_accuracy_target(model)
    acc_upper_limit = config.get_accuracy_upper_limit(model)
    patterns = []
    acc_targets = []
    acc_types = []
    if acc_upper_limit is not None:
        acc_limits = []
        up_patterns = []
        acc_limit_check = True
        for i in range(0, len(acc_upper_limit), 2):
<<<<<<< HEAD
            acc_type, acc_target = acc_upper_limit[i:i + 2]
=======
            acc_type, acc_target = acc_upper_limit[i: i + 2]
>>>>>>> 0cde9777
            acc_limits.append(acc_target)
            up_patterns.append(ACC_PATTERN[acc_type])

    for i in range(0, len(target), 2):
<<<<<<< HEAD
        acc_type, acc_target = target[i:i + 2]
=======
        acc_type, acc_target = target[i: i + 2]
>>>>>>> 0cde9777
        patterns.append(ACC_PATTERN[acc_type])
        acc_targets.append(acc_target)
        acc_types.append(acc_type)
    acc_seen = [False for _ in acc_targets]

    with open(os.path.join(path, "accuracy.txt"), "r", encoding="utf-8") as f:
        for line in f:
            for i, (pattern, acc_target, acc_type) in enumerate(
<<<<<<< HEAD
                    zip(patterns, acc_targets, acc_types)):
=======
                zip(patterns, acc_targets, acc_types)
            ):
>>>>>>> 0cde9777
                m = re.match(pattern, line)
                if m:
                    acc = m.group(1)
                m = re.match(r"^hash=([\w\d]+)$", line)
                if m:
                    hash_val = m.group(1)
                if acc is not None and float(acc) >= acc_target:
                    all_accuracy_valid &= True
                    acc_seen[i] = True
                elif acc is not None:
                    all_accuracy_valid = False
<<<<<<< HEAD
                    if verbose:
                        log.warning(
                            "%s accuracy not met: expected=%f, found=%s",
                            path,
                            acc_target,
                            acc)
=======
                    log.warning(
                        "%s accuracy not met: expected=%f, found=%s",
                        path,
                        acc_target,
                        acc,
                    )
>>>>>>> 0cde9777
                if acc:
                    result_acc[acc_type] = acc
                acc = None
            if acc_upper_limit is not None:
                for i, (pattern, acc_limit) in enumerate(
                        zip(up_patterns, acc_limits)):
                    m = re.match(pattern, line)
                    if m:
                        acc = m.group(1)
                    m = re.match(r"^hash=([\w\d]+)$", line)
                    if m:
                        hash_val = m.group(1)
<<<<<<< HEAD
                    if acc is not None and acc_upper_limit is not None and float(
                            acc) > acc_limit:
                        acc_limit_check = False
                        if verbose:
                            log.warning(
                                "%s accuracy not met: upper limit=%f, found=%s",
                                path,
                                acc_limit,
                                acc)
=======
                    if (
                        acc is not None
                        and acc_upper_limit is not None
                        and float(acc) > acc_limit
                    ):
                        acc_limit_check = False
                        log.warning(
                            "%s accuracy not met: upper limit=%f, found=%s",
                            path,
                            acc_limit,
                            acc,
                        )
>>>>>>> 0cde9777
                    acc = None
            if all(acc_seen) and hash_val:
                break
        is_valid = all_accuracy_valid & all(acc_seen)
        if acc_upper_limit is not None:
            is_valid &= acc_limit_check

    if not hash_val:
        log.error("%s not hash value for mlperf_log_accuracy.json", path)
        is_valid = False

    # check mlperf_log_accuracy.json
    fname = os.path.join(path, "mlperf_log_accuracy.json")
    if not os.path.exists(fname):
        log.error("%s is missing", fname)
        is_valid = False
    else:
        if os.stat(fname).st_size > MAX_ACCURACY_LOG_SIZE:
            log.error("%s is not truncated", fname)
            is_valid = False

    # check if there are any errors in the detailed log
    fname = os.path.join(path, "mlperf_log_detail.txt")
    if not find_error_in_detail_log(config, fname):
        is_valid = False

    return is_valid, result_acc


def extra_check_llm(mlperf_log, scenario, model):
    if mlperf_log["requested_use_token_latencies"]:
        if scenario == "Offline":
            # For offline no further checks are necessary
            return None, True
        else:
            for constraint, limits in LLM_LATENCY_LIMITS[model].items():
<<<<<<< HEAD
                if mlperf_log["result_first_token_99.00_percentile_latency_ns"] < limits[
                        "ttft"] and mlperf_log["result_time_per_output_token_99.00_percentile_ns"] < limits["tpot"]:
                    return constraint, True
    else:
        log.error(
            f'use_token_latencies flag needs to be enabled for Llama2 benchmark')
        return None, False

    log.error(
        f'Failed Llama2 extra check for TTFT and TPOT. TTFT 99-tile: {mlperf_log["result_first_token_99.00_percentile_latency_ns"]}, TPOT 99-tile: {mlperf_log["result_time_per_output_token_99.00_percentile_ns"]}')
=======
                if (
                    mlperf_log["result_first_token_99.00_percentile_latency_ns"]
                    < limits["ttft"]
                    and mlperf_log["result_time_per_output_token_99.00_percentile_ns"]
                    < limits["tpot"]
                ):
                    return constraint, True
    else:
        log.error(
            f"use_token_latencies flag needs to be enabled for Llama2 benchmark")
        return None, False

    log.error(
        f'Failed Llama2 extra check for TTFT and TPOT. TTFT 99-tile: {mlperf_log["result_first_token_99.00_percentile_latency_ns"]}, TPOT 99-tile: {mlperf_log["result_time_per_output_token_99.00_percentile_ns"]}'
    )
>>>>>>> 0cde9777
    return None, False


def get_performance_metric(
<<<<<<< HEAD
        config, model, path, scenario_fixed):
=======
    config, model, path, scenario_fixed, division, system_json, has_power=False
):
>>>>>>> 0cde9777
    # Assumes new logging format
    version = config.version

    fname = os.path.join(path, "mlperf_log_detail.txt")
    mlperf_log = MLPerfLog(fname)
    if (
        "result_validity" in mlperf_log.get_keys()
        and mlperf_log["result_validity"] == "VALID"
    ):
        is_valid = True
    scenario = mlperf_log["effective_scenario"]

    res = float(mlperf_log[RESULT_FIELD_NEW[version][scenario]])
<<<<<<< HEAD
    if version in RESULT_FIELD_BENCHMARK_OVERWRITE and model in RESULT_FIELD_BENCHMARK_OVERWRITE[
            version] and scenario in RESULT_FIELD_BENCHMARK_OVERWRITE[version][model]:
        res = float(
            mlperf_log[RESULT_FIELD_BENCHMARK_OVERWRITE[version][model][scenario]])
=======
    if (
        version in RESULT_FIELD_BENCHMARK_OVERWRITE
        and model in RESULT_FIELD_BENCHMARK_OVERWRITE[version]
        and scenario in RESULT_FIELD_BENCHMARK_OVERWRITE[version][model]
    ):
        res = float(
            mlperf_log[RESULT_FIELD_BENCHMARK_OVERWRITE[version]
                       [model][scenario]]
        )
>>>>>>> 0cde9777

    inferred = False
    if scenario_fixed != scenario:
        inferred, res = get_inferred_result(
<<<<<<< HEAD
            scenario_fixed, scenario, res, mlperf_log, config, False)
=======
            scenario_fixed, scenario, res, mlperf_log, config, False
        )
>>>>>>> 0cde9777

    return res


def check_performance_dir(
        config, model, path, scenario_fixed, division, system_json):
    is_valid = False
    rt = {}

    version = config.version
    # look for: Result is: VALID
    fname = os.path.join(path, "mlperf_log_detail.txt")
    mlperf_log = MLPerfLog(fname)
    if (
        "result_validity" in mlperf_log.get_keys()
        and mlperf_log["result_validity"] == "VALID"
    ):
        is_valid = True
    performance_sample_count = mlperf_log["effective_performance_sample_count"]
    qsl_rng_seed = mlperf_log["effective_qsl_rng_seed"]
    sample_index_rng_seed = mlperf_log["effective_sample_index_rng_seed"]
    schedule_rng_seed = mlperf_log["effective_schedule_rng_seed"]
    scenario = mlperf_log["effective_scenario"]

    res = float(mlperf_log[RESULT_FIELD_NEW[version][scenario]])
<<<<<<< HEAD
    if version in RESULT_FIELD_BENCHMARK_OVERWRITE and model in RESULT_FIELD_BENCHMARK_OVERWRITE[
            version] and scenario in RESULT_FIELD_BENCHMARK_OVERWRITE[version][model]:
        res = float(
            mlperf_log[RESULT_FIELD_BENCHMARK_OVERWRITE[version][model][scenario]])
=======
    if (
        version in RESULT_FIELD_BENCHMARK_OVERWRITE
        and model in RESULT_FIELD_BENCHMARK_OVERWRITE[version]
        and scenario in RESULT_FIELD_BENCHMARK_OVERWRITE[version][model]
    ):
        res = float(
            mlperf_log[RESULT_FIELD_BENCHMARK_OVERWRITE[version]
                       [model][scenario]]
        )
>>>>>>> 0cde9777

    if model in ["llama2-70b-99", "llama2-70b-99.9", "mixtral-8x7b"]:
        llama_constraint, is_valid = extra_check_llm(
            mlperf_log, scenario_fixed, model)

    latency_99_percentile = mlperf_log["result_99.00_percentile_latency_ns"]
    latency_mean = mlperf_log["result_mean_latency_ns"]
    if scenario in ["MultiStream"]:
        latency_99_percentile = mlperf_log[
            "result_99.00_percentile_per_query_latency_ns"
        ]
        latency_mean = mlperf_log["result_mean_query_latency_ns"]
    min_query_count = mlperf_log["effective_min_query_count"]
    samples_per_query = mlperf_log["effective_samples_per_query"]
    min_duration = mlperf_log["effective_min_duration_ms"]
    equal_issue_used_check = (
<<<<<<< HEAD
        mlperf_log["effective_sample_concatenate_permutation"] == "true")
=======
        mlperf_log["effective_sample_concatenate_permutation"] == "true"
    )
>>>>>>> 0cde9777
    if not config.requires_equal_issue(model, division):
        equal_issue_used_check = True
    if not equal_issue_used_check:
        log.error(
            "%s requires equal issue mode (sample_concatenate_permutation), expected=true, found=false", path
        )
        is_valid = False

    sut_name = mlperf_log["sut_name"]

    # check if there are any errors in the detailed log
    fname = os.path.join(path, "mlperf_log_detail.txt")
    if not find_error_in_detail_log(config, fname):
        is_valid = False

    required_performance_sample_count = config.get_performance_sample_count(
        model)
    if performance_sample_count < required_performance_sample_count:
        log.error(
            "%s performance_sample_count, found %d, needs to be >= %d",
            fname,
            performance_sample_count,
            required_performance_sample_count,
        )
        is_valid = False

    config_seeds = config.seeds if "TEST05" not in fname else config.test05_seeds
    if qsl_rng_seed != config_seeds["qsl_rng_seed"]:
        log.error(
            "%s qsl_rng_seed is wrong, expected=%s, found=%s",
            fname,
            config_seeds["qsl_rng_seed"],
            qsl_rng_seed,
        )
        is_valid = False
    if sample_index_rng_seed != config_seeds["sample_index_rng_seed"]:
        log.error(
            "%s sample_index_rng_seed is wrong, expected=%s, found=%s",
            fname,
            config_seeds["sample_index_rng_seed"],
            sample_index_rng_seed,
        )
        is_valid = False
    if schedule_rng_seed != config_seeds["schedule_rng_seed"]:
        log.error(
            "%s schedule_rng_seed is wrong, expected=%s, found=%s",
            fname,
            config_seeds["schedule_rng_seed"],
            schedule_rng_seed,
        )
        is_valid = False

    if scenario == "SingleStream" or scenario == "MultiStream":
        res /= MS_TO_NS

    # Check if the current scenario uses early stopping
    uses_early_stopping = config.uses_early_stopping(scenario)

    if uses_early_stopping:
        # check if early_stopping condition was met
        if not mlperf_log["early_stopping_met"]:
            early_stopping_result = mlperf_log["early_stopping_result"]
            log.error(
                "Early stopping condition was not met, msg=%s",
                early_stopping_result,
            )

        # If the scenario has a target latency (Server scenario), check
        # that the target latency that was passed to the early stopping
        # is less than the target latency.
        target_latency = config.latency_constraint.get(
            model, dict()).get(scenario)
        if target_latency:
            early_stopping_latency_ns = mlperf_log["effective_target_latency_ns"]
            log.info(
                "Target latency: %s, Early Stopping Latency: %s, Scenario: %s",
                target_latency,
                early_stopping_latency_ns,
                scenario,
            )
            if early_stopping_latency_ns > target_latency:
                log.error(
                    "%s Latency constraint with early stopping not met, expected=%s, found=%s",
                    fname,
                    target_latency,
                    early_stopping_latency_ns,
                )
                is_valid = False

    else:
        # check if the benchmark meets latency constraint
        target_latency = config.latency_constraint.get(
            model, dict()).get(scenario)
        log.info(
            "Target latency: %s, Latency: %s, Scenario: %s",
            target_latency,
            latency_99_percentile,
            scenario,
        )
        if target_latency:
            if latency_99_percentile > target_latency:
                log.error(
                    "%s Latency constraint not met, expected=%s, found=%s",
                    fname,
                    target_latency,
                    latency_99_percentile,
                )

    # Check Minimum queries were issued to meet test duration
    # Check if this run uses early stopping. If it does, get the
    # min_queries from the detail log, otherwise get this value
    # from the config
    if not uses_early_stopping:
        required_min_query_count = config.get_min_query_count(model, scenario)
        if required_min_query_count and min_query_count < required_min_query_count:
            log.error(
                "%s Required minimum Query Count not met by user config, Expected=%s, Found=%s",
                fname,
                required_min_query_count,
                min_query_count,
            )
            is_valid = False

    if scenario == "Offline" and (
            samples_per_query < OFFLINE_MIN_SPQ_SINCE_V4[model]):
        log.error(
            "%s Required minimum samples per query not met by user config, Expected=%s, Found=%s",
            fname,
            OFFLINE_MIN_SPQ_SINCE_V4[model],
            samples_per_query,
        )
        is_valid = False

    # Test duration of 600s is met
    required_min_duration = TEST_DURATION_MS

    if min_duration < required_min_duration:
        log.error(
            "%s Test duration less than 600s in user config. expected=%s, found=%s",
            fname,
            required_min_duration,
            min_duration,
        )
        is_valid = False

    inferred = False
    if scenario_fixed != scenario:
        inferred, res = get_inferred_result(
<<<<<<< HEAD
            scenario_fixed, scenario, res, mlperf_log, config, True)
=======
            scenario_fixed, scenario, res, mlperf_log, config, True
        )
>>>>>>> 0cde9777

    is_network_system, is_network_mode_valid = is_system_over_network(
        division, system_json, path
    )
    is_valid &= is_network_mode_valid
    if is_network_system:
        # for network mode verify the SUT name is valid, according to the rules
        # (must include "Network SUT" in name)
        if NETWORK_MODE_REQUIRED_SUBSTRING_IN_SUT_NAME not in sut_name:
            log.error(
                f"{fname} invalid sut name for network mode. expecting the substring '{NETWORK_MODE_REQUIRED_SUBSTRING_IN_SUT_NAME}' got '{sut_name}'"
            )
            is_valid = False

    return is_valid, res, inferred


<<<<<<< HEAD
def get_inferred_result(scenario_fixed, scenario, res,
                        mlperf_log, config, log_error=False):
=======

def get_inferred_result(
    scenario_fixed, scenario, res, mlperf_log, config, log_error=False
):
>>>>>>> 0cde9777

    inferred = False
    # Check if current scenario (and version) uses early stopping
    uses_early_stopping = config.uses_early_stopping(scenario)

    latency_mean = mlperf_log["result_mean_latency_ns"]
    if scenario in ["MultiStream"]:
        latency_99_percentile = mlperf_log[
            "result_99.00_percentile_per_query_latency_ns"
        ]
        latency_mean = mlperf_log["result_mean_query_latency_ns"]
    samples_per_query = mlperf_log["effective_samples_per_query"]
    if scenario == "SingleStream":
        # qps_wo_loadgen_overhead is only used for inferring Offline from
        # SingleStream; only for old submissions
        qps_wo_loadgen_overhead = mlperf_log["result_qps_without_loadgen_overhead"]

    # special case for results inferred from different scenario
    if scenario_fixed in ["Offline"] and scenario in ["SingleStream"]:
        inferred = True
        res = qps_wo_loadgen_overhead

    if (scenario_fixed in ["Offline"]) and scenario in ["MultiStream"]:
        inferred = True
        res = samples_per_query * S_TO_MS / (latency_mean / MS_TO_NS)

    if (scenario_fixed in ["MultiStream"]) and scenario in ["SingleStream"]:
        inferred = True
        # samples_per_query does not match with the one reported in the logs
        # when inferring MultiStream from SingleStream
        samples_per_query = 8
        if uses_early_stopping:
            early_stopping_latency_ms = mlperf_log["early_stopping_latency_ms"]
            if early_stopping_latency_ms == 0 and log_error:
                log.error(
                    "Not enough samples were processed for early stopping to make an estimate"
                )
                is_valid = False
            res = (early_stopping_latency_ms * samples_per_query) / MS_TO_NS
        else:
            res = (latency_99_percentile * samples_per_query) / MS_TO_NS
    return inferred, res


def get_power_metric(config, scenario_fixed, log_path, is_valid, res):
    # parse the power logs
    server_timezone = datetime.timedelta(0)
    client_timezone = datetime.timedelta(0)

    detail_log_fname = os.path.join(log_path, "mlperf_log_detail.txt")
    mlperf_log = MLPerfLog(detail_log_fname)
    datetime_format = "%m-%d-%Y %H:%M:%S.%f"
    power_begin = (
        datetime.datetime.strptime(mlperf_log["power_begin"], datetime_format)
        + client_timezone
    )
    power_end = (
        datetime.datetime.strptime(mlperf_log["power_end"], datetime_format)
        + client_timezone
    )
    # Obtain the scenario also from logs to check if power is inferred
    scenario = mlperf_log["effective_scenario"]

    spl_fname = os.path.join(log_path, "spl.txt")
    power_list = []
    with open(spl_fname) as f:
        for line in f:
            if not line.startswith("Time"):
                continue
            timestamp = (
                datetime.datetime.strptime(line.split(",")[1], datetime_format)
                + server_timezone
            )
            if timestamp > power_begin and timestamp < power_end:
                value = float(line.split(",")[3])
                if value > 0:
                    power_list.append(float(line.split(",")[3]))

    if len(power_list) == 0:
        log.error(
            "%s has no power samples falling in power range: %s - %s",
            spl_fname,
            power_begin,
            power_end,
        )
        is_valid = False
    else:
        avg_power = sum(power_list) / len(power_list)
        power_duration = (power_end - power_begin).total_seconds()
        if scenario_fixed in ["Offline", "Server"]:
            # In Offline and Server scenarios, the power metric is in W.
            power_metric = avg_power
            avg_power_efficiency = res / avg_power

        else:
            # In SingleStream and MultiStream scenarios, the power metric is in
            # mJ/query.
            assert scenario_fixed in [
                "MultiStream",
                "SingleStream",
            ], "Unknown scenario: {:}".format(scenario_fixed)

            num_queries = int(mlperf_log["result_query_count"])

            power_metric = avg_power * power_duration * 1000 / num_queries

            if scenario_fixed in ["SingleStream"]:
                samples_per_query = 1
            elif scenario_fixed in ["MultiStream"]:
                samples_per_query = 8

            if (scenario_fixed in ["MultiStream"]
                    ) and scenario in ["SingleStream"]:
                power_metric = (
                    avg_power * power_duration * samples_per_query * 1000 / num_queries
                )

            avg_power_efficiency = (samples_per_query * 1000) / power_metric

    return is_valid, power_metric, scenario, avg_power_efficiency


def check_power_dir(
    power_path,
    ranging_path,
    testing_path,
    scenario_fixed,
    power_res_ranging,
    power_res_testing,
    config,
):
    skip_power_check = config.skip_power_check

    is_valid = True
    power_metric = 0

    # check if all the required files are present
    required_files = REQUIRED_PERF_FILES + REQUIRED_PERF_POWER_FILES
    diff = files_diff(
        list_files(testing_path),
        required_files,
        OPTIONAL_PERF_FILES)
    if diff:
        log.error("%s has file list mismatch (%s)", testing_path, diff)
        is_valid = False
    diff = files_diff(
        list_files(ranging_path),
        required_files,
        OPTIONAL_PERF_FILES)
    if diff:
        log.error("%s has file list mismatch (%s)", ranging_path, diff)
        is_valid = False
    diff = files_diff(list_files(power_path), REQUIRED_POWER_FILES)
    if diff:
        log.error("%s has file list mismatch (%s)", power_path, diff)
        is_valid = False

    # uncomment to measure ranging mode power
    """
    (
        is_valid,
        power_metric_ranging,
        scenario,
        power_efficiency_ranging,
    ) = get_power_metric(
        config, scenario_fixed, ranging_path, is_valid, power_res_ranging
    )
    """
    is_valid, power_metric, scenario, power_efficiency_testing = get_power_metric(
        config, scenario_fixed, testing_path, is_valid, power_res_testing
    )

    if not skip_power_check:
        python_version_major = int(sys.version.split(" ")[0].split(".")[0])
        python_version_minor = int(sys.version.split(" ")[0].split(".")[1])
        assert python_version_major == 3 and python_version_minor >= 7, (
            "Power check " " only " "supports " "Python " "3.7+"
        )
        sys.path.insert(0, os.path.join(submission_checker_dir, "power"))
        from power.power_checker import check as check_power_more

        perf_path = os.path.dirname(power_path)
        check_power_result = check_power_more(perf_path)
        sys.stdout.flush()
        sys.stderr.flush()
        if check_power_result != 0:
            log.error(
                "Power WG power_checker.py did not pass for: %s",
                perf_path)
            is_valid = False

    return is_valid, power_metric, power_efficiency_testing


def files_diff(list1, list2, optional=None):
    """returns a list of files that are missing or added."""
    if not optional:
        optional = []
    optional = optional + ["mlperf_log_trace.json", "results.json", ".gitkeep"]
    return set(list1).symmetric_difference(set(list2)) - set(optional)


def is_system_over_network(division, system_json, path):
    """
    Verify whether the submitted system is over network and whether it is valid
    for the division
    for 'network' division, it is mandatory that the system is over-network
    for 'closed' division, the system must not be over-network
    for 'open' division, the system may be either local or over-network
    """
    is_network_mode_sys_spec_str = system_json.get(SYSTEM_DESC_IS_NETWORK_MODE)
    is_network_system = (
        is_network_mode_sys_spec_str.lower() == "true"
        if is_network_mode_sys_spec_str is not None
        else False
    )
    # verify that the system corresponds the division
    is_valid = True
    expected_state_by_division = {"network": True, "closed": False}
    if division in expected_state_by_division:
        is_valid = expected_state_by_division[division] is is_network_system
    if not is_valid:
        log.error(
            f"{path} incorrect network mode (={is_network_system}) for division '{division}'"
        )
    return is_network_system, is_valid


def check_results_dir(
    config,
    filter_submitter,
    skip_compliance,
    csv,
    debug=False,
    skip_meaningful_fields_emptiness_check=False,
    skip_empty_files_check=False,
    skip_check_power_measure_files=False,
    skip_extra_files_in_root_check=False,
    scenarios_to_skip=[],
):
    """
    Walk the results directory and do the checking.
    We are called with the cdw at the root of the submission directory.
    level1 division - closed|open|network
    level2 submitter - for example mlperf_org
    level3 - results, systems, measurements, code
    For results the structure from here is:
    results/$system_desc/$benchmark_model/$scenario/performance/run_n
    and
    results/$system_desc/$benchmark_model/$scenario/accuracy
    We first walk into results/$system_desc
        make sure there is a system_desc.json and its good
    Next we walk into the model
        make sure the model is good, make sure all required scenarios are there.
    Next we walk into each scenario
        check the performance directory
        check the accuracy directory
        if all was good, add the result to the results directory
        if there are errors write a None as result so we can report later what
        failed
    """
    head = [
        "Organization",
        "Availability",
        "Division",
        "SystemType",
        "SystemName",
        "Platform",
        "Model",
        "MlperfModel",
        "Scenario",
        "Result",
        "Accuracy",
        "number_of_nodes",
        "host_processor_model_name",
        "host_processors_per_node",
        "host_processor_core_count",
        "accelerator_model_name",
        "accelerators_per_node",
        "Location",
        "framework",
        "operating_system",
        "notes",
        "compliance",
        "errors",
        "version",
        "inferred",
        "has_power",
        "Units",
        "weight_data_types",
    ]
    fmt = ",".join(["{}"] * len(head)) + "\n"
    csv.write(",".join(head) + "\n")
    results = {}
    systems = {}

    def log_result(
        submitter,
        available,
        division,
        system_type,
        system_name,
        system_desc,
        model_name,
        mlperf_model,
        scenario_fixed,
        r,
        acc,
        system_json,
        name,
        compliance,
        errors,
        config,
        inferred=0,
        power_metric=0,
        weight_data_types="fp32",
    ):
        notes = system_json.get("hw_notes", "")
        if system_json.get("sw_notes"):
            notes = notes + ". " if notes else ""
            notes = notes + system_json.get("sw_notes")
        special_unit_dict = {
            "gptj-99": {
                "SingleStream": "Latency (ms)",
                "MultiStream": "Latency (ms)",
                "Offline": "Tokens/s",
                "Server": "Tokens/s",
            },
            "gptj-99.9": {
                "SingleStream": "Latency (ms)",
                "MultiStream": "Latency (ms)",
                "Offline": "Tokens/s",
                "Server": "Tokens/s",
            },
            "llama2-70b-99": {
                "SingleStream": "Latency (ms)",
                "MultiStream": "Latency (ms)",
                "Offline": "Tokens/s",
                "Server": "Tokens/s",
            },
            "llama2-70b-99.9": {
                "SingleStream": "Latency (ms)",
                "MultiStream": "Latency (ms)",
                "Offline": "Tokens/s",
                "Server": "Tokens/s",
            },
            "mixtral-8x7b": {
                "SingleStream": "Latency (ms)",
                "MultiStream": "Latency (ms)",
                "Offline": "Tokens/s",
                "Server": "Tokens/s",
            },
        }
        unit_dict = {
            "SingleStream": "Latency (ms)",
            "MultiStream": "Latency (ms)",
            "Offline": "Samples/s",
            "Server": "Queries/s",
        }
        power_unit_dict = {
            "SingleStream": "millijoules",
            "MultiStream": "millijoules",
            "Offline": "Watts",
            "Server": "Watts",
        }
        if config.version == "v4.0":
            unit = unit_dict[scenario_fixed]
        else:
            unit = special_unit_dict.get(model_name, unit_dict)[scenario_fixed]
        power_unit = power_unit_dict[scenario_fixed]

<<<<<<< HEAD
        if (power_metric <= 0) or (not get_boolean(
                system_json.get("system_power_only"))):
=======
        if (power_metric <= 0) or (
            not get_boolean(system_json.get("system_power_only"))
        ):
>>>>>>> 0cde9777
            csv.write(
                fmt.format(
                    submitter,
                    available,
                    division,
                    '"' + system_type + '"',
                    '"' + system_name + '"',
                    system_desc,
                    model_name,
                    mlperf_model,
                    scenario_fixed,
                    r,
                    acc,
                    system_json.get("number_of_nodes"),
                    '"' + system_json.get("host_processor_model_name") + '"',
                    system_json.get("host_processors_per_node"),
                    system_json.get("host_processor_core_count"),
                    '"' + system_json.get("accelerator_model_name") + '"',
                    '"' + str(system_json.get("accelerators_per_node")) + '"',
                    name.replace("\\", "/"),
                    '"' + system_json.get("framework", "") + '"',
                    '"' + system_json.get("operating_system", "") + '"',
                    '"' + notes + '"',
                    compliance,
                    errors,
                    config.version,
                    inferred,
                    power_metric > 0,
                    unit,
                    '"' + weight_data_types + '"',
                )
            )

        if power_metric > 0:
            csv.write(
                fmt.format(
                    submitter,
                    available,
                    division,
                    '"' + system_type + '"',
                    '"' + system_name + '"',
                    system_desc,
                    model_name,
                    mlperf_model,
                    scenario_fixed,
                    power_metric,
                    acc,
                    system_json.get("number_of_nodes"),
                    '"' + system_json.get("host_processor_model_name") + '"',
                    system_json.get("host_processors_per_node"),
                    system_json.get("host_processor_core_count"),
                    '"' + system_json.get("accelerator_model_name") + '"',
                    '"' + str(system_json.get("accelerators_per_node")) + '"',
                    name.replace("\\", "/"),
                    '"' + system_json.get("framework", "") + '"',
                    '"' + system_json.get("operating_system", "") + '"',
                    '"' + notes + '"',
                    compliance,
                    errors,
                    config.version,
                    inferred,
                    power_metric > 0,
                    power_unit,
                    '"' + weight_data_types + '"',
                )
            )

    # we are at the top of the submission directory
    for division in list_dir("."):
        # we are looking at ./$division, ie ./closed
        if division not in VALID_DIVISIONS:
            if division not in [".git", ".github", "assets"]:
                log.error("invalid division in input dir %s", division)
            continue
        is_closed_or_network = division in ["closed", "network"]
        # Look at files outside the division folder
        files_outside_division = [
            f for f in list_files(".") if not (f.endswith(".md") or f.endswith(".pdf"))
        ]
        if len(files_outside_division) > 0 and not skip_extra_files_in_root_check:
            log.error(
                "Root contains files outside division folder %s. You can use '--skip-extra-files-in-root-check' to skip this check temporarily",
                division,
                files_outside_division,
            )
            results[f"root"] = None
            break
        # Look at files outside the submitter folder
        files_outside_submitter = list_files(division)
        if len(files_outside_submitter) > 0:
            log.error(
                "%s contains files outside submitter folder %s",
                division,
                files_outside_submitter,
            )
            results[f"{division}"] = None
            continue

        if division not in systems:
            systems[division] = {}
            systems[division]["power"] = {}
            systems[division]["non_power"] = {}

        for submitter in list_dir(division):
            # we are looking at ./$division/$submitter, ie ./closed/mlperf_org
            if filter_submitter and submitter != filter_submitter:
                continue
            results_path = os.path.join(division, submitter, "results")
            if not os.path.exists(results_path):
                continue

            # Apply folder checks
            dirs = list_dirs_recursively(division, submitter)
            files = list_files_recursively(division, submitter)

            # Check symbolic links
            broken_symbolic_links = [
                f
                for f in files
                if os.path.islink(f) and not os.path.exists(os.readlink(f))
            ]
            if len(broken_symbolic_links) > 0:
                log.error(
                    "%s/%s contains broken symbolic links: %s",
                    division,
                    submitter,
                    broken_symbolic_links,
                )
                results[f"{division}/{submitter}"] = None
                continue

            # Check for files over 50 MB
            files_over_size_limit = [
                f
                for f in files
                if os.path.getsize(f) > FILE_SIZE_LIMIT_MB * MB_TO_BYTES
            ]
            if len(files_over_size_limit) > 0:
                log.error(
                    "%s/%s contains files with size greater than 50 MB: %s",
                    division,
                    submitter,
                    files_over_size_limit,
                )
                results[f"{division}/{submitter}"] = None
                continue

            # Check files and folders with git unfriendly names
            dir_names = [(dir_, dir_.split("/")[-1]) for dir_ in dirs]
            file_names = [(file_, file_.split("/")[-1]) for file_ in files]
            git_error_names = [
                name[0] for name in dir_names if name[1].startswith(".")
            ] + [name[0] for name in file_names if name[1].startswith(".")]
            if len(git_error_names) > 0:
                log.error(
                    "%s/%s contains files with git unfriendly name: %s",
                    division,
                    submitter,
                    git_error_names,
                )
                results[f"{division}/{submitter}"] = None
                continue

            # Check files and folders with spaces names
            space_error_names = [name[0] for name in dir_names if " " in name[1]] + [
                name[0] for name in file_names if " " in name[1]
            ]
            if len(space_error_names) > 0:
                log.error(
                    "%s/%s contains files with spaces in their names: %s",
                    division,
                    submitter,
                    space_error_names,
                )
                results[f"{division}/{submitter}"] = None
                continue

            # Check for pycache folders
            pycache_dirs = [dir for dir in dirs if dir.endswith("__pycache__")]
            if len(pycache_dirs) > 0:
                log.error(
                    "%s/%s has the following __pycache__ directories: %s",
                    division,
                    submitter,
                    pycache_dirs,
                )
                results[f"{division}/{submitter}"] = None
                continue

            # Check for empty folders
            empty_dirs = list_empty_dirs_recursively(division, submitter)
            if len(empty_dirs) > 0:
                log.error(
                    "%s/%s has the following empty directories: %s",
                    division,
                    submitter,
                    empty_dirs,
                )
                results[f"{division}/{submitter}"] = None
                continue

            # Check for extra model mapping
            extra_model_mapping = None
            if division == "open":
                model_mapping_path = (
                    f"{division}/{submitter}/{config.extra_model_benchmark_map}"
                )
                if os.path.exists(model_mapping_path):
                    with open(model_mapping_path) as fp:
                        extra_model_mapping = json.load(fp)

            for system_desc in list_dir(results_path):
                # we are looking at
                # ./$division/$submitter/results/$system_desc, ie
                # ./closed/mlperf_org/results/t4-ort

                #
                # check if system_id is good.
                #
                system_id_json = os.path.join(
                    division, submitter, "systems", system_desc + ".json"
                )
                if not os.path.exists(system_id_json):
                    log.error(
                        "no system_desc for %s/%s/%s", division, submitter, system_desc
                    )
                    results[os.path.join(results_path, system_desc)] = None
                    continue

                name = os.path.join(results_path, system_desc)
                with open(system_id_json) as f:
                    system_json = json.load(f)
                    available = system_json.get("status").lower()
                    if available not in VALID_AVAILABILITIES:
                        log.error(
                            "%s has invalid status (%s)", system_id_json, available
                        )
                        results[name] = None
                        continue
                    system_type = system_json.get("system_type")
<<<<<<< HEAD
                    valid_system_types = [
                        "datacenter", "edge", "datacenter,edge", "edge,datacenter"]

                    if system_type not in valid_system_types:
                        log.error(
                            "%s has invalid system type (%s)",
                            system_id_json,
                            system_type,
                        )
                        results[name] = None
                        continue

=======
                    if config.version not in ["v0.5"]:
                        valid_system_types = ["datacenter", "edge"]
                        if config.version not in ["v0.7"]:
                            valid_system_types += ["datacenter,edge",
                                                   "edge,datacenter"]
                        if system_type not in valid_system_types:
                            log.error(
                                "%s has invalid system type (%s)",
                                system_id_json,
                                system_type,
                            )
                            results[name] = None
                            continue
>>>>>>> 0cde9777
                    config.set_type(system_type)
                    if not check_system_desc_id(
                        name,
                        system_json,
                        submitter,
                        division,
                        config.version,
                        skip_meaningful_fields_emptiness_check,
                    ):
                        results[name] = None
                        continue

                #
                # Look at each model
                #
                for model_name in list_dir(results_path, system_desc):
                    # we are looking at ./$division/$submitter/results/$system_desc/$model,
                    #   ie ./closed/mlperf_org/results/t4-ort/bert
                    name = os.path.join(results_path, system_desc, model_name)
                    mlperf_model = config.get_mlperf_model(
                        model_name, extra_model_mapping
                    )

                    if is_closed_or_network and mlperf_model not in config.models:
                        # for closed/network divisions we want the model name to match.
                        # for open division the model_name might be different
                        # than the task
                        log.error(
                            "%s has an invalid model %s for closed/network division",
                            name,
                            model_name,
                        )
                        results[name] = None
                        continue

                    #
                    # Look at each scenario
                    #
                    required_scenarios = config.get_required(mlperf_model)
                    if required_scenarios is None:
                        log.error(
                            "%s has an invalid model %s, system_type=%s",
                            name,
                            mlperf_model,
                            system_type,
                        )
                        results[name] = None
                        continue

                    errors = 0
                    all_scenarios = set(
                        list(required_scenarios)
                        + list(config.get_optional(mlperf_model))
                    )
                    for scenario in list_dir(
                            results_path, system_desc, model_name):
                        # some submissions in v0.5 use lower case scenarios -
                        # map them for now
                        scenario_fixed = SCENARIO_MAPPING.get(
                            scenario, scenario)

                        # Skip scenario for debug purposes
                        if scenario in scenarios_to_skip:
                            continue

                        # we are looking at ./$division/$submitter/results/$system_desc/$model/$scenario,
                        #   ie ./closed/mlperf_org/results/t4-ort/bert/Offline
                        name = os.path.join(
                            results_path, system_desc, model_name, scenario
                        )
                        results[name] = None
                        if is_closed_or_network and scenario_fixed not in all_scenarios:
                            log.error(
                                "%s ignoring scenario %s (neither required nor optional)",
                                name,
                                scenario,
                            )
                            results[name] = None
                            errors += 1
                            continue

                        # check if this submission has power logs
                        power_path = os.path.join(name, "performance", "power")
                        has_power = os.path.exists(power_path)

                        if has_power:
                            log.info("Detected power logs for %s", name)
                            # The power related system_desc_fields are not used by submitters currently.
                            # Turning this check off for now
                            if False and not check_system_desc_id_power(
                                name,
                                system_json,
                                submitter,
                                division,
                                config.version,
                                skip_meaningful_fields_emptiness_check,
                            ):
                                results[name] = None
                                errors += 1
                                continue

                        # check if measurement_dir is good.
                        measurement_dir = os.path.join(
                            division,
                            submitter,
                            "measurements",
                            system_desc,
                            model_name,
                            scenario,
                        )
                        if not os.path.exists(measurement_dir):
                            log.error(
                                "no measurement_dir for %s", measurement_dir)
                            results[measurement_dir] = None
                            errors += 1
                            continue
                        else:
<<<<<<< HEAD
                            measurement_check, weight_data_types = check_measurement_dir(
=======
                            (
                                measurement_check,
                                conf_equal_issue_check,
                                weight_data_types,
                            ) = check_measurement_dir(
>>>>>>> 0cde9777
                                config,
                                measurement_dir,
                                name,
                                system_desc,
                                os.path.join(division, submitter),
                                model_name,
                                scenario,
                                division,
                                has_power,
                                skip_meaningful_fields_emptiness_check,
                                skip_empty_files_check,
                                skip_check_power_measure_files,
                            )
                            if not measurement_check:
                                log.error(
                                    "%s measurement_dir has issues", measurement_dir
                                )
                                results[measurement_dir] = None
                                errors += 1
                                continue

                        # check accuracy
                        accuracy_is_valid = False
                        acc_path = os.path.join(name, "accuracy")
                        if not os.path.exists(
                                os.path.join(acc_path, "accuracy.txt")):
                            log.error(
                                "%s has no accuracy.txt. Generate it with accuracy-imagenet.py or accuracy-coco.py or "
                                "process_accuracy.py",
                                acc_path,
                            )
                            errors += 1
                            continue
                        elif scenario not in scenarios_to_skip:
                            diff = files_diff(
                                list_files(acc_path), REQUIRED_ACC_FILES)
                            if diff:
                                log.error(
                                    "%s has file list mismatch (%s)", acc_path, diff
                                )
                                errors += 1
                                continue
                            accuracy_is_valid, acc = check_accuracy_dir(
                                config,
                                mlperf_model,
                                acc_path,
                                debug or is_closed_or_network,
                            )
<<<<<<< HEAD
                            acc = json.dumps(acc).replace(
                                ",",
                                " ").replace(
                                '"',
                                "").replace(
                                "{",
                                "").replace(
                                "}",
                                "")
                            if mlperf_model in REQUIRED_ACC_BENCHMARK:
                                if config.version in REQUIRED_ACC_BENCHMARK[mlperf_model]:
                                    extra_files_pass, missing_files = check_extra_files(
                                        acc_path, REQUIRED_ACC_BENCHMARK[mlperf_model][config.version])
=======
                            acc = (
                                json.dumps(acc)
                                .replace(",", " ")
                                .replace('"', "")
                                .replace("{", "")
                                .replace("}", "")
                            )
                            if mlperf_model in REQUIRED_ACC_BENCHMARK:
                                if (
                                    config.version
                                    in REQUIRED_ACC_BENCHMARK[mlperf_model]
                                ):
                                    extra_files_pass, missing_files = check_extra_files(
                                        acc_path,
                                        REQUIRED_ACC_BENCHMARK[mlperf_model][
                                            config.version
                                        ],
                                    )
>>>>>>> 0cde9777
                                    if not extra_files_pass:
                                        log.error(
                                            "%s expected to have the following extra files (%s)",
                                            acc_path,
                                            missing_files,
                                        )
                                        accuracy_is_valid = False
                            if not accuracy_is_valid and not is_closed_or_network:
                                if debug:
                                    log.warning(
                                        "%s, accuracy not valid but taken for open",
                                        acc_path,
                                    )
                                accuracy_is_valid = True
                            if not accuracy_is_valid:
                                # a little below we'll not copy this into the
                                # results csv
                                errors += 1
                                log.error("%s, accuracy not valid", acc_path)

                        inferred = 0
                        n = ["run_1"]

                        for i in n:
                            is_valid = True
                            perf_path = os.path.join(name, "performance", i)
                            if not os.path.exists(perf_path):
                                log.error("%s is missing", perf_path)
                                is_valid, r = False, None
                                continue
                            if has_power:
                                required_perf_files = (
                                    REQUIRED_PERF_FILES + REQUIRED_PERF_POWER_FILES
                                )
                            else:
                                required_perf_files = REQUIRED_PERF_FILES
                            diff = files_diff(
                                list_files(perf_path),
                                required_perf_files,
                                OPTIONAL_PERF_FILES,
                            )
                            if diff:
                                log.error(
                                    "%s has file list mismatch (%s)", perf_path, diff
                                )
                                is_valid, r = False, None
                                continue

                            try:
<<<<<<< HEAD
                                is_valid, r, is_inferred = check_performance_dir(
=======
                                (
                                    is_valid,
                                    r,
                                    is_inferred,
                                    performance_equal_issue_check,
                                ) = check_performance_dir(
>>>>>>> 0cde9777
                                    config,
                                    mlperf_model,
                                    perf_path,
                                    scenario_fixed,
                                    division,
                                    system_json,
                                )
                                if is_inferred:
                                    inferred = 1
                                    log.info(
                                        "%s has inferred results, qps=%s", perf_path, r
                                    )

<<<<<<< HEAD
=======
                                # Check equal issue mode
                                if not (
                                    conf_equal_issue_check
                                    or performance_equal_issue_check
                                ):
                                    log.error(
                                        "%s %s requires equal issue mode (sample_concatenate_permutation), expected=true, found=%s",
                                        perf_path,
                                        measurement_dir,
                                        not (
                                            conf_equal_issue_check
                                            or performance_equal_issue_check
                                        ),
                                    )
                                    is_valid, r = False, None
>>>>>>> 0cde9777
                            except Exception as e:
                                log.error(
                                    "%s caused exception in check_performance_dir: %s",
                                    perf_path,
                                    e,
                                )
                                is_valid, r = False, None

                            power_metric = 0
                            if has_power:
                                try:
                                    ranging_path = os.path.join(
                                        name, "performance", "ranging"
                                    )
<<<<<<< HEAD
                                    ranging_r = get_performance_metric(
=======
                                    (ranging_r) = get_performance_metric(
>>>>>>> 0cde9777
                                        config,
                                        mlperf_model,
                                        ranging_path,
                                        scenario_fixed,
                                    )
                                except Exception as e:
                                    log.error(
                                        "%s caused exception in check_ranging_dir: %s",
                                        ranging_path,
                                        e,
                                    )
                                    is_valid, ranging_r = False, None

                                try:
                                    (
                                        power_is_valid,
                                        power_metric,
                                        power_efficiency,
                                    ) = check_power_dir(
                                        power_path,
                                        ranging_path,
                                        perf_path,
                                        scenario_fixed,
                                        ranging_r,
                                        r,
                                        config,
                                    )
                                    if not power_is_valid:
                                        is_valid = False
                                        power_metric = 0
                                except Exception as e:
                                    log.error(
                                        "%s caused exception in check_power_dir: %s",
                                        perf_path,
                                        e,
                                    )
                                    is_valid, r, power_metric = False, None, 0

                            if is_valid:
                                results[name] = (
                                    r
                                    if r is None or not has_power
                                    else (
                                        "{:f} "
                                        "with "
                                        "power_metric"
                                        " = {:f} and power_efficiency (samples/J) = {:f}"
                                    ).format(r, power_metric, power_efficiency)
                                )

                                system_id = submitter + "_" + system_desc

                                key = "power" if power_metric > 0 else "non_power"
                                if system_id not in systems[division][key]:
                                    systems[division][key][system_id] = 1
                                else:
                                    systems[division][key][system_id] += 1

                                required_scenarios.discard(scenario_fixed)
                            else:
                                log.error("%s has issues", perf_path)
                                errors += 1
                                results[name] = None

                        # check if compliance dir is good for CLOSED division
                        compliance = 0 if is_closed_or_network else 1
                        if is_closed_or_network and not skip_compliance:
                            if scenario in scenarios_to_skip:
                                continue
                            compliance_dir = os.path.join(
                                division,
                                submitter,
                                "compliance",
                                system_desc,
                                model_name,
                                scenario,
                            )
                            if not check_compliance_dir(
                                compliance_dir,
                                mlperf_model,
                                scenario_fixed,
                                config,
                                division,
                                system_json,
                                name,
                            ):
                                log.error(
                                    "compliance dir %s has issues", compliance_dir
                                )
                                results[name] = None
                            else:
                                compliance = 1

                        if results.get(name):
                            if accuracy_is_valid:
                                log_result(
                                    submitter,
                                    available,
                                    division,
                                    system_type,
                                    system_json.get("system_name"),
                                    system_desc,
                                    model_name,
                                    mlperf_model,
                                    scenario_fixed,
                                    r,
                                    acc,
                                    system_json,
                                    name,
                                    compliance,
                                    errors,
                                    config,
                                    inferred=inferred,
                                    power_metric=power_metric,
                                    weight_data_types=weight_data_types,
                                )
                            else:
                                results[name] = None
                                log.error(
                                    "%s is OK but accuracy has issues", name)

                    # Discard scenarios that we want to skip
                    for scenario in scenarios_to_skip:
                        required_scenarios.discard(scenario)

                    if required_scenarios:
                        name = os.path.join(
                            results_path, system_desc, model_name)
                        if is_closed_or_network:
                            results[name] = None
                            log.error(
                                "%s does not have all required scenarios, missing %s",
                                name,
                                required_scenarios,
                            )
                        elif debug:
                            log.warning(
                                "%s ignoring missing scenarios in open division (%s)",
                                name,
                                required_scenarios,
                            )

    return results, systems


def check_system_desc_id(
    fname,
    systems_json,
    submitter,
    division,
    version,
    skip_meaningful_fields_emptiness_check,
):
    is_valid = True
    # check all required fields

    required_fields = SYSTEM_DESC_REQUIRED_FIELDS.copy()

    is_network_system, is_network_mode_valid = is_system_over_network(
        division, systems_json, fname
    )
    is_valid &= is_network_mode_valid
    if is_network_system:
        required_fields += SYSTEM_DESC_REQUIRED_FIELDS_NETWORK_MODE

    check_empty_fields = False if skip_meaningful_fields_emptiness_check else True

    for k in required_fields:
        if k not in systems_json:
            is_valid = False
            log.error("%s, field %s is missing", fname, k)
        elif (
            check_empty_fields
            and k in SYSTEM_DESC_MEANINGFUL_RESPONSE_REQUIRED_FIELDS
            and not systems_json[k]
        ):
            is_valid = False
            log.error(
                "%s, field %s requires a meaningful response but is empty", fname, k
            )

    # SYSTEM_DESC_REQUIRED_FIELDS_POWER should be mandatory when a submission has power logs, but since we
    # check power submission in check_results_dir, the information is not available yet at this stage and we do
    # this check later
    all_fields = required_fields + SYSTEM_DESC_REQUIRED_FIELDS_POWER
    for k in systems_json.keys():
        if k not in all_fields:
            log.warning("%s, field %s is unknown", fname, k)

    if systems_json.get("submitter").lower() != submitter.lower():
        log.error(
            "%s has submitter %s, directory has %s",
            fname,
            systems_json.get("submitter"),
            submitter,
        )
        is_valid = False
    if systems_json.get("division") != division:
        log.error(
            "%s has division %s, division has %s",
            fname,
            systems_json.get("division"),
            division,
        )
        is_valid = False
    return is_valid


def check_system_desc_id_power(
    fname,
    systems_json,
    submitter,
    division,
    version,
    skip_meaningful_fields_emptiness_check,
):
    is_valid = True

    check_empty_fields = False if skip_meaningful_fields_emptiness_check else True

    for k in SYSTEM_DESC_REQUIRED_FIELDS_POWER:
        if k not in systems_json:
            is_valid = False
            log.error("%s, field %s is missing", fname, k)
        elif (
            check_empty_fields
            and k in SYSTEM_DESC_MEANINGFUL_RESPONSE_REQUIRED_FIELDS_POWER
            and not systems_json[k]
        ):
            is_valid = False
            log.error(
                "%s, field %s requires a meaningful response but is empty", fname, k
            )

    return is_valid


def check_measurement_dir(
    config,
    measurement_dir,
    fname,
    system_desc,
    root,
    model,
    scenario,
    division,
    has_power,
    skip_meaningful_fields_emptiness_check,
    skip_empty_files_check,
    skip_check_power_measure_files,
):
    files = list_files(measurement_dir)
    system_file = None
    is_valid = True
    check_empty_fields = False if skip_meaningful_fields_emptiness_check else True

    for i in REQUIRED_MEASURE_FILES:
        if i not in files:
            log.error("%s is missing %s", measurement_dir, i)
            is_valid = False
        elif not skip_empty_files_check and (
            os.stat(os.path.join(measurement_dir, i)).st_size == 0
        ):
            log.error("%s is having empty %s", measurement_dir, i)
            is_valid = False

    if has_power and not skip_check_power_measure_files:
        path = measurement_dir
        all_files_1 = [
<<<<<<< HEAD
            os.path.join(
                path,
                f) for f in os.listdir(path) if os.path.isfile(
                os.path.join(
                    path,
                    f))]
        path = os.path.join(path, "..")
        all_files_2 = [
            os.path.join(
                path,
                f) for f in os.listdir(path) if os.path.isfile(
                os.path.join(
                    path,
                    f))]
        path = os.path.join(path, "..")
        all_files_3 = [
            os.path.join(
                path,
                f) for f in os.listdir(path) if os.path.isfile(
                os.path.join(
                    path,
                    f))]
        path = os.path.join(path, "..")
        all_files_4 = [
            os.path.join(
                path,
                f) for f in os.listdir(path) if os.path.isfile(
                os.path.join(
                    path,
                    f))]
=======
            os.path.join(path, f)
            for f in os.listdir(path)
            if os.path.isfile(os.path.join(path, f))
        ]
        path = os.path.join(path, "..")
        all_files_2 = [
            os.path.join(path, f)
            for f in os.listdir(path)
            if os.path.isfile(os.path.join(path, f))
        ]
        path = os.path.join(path, "..")
        all_files_3 = [
            os.path.join(path, f)
            for f in os.listdir(path)
            if os.path.isfile(os.path.join(path, f))
        ]
        path = os.path.join(path, "..")
        all_files_4 = [
            os.path.join(path, f)
            for f in os.listdir(path)
            if os.path.isfile(os.path.join(path, f))
        ]
>>>>>>> 0cde9777
        all_files = all_files_1 + all_files_2 + all_files_3 + all_files_4

        for i in REQUIRED_POWER_MEASURE_FILES:
            found = False
            for file in all_files:
                if re.match(i, os.path.basename(file)):
                    found = True
                    file_path = file
            if not found:
                log.error("%s is missing %s", measurement_dir, i)
                is_valid = False
            elif not skip_empty_files_check and os.stat(file_path).st_size == 0:
                log.error("%s is having empty %s", measurement_dir, i)
                is_valid = False

    if config.version in ["v4.0", "v4.1"]:
        system_file_prefix = system_desc
    else:
        system_file_prefix = "model-info"
    for i in files:
        if i.startswith(system_desc) and i.endswith(
                "_" + scenario + ".json"):
            system_file = i
            end = len("_" + scenario + ".json")
            break
        elif i.startswith(system_desc) and i.endswith(".json"):
            system_file = i
            end = len(".json")
            break

    weight_data_types = None
    if system_file:
        with open(os.path.join(measurement_dir, system_file), "r") as f:
            j = json.load(f)
            weight_data_types = j["weight_data_types"]
            for k in SYSTEM_IMP_REQUIRED_FILES:
                if k not in j:
                    is_valid = False
                    log.error("%s, field %s is missing", fname, k)
                elif check_empty_fields and not j[k]:
                    is_valid = False
                    log.error(
                        "%s, field %s is missing meaningful value", fname, k)

        impl = system_file[len(system_desc) + 1: -end]
        code_dir = os.path.join(root, "code", model)
        if os.path.isfile(code_dir):
            with open(code_dir, "r") as f:
                line = f.read()
                code_dir = os.path.join(root, "code", line.strip(), impl)
        else:
            code_dir = os.path.join(root, "code", model, impl)

        if not os.path.exists(code_dir):
            # see if the code dir is per model
            if not os.path.exists(os.path.dirname(code_dir)):
                log.error("%s is missing code_dir %s", fname, code_dir)
                is_valid = False
<<<<<<< HEAD

=======

        # Check equal issue mode
        equal_issue_used = False
        if "mlperf.conf" in files and config.requires_equal_issue(
                model, division):
            with open(f"{measurement_dir}/mlperf.conf") as f:
                lines = f.readlines()
                conf_ref_model = model.replace("-99.9", "").replace("-99", "")
                for line in lines:
                    line = line.replace(" ", "").replace("\n", "")
                    if line.startswith("#"):
                        continue
                    elif line == "":
                        continue
                    else:
                        key, val = line.split("=")
                        key.replace(" ", "")
                        val.replace(" ", "")
                        conf_model, conf_scenario, conf_key = key.split(".")
                        if (
                            (conf_key == "sample_concatenate_permutation")
                            and ((conf_model == conf_ref_model) or conf_model == "*")
                            and ((conf_scenario == scenario) or conf_scenario == "*")
                        ):
                            if val.isnumeric():
                                val = int(val)
                                equal_issue_used = val == 1
                                break

        if "user.conf" in files and config.requires_equal_issue(
                model, division):
            with open(f"{measurement_dir}/user.conf") as f:
                lines = f.readlines()
                conf_ref_model = model.replace("-99.9", "").replace("-99", "")
                for line in lines:
                    line = line.replace(" ", "").replace("\n", "")
                    if line.startswith("#"):
                        continue
                    elif line == "":
                        continue
                    else:
                        key, val = line.split("=")
                        key.replace(" ", "")
                        val.replace(" ", "")
                        conf_model, conf_scenario, conf_key = key.split(".")
                        if (
                            (conf_key == "sample_concatenate_permutation")
                            and ((conf_model == conf_ref_model) or conf_model == "*")
                            and ((conf_scenario == scenario) or conf_scenario == "*")
                        ):
                            if val.isnumeric():
                                val = int(val)
                                equal_issue_used = val == 1
                                break
>>>>>>> 0cde9777
    else:
        log.error("%s is missing %s*.json", fname, system_desc)
        is_valid = False

    return is_valid, weight_data_types


def check_compliance_perf_dir(test_dir):
    is_valid = False

    fname = os.path.join(test_dir, "verify_performance.txt")
    if not os.path.exists(fname):
        log.error("%s is missing in %s", fname, test_dir)
        is_valid = False
    else:
        with open(fname, "r") as f:
            for line in f:
                # look for: TEST PASS
                if "TEST PASS" in line:
                    is_valid = True
                    break
        if is_valid == False:
            log.error(
                "Compliance test performance check in %s failed",
                test_dir)

        # Check performance dir
        test_perf_path = os.path.join(test_dir, "performance", "run_1")
        if not os.path.exists(test_perf_path):
            log.error("%s has no performance/run_1 directory", test_dir)
            is_valid = False
        else:
            diff = files_diff(
                list_files(test_perf_path),
                REQUIRED_COMP_PER_FILES,
                ["mlperf_log_accuracy.json"],
            )
            if diff:
                log.error(
                    "%s has file list mismatch (%s)",
                    test_perf_path,
                    diff)
                is_valid = False

    return is_valid


def check_compliance_acc_dir(test_dir, model, config):
    is_valid = False
    acc_passed = False

    fname = os.path.join(test_dir, "verify_accuracy.txt")
    if not os.path.exists(fname):
        log.error("%s is missing in %s", fname, test_dir)
    else:
        if "TEST01" in test_dir:
            # Accuracy can fail for TEST01
            is_valid = True
            with open(fname, "r") as f:
                for line in f:
                    # look for: TEST PASS
                    if "TEST PASS" in line:
                        acc_passed = True
                        break
            if acc_passed == False:
                log.info(
                    "Compliance test accuracy check (deterministic mode) in %s failed",
                    test_dir,
                )

            # Check Accuracy dir
            test_acc_path = os.path.join(test_dir, "accuracy")
            if not os.path.exists(test_acc_path):
                log.error("%s has no accuracy directory", test_dir)
                is_valid = False
            else:
                diff = files_diff(
                    list_files(test_acc_path),
                    (
                        REQUIRED_TEST01_ACC_FILES_1
                        if acc_passed
                        else REQUIRED_TEST01_ACC_FILES
                    ),
                )
                if diff:
                    log.error(
                        "%s has file list mismatch (%s)",
                        test_acc_path,
                        diff)
                    is_valid = False
                elif not acc_passed:
                    target = config.get_accuracy_target(model)
                    patterns = []
                    acc_types = []
                    for i in range(0, len(target), 2):
<<<<<<< HEAD
                        acc_type = target[i:i + 2]
=======
                        acc_type = target[i: i + 2]
>>>>>>> 0cde9777
                        acc_types.append(acc_type)
                        patterns.append(ACC_PATTERN[acc_type[0]])
                    acc_seen = [False for _ in acc_type]
                    acc_baseline = {acc_type: 0 for acc_type in acc_types}
                    acc_compliance = {acc_type: 0 for acc_type in acc_types}
                    with open(
                        os.path.join(test_acc_path, "baseline_accuracy.txt"),
                        "r",
                        encoding="utf-8",
                    ) as f:
                        for line in f:
                            for acc_type, pattern in zip(acc_types, patterns):
                                m = re.match(pattern, line)
                                if m:
                                    acc_baseline[acc_type] = float(m.group(1))
                    with open(
                        os.path.join(test_acc_path, "compliance_accuracy.txt"),
                        "r",
                        encoding="utf-8",
                    ) as f:
                        for line in f:
                            for acc_type, pattern in zip(acc_types, patterns):
                                m = re.match(pattern, line)
                                if m:
                                    acc_compliance[acc_type] = float(
                                        m.group(1))
                    for acc_type in acc_types:
                        if acc_baseline[acc_type] == 0 or acc_compliance[acc_type] == 0:
                            is_valid = False
                            break
                        else:
                            required_delta_perc = config.get_delta_perc(
<<<<<<< HEAD
                                model, acc_type[0])
                            delta_perc = abs(
                                1 - acc_baseline[acc_type] / acc_compliance[acc_type]) * 100
=======
                                model, acc_type[0]
                            )
                            delta_perc = (
                                abs(
                                    1
                                    - acc_baseline[acc_type] /
                                    acc_compliance[acc_type]
                                )
                                * 100
                            )
>>>>>>> 0cde9777
                            if delta_perc <= required_delta_perc:
                                is_valid = True
                            else:
                                is_valid = False
                                break
        elif "TEST06" in test_dir:
            """
            Expected output
            First token check pass: True (or First token check pass: Skipped)
            EOS check pass: True
            TEST06 verification complete
            """
            with open(fname, "r") as f:
                lines = f.readlines()
            lines = [line.strip() for line in lines]
            first_token_pass = (
                "First token check pass: True" in lines
                or "First token check pass: Skipped" in lines
            )
            eos_pass = "EOS check pass: True" in lines
            length_check_pass = "Sample length check pass: True" in lines
            is_valid = first_token_pass and eos_pass and length_check_pass
            if not is_valid:
                log.error(
<<<<<<< HEAD
                    f"TEST06 accuracy check failed. first_token_check: {first_token_pass} eos_check: {eos_pass} length_check: {length_check_pass}.")
        else:
            raise NotImplemented(
                f"{test_dir} is neither TEST01 and TEST06, which doesn't require accuracy check")
=======
                    f"TEST06 accuracy check failed. first_token_check: {first_token_pass} eos_check: {eos_pass} length_check: {length_check_pass}."
                )
        else:
            raise NotImplemented(
                f"{test_dir} is neither TEST01 and TEST06, which doesn't require accuracy check"
            )
>>>>>>> 0cde9777

    return is_valid


def check_compliance_dir(
    compliance_dir, model, scenario, config, division, system_json, name
):
    compliance_perf_pass = True
    compliance_perf_dir_pass = True
    compliance_acc_pass = True
    test_list = ["TEST01", "TEST04", "TEST05"]

    if model in [
        "bert-99",
        "bert-99.9",
        "dlrm-v2-99",
        "dlrm-v2-99.9",
        "3d-unet-99",
        "3d-unet-99.9",
        "retinanet",
        "rnnt",
        "gptj-99",
        "gptj-99.9",
        "llama2-70b-99",
        "llama2-70b-99.9",
        "mixtral-8x7b",
    ]:
        test_list.remove("TEST04")

    if model in [
        "gptj-99",
        "gptj-99.9",
        "llama2-70b-99",
        "llama2-70b-99.9",
        "stable-diffusion-xl",
        "mixtral-8x7b",
    ]:
        test_list.remove("TEST05")

    if model in [
        "gptj-99",
        "gptj-99.9",
        "llama2-70b-99",
        "llama2-70b-99.9",
        "mixtral-8x7b",
    ]:
        test_list.remove("TEST01")

<<<<<<< HEAD
    if model in [
        "stable-diffusion-xl"
    ] and config.version in ["v4.0"]:
        test_list.remove("TEST01")
        test_list.remove("TEST04")

    if model in [
        "llama2-70b-99",
        "llama2-70b-99.9",
        "mixtral-8x7b"
    ]:
=======
    if model in ["stable-diffusion-xl"] and config.version in ["v4.0"]:
        test_list.remove("TEST01")
        test_list.remove("TEST04")

    if model in ["llama2-70b-99", "llama2-70b-99.9", "mixtral-8x7b"]:
>>>>>>> 0cde9777
        test_list.append("TEST06")

    if test_list and not os.path.exists(compliance_dir):
        log.error("no compliance dir for %s: %s", name, compliance_dir)
        return False

    # Check performance of all Tests (except for TEST06)
    for test in test_list:
        test_dir = os.path.join(compliance_dir, test)
        if not os.path.exists(test_dir):
            log.error("Missing %s in compliance dir %s", test, compliance_dir)
            compliance_perf_dir_pass = False
        else:
            # TEST06 has no performance test.
            if "TEST06" in test_list:
                continue
            try:
                compliance_perf_dir = os.path.join(
                    compliance_dir, test, "performance", "run_1"
                )
                compliance_perf_valid, r, is_inferred = check_performance_dir(
                    config, model, compliance_perf_dir, scenario, division, system_json
                )
                if is_inferred:
                    log.info(
                        "%s has inferred results, qps=%s",
                        compliance_perf_dir,
                        r)
            except Exception as e:
                log.error(
                    "%s caused exception in check_performance_dir: %s",
                    compliance_perf_dir,
                    e,
                )
                is_valid, r = False, None
            compliance_perf_pass = (
                compliance_perf_pass
                and check_compliance_perf_dir(test_dir)
                and compliance_perf_valid
            )

    compliance_acc_pass = True
    for test in ["TEST01", "TEST06"]:
        if test in test_list:
            # Check accuracy for TEST01
            compliance_acc_pass &= check_compliance_acc_dir(
                os.path.join(compliance_dir, test), model, config
            )

    return compliance_perf_pass and compliance_acc_pass and compliance_perf_dir_pass


def main():
    args = get_args()

    config = Config(
        args.version,
        args.extra_model_benchmark_map,
        ignore_uncommited=args.submission_exceptions,
        skip_power_check=args.skip_power_check,
    )

    if args.scenarios_to_skip:
        scenarios_to_skip = [
            scenario for scenario in args.scenarios_to_skip.split(",")]
    else:
        scenarios_to_skip = []

    with open(args.csv, "w") as csv:
        os.chdir(args.input)
        # check results directory
        results, systems = check_results_dir(
            config,
            args.submitter,
            args.skip_compliance,
            csv,
            args.debug,
            args.skip_meaningful_fields_emptiness_check,
            args.skip_empty_files_check,
            args.skip_check_power_measure_files,
            args.skip_extra_files_in_root_check,
            scenarios_to_skip,
        )

    # log results
    log.info("---")
    with_results = 0
    for k, v in sorted(results.items()):
        if v:
            log.info("Results %s %s", k, v)
            with_results += 1
    log.info("---")
    for k, v in sorted(results.items()):
        if v is None:
            log.error("NoResults %s", k)

    closed_systems = systems.get("closed", {})
    open_systems = systems.get("open", {})
    network_systems = systems.get("network", {})
    closed_power_systems = closed_systems.get("power", {})
    closed_non_power_systems = closed_systems.get("non_power", {})
    open_power_systems = open_systems.get("power", {})
    open_non_power_systems = open_systems.get("non_power", {})
    network_power_systems = network_systems.get("power", {})
    network_non_power_systems = network_systems.get("non_power", {})

    number_closed_power_systems = len(closed_power_systems)
    number_closed_non_power_systems = len(closed_non_power_systems)
    number_closed_systems = (
        number_closed_power_systems + number_closed_non_power_systems
    )
    number_open_power_systems = len(open_power_systems)
    number_open_non_power_systems = len(open_non_power_systems)
    number_open_systems = number_open_power_systems + number_open_non_power_systems
    number_network_power_systems = len(network_power_systems)
    number_network_non_power_systems = len(network_non_power_systems)
    number_network_systems = (
        number_network_power_systems + number_network_non_power_systems
    )

    def merge_two_dict(x, y):
        z = x.copy()
        for key in y:
            if key not in z:
                z[key] = y[key]
            else:
                z[key] += y[key]
        return z

    # systems can be repeating in open, closed and network
    unique_closed_systems = merge_two_dict(
        closed_power_systems, closed_non_power_systems
    )
    unique_open_systems = merge_two_dict(
        open_power_systems, open_non_power_systems)
    unique_network_systems = merge_two_dict(
        network_power_systems, network_non_power_systems
    )

    unique_systems = merge_two_dict(unique_closed_systems, unique_open_systems)
    unique_systems = merge_two_dict(unique_systems, unique_network_systems)

    # power systems can be repeating in open, closed and network
    unique_power_systems = merge_two_dict(
        closed_power_systems, open_power_systems)
    unique_power_systems = merge_two_dict(
        unique_power_systems, network_power_systems)

    number_systems = len(unique_systems)
    number_power_systems = len(unique_power_systems)

    # Counting the number of closed,open and network results
    def sum_dict_values(x):
        count = 0
        for key in x:
            count += x[key]
        return count

    count_closed_power_results = sum_dict_values(closed_power_systems)
    count_closed_non_power_results = sum_dict_values(closed_non_power_systems)
    count_closed_results = count_closed_power_results + count_closed_non_power_results

    count_open_power_results = sum_dict_values(open_power_systems)
    count_open_non_power_results = sum_dict_values(open_non_power_systems)
    count_open_results = count_open_power_results + count_open_non_power_results

    count_network_power_results = sum_dict_values(network_power_systems)
    count_network_non_power_results = sum_dict_values(
        network_non_power_systems)
    count_network_results = (
        count_network_power_results + count_network_non_power_results
    )

    count_power_results = (
        count_closed_power_results
        + count_open_power_results
        + count_network_power_results
    )

    # print summary
    log.info("---")
    log.info(
        "Results=%d, NoResults=%d, Power Results=%d",
        with_results,
        len(results) - with_results,
        count_power_results,
    )

    log.info("---")
    log.info(
        "Closed Results=%d, Closed Power Results=%d\n",
        count_closed_results,
        count_closed_power_results,
    )
    log.info(
        "Open Results=%d, Open Power Results=%d\n",
        count_open_results,
        count_open_power_results,
    )
    log.info(
        "Network Results=%d, Network Power Results=%d\n",
        count_network_results,
        count_network_power_results,
    )
    log.info("---")

    log.info(
        "Systems=%d, Power Systems=%d",
        number_systems,
        number_power_systems)
    log.info(
        "Closed Systems=%d, Closed Power Systems=%d",
        number_closed_systems,
        number_closed_power_systems,
    )
    log.info(
        "Open Systems=%d, Open Power Systems=%d",
        number_open_systems,
        number_open_power_systems,
    )
    log.info(
        "Network Systems=%d, Network Power Systems=%d",
        number_network_systems,
        number_network_power_systems,
    )
    log.info("---")
    if len(results) != with_results:
        log.error("SUMMARY: submission has errors")
        return 1
    else:
        log.info("SUMMARY: submission looks OK")
        return 0


if __name__ == "__main__":
    sys.exit(main())<|MERGE_RESOLUTION|>--- conflicted
+++ resolved
@@ -98,18 +98,7 @@
             "dlrm-v2-99.9": ("AUC", 80.31 * 0.999),
             "3d-unet-99": ("DICE", 0.86170 * 0.99),
             "3d-unet-99.9": ("DICE", 0.86170 * 0.999),
-<<<<<<< HEAD
-            "gptj-99": ("ROUGE1", 42.9865 * 0.99, "ROUGE2", 20.1235 * 0.99, "ROUGEL", 29.9881 * 0.99, "GEN_LEN", 4016878 * 0.9),
-            "gptj-99.9": ("ROUGE1", 42.9865 * 0.999, "ROUGE2", 20.1235 * 0.999, "ROUGEL", 29.9881 * 0.999, "GEN_LEN", 4016878 * 0.9),
-            "llama2-70b-99": ("ROUGE1", 44.4312 * 0.99, "ROUGE2", 22.0352 * 0.99, "ROUGEL", 28.6162 * 0.99, "TOKENS_PER_SAMPLE", 294.45 * 0.9),
-            "llama2-70b-99.9": ("ROUGE1", 44.4312 * 0.999, "ROUGE2", 22.0352 * 0.999, "ROUGEL", 28.6162 * 0.999, "TOKENS_PER_SAMPLE", 294.45 * 0.9),
-            "stable-diffusion-xl": ("CLIP_SCORE", 31.68631873, "FID_SCORE", 23.01085758)
-        },
-        "accuracy-upper-limit": {
-            "stable-diffusion-xl": ("CLIP_SCORE", 31.81331801, "FID_SCORE", 23.95007626),
-            "llama2-70b-99": ("TOKENS_PER_SAMPLE", 294.45 * 1.1),
-            "llama2-70b-99.9": ("TOKENS_PER_SAMPLE", 294.45 * 1.1)
-=======
+
             "gptj-99": (
                 "ROUGE1",
                 42.9865 * 0.99,
@@ -166,7 +155,6 @@
             ),
             "llama2-70b-99": ("TOKENS_PER_SAMPLE", 294.45 * 1.1),
             "llama2-70b-99.9": ("TOKENS_PER_SAMPLE", 294.45 * 1.1),
->>>>>>> 0cde9777
         },
         "accuracy-delta-perc": {
             "stable-diffusion-xl": {"CLIP_SCORE": 1, "FID_SCORE": 2}
@@ -219,11 +207,8 @@
             "gptj-99.9": {"Server": 20000000000},
             "llama2-70b-99": {"Server": 20000000000},
             "llama2-70b-99.9": {"Server": 20000000000},
-<<<<<<< HEAD
-            "stable-diffusion-xl": {"Server": 20000000000}
-=======
+
             "stable-diffusion-xl": {"Server": 20000000000},
->>>>>>> 0cde9777
         },
         "min-queries": {
             "resnet": {
@@ -327,20 +312,7 @@
             "dlrm-v2-99.9": ("AUC", 80.31 * 0.999),
             "3d-unet-99": ("DICE", 0.86170 * 0.99),
             "3d-unet-99.9": ("DICE", 0.86170 * 0.999),
-<<<<<<< HEAD
-            "gptj-99": ("ROUGE1", 42.9865 * 0.99, "ROUGE2", 20.1235 * 0.99, "ROUGEL", 29.9881 * 0.99, "GEN_LEN", 4016878 * 0.9),
-            "gptj-99.9": ("ROUGE1", 42.9865 * 0.999, "ROUGE2", 20.1235 * 0.999, "ROUGEL", 29.9881 * 0.999, "GEN_LEN", 4016878 * 0.9),
-            "llama2-70b-99": ("ROUGE1", 44.4312 * 0.99, "ROUGE2", 22.0352 * 0.99, "ROUGEL", 28.6162 * 0.99, "TOKENS_PER_SAMPLE", 294.45 * 0.9),
-            "llama2-70b-99.9": ("ROUGE1", 44.4312 * 0.999, "ROUGE2", 22.0352 * 0.999, "ROUGEL", 28.6162 * 0.999, "TOKENS_PER_SAMPLE", 294.45 * 0.9),
-            "stable-diffusion-xl": ("CLIP_SCORE", 31.68631873, "FID_SCORE", 23.01085758),
-            "mixtral-8x7b": ("ROUGE1", 45.4911 * 0.99, "ROUGE2", 23.2829 * 0.99, "ROUGEL", 30.3615 * 0.99, "TOKENS_PER_SAMPLE", 145.9 * 0.9, "gsm8k_accuracy", 73.78 * 0.99, "mbxp_accuracy", 60.12 * 0.99),
-        },
-        "accuracy-upper-limit": {
-            "stable-diffusion-xl": ("CLIP_SCORE", 31.81331801, "FID_SCORE", 23.95007626),
-            "llama2-70b-99": ("TOKENS_PER_SAMPLE", 294.45 * 1.1),
-            "llama2-70b-99.9": ("TOKENS_PER_SAMPLE", 294.45 * 1.1),
-            "mixtral-8x7b": ("TOKENS_PER_SAMPLE", 145.9 * 1.1)
-=======
+
             "gptj-99": (
                 "ROUGE1",
                 42.9865 * 0.99,
@@ -412,7 +384,6 @@
             "llama2-70b-99": ("TOKENS_PER_SAMPLE", 294.45 * 1.1),
             "llama2-70b-99.9": ("TOKENS_PER_SAMPLE", 294.45 * 1.1),
             "mixtral-8x7b": ("TOKENS_PER_SAMPLE", 145.9 * 1.1),
->>>>>>> 0cde9777
         },
         "accuracy-delta-perc": {
             "stable-diffusion-xl": {"CLIP_SCORE": 1, "FID_SCORE": 2}
@@ -464,11 +435,7 @@
             "gptj-99.9": {"Server": 20000000000},
             "llama2-70b-99": {"Server": 20000000000},
             "llama2-70b-99.9": {"Server": 20000000000},
-<<<<<<< HEAD
-            "stable-diffusion-xl": {"Server": 20000000000}
-=======
             "stable-diffusion-xl": {"Server": 20000000000},
->>>>>>> 0cde9777
             # TODO: Mixtral metrics
             # "mixtral-8x7b" : {"Server": 20000000000}
         },
@@ -658,32 +625,12 @@
 
 LLM_LATENCY_LIMITS = {
     "llama2-70b-99": {
-<<<<<<< HEAD
-        "conversational": {
-            "ttft": 2000 * 1000000,
-            "tpot": 200 * 1000000
-        }
-    },
-    "llama2-70b-99.9": {
-        "conversational": {
-            "ttft": 2000 * 1000000,
-            "tpot": 200 * 1000000
-        }
-    },
-    "mixtral-8x7b": {
-        "conversational": {
-            "ttft": 2000 * 1000000,
-            "tpot": 200 * 1000000
-        }
-    }
-=======
         "conversational": {"ttft": 2000 * 1000000, "tpot": 200 * 1000000}
     },
     "llama2-70b-99.9": {
         "conversational": {"ttft": 2000 * 1000000, "tpot": 200 * 1000000}
     },
     "mixtral-8x7b": {"conversational": {"ttft": 2000 * 1000000, "tpot": 200 * 1000000}},
->>>>>>> 0cde9777
 }
 
 ACC_PATTERN = {
@@ -950,13 +897,7 @@
         return True
 
     def uses_early_stopping(self, scenario):
-<<<<<<< HEAD
-        return (
-            scenario in ["Server", "SingleStream", "MultiStream"]
-        )
-=======
         return scenario in ["Server", "SingleStream", "MultiStream"]
->>>>>>> 0cde9777
 
     def requires_equal_issue(self, model, division):
         return (
@@ -969,11 +910,7 @@
                 "gptj-99.9",
                 "llama2-70b-99",
                 "llama2-70b-99.9",
-<<<<<<< HEAD
-                "mixtral-8x7b"
-=======
                 "mixtral-8x7b",
->>>>>>> 0cde9777
             ]
             and self.version not in ["v4.0", "v4.1"]
         )
@@ -1116,12 +1053,8 @@
         return bool(s)
     else:
         raise TypeError(
-<<<<<<< HEAD
-            f"Variable should be bool, string or int, got {type(s)} instead")
-=======
             f"Variable should be bool, string or int, got {type(s)} instead"
         )
->>>>>>> 0cde9777
 
 
 def find_error_in_detail_log(config, fname):
@@ -1163,20 +1096,12 @@
         up_patterns = []
         acc_limit_check = True
         for i in range(0, len(acc_upper_limit), 2):
-<<<<<<< HEAD
-            acc_type, acc_target = acc_upper_limit[i:i + 2]
-=======
             acc_type, acc_target = acc_upper_limit[i: i + 2]
->>>>>>> 0cde9777
             acc_limits.append(acc_target)
             up_patterns.append(ACC_PATTERN[acc_type])
 
     for i in range(0, len(target), 2):
-<<<<<<< HEAD
-        acc_type, acc_target = target[i:i + 2]
-=======
         acc_type, acc_target = target[i: i + 2]
->>>>>>> 0cde9777
         patterns.append(ACC_PATTERN[acc_type])
         acc_targets.append(acc_target)
         acc_types.append(acc_type)
@@ -1185,12 +1110,8 @@
     with open(os.path.join(path, "accuracy.txt"), "r", encoding="utf-8") as f:
         for line in f:
             for i, (pattern, acc_target, acc_type) in enumerate(
-<<<<<<< HEAD
-                    zip(patterns, acc_targets, acc_types)):
-=======
                 zip(patterns, acc_targets, acc_types)
             ):
->>>>>>> 0cde9777
                 m = re.match(pattern, line)
                 if m:
                     acc = m.group(1)
@@ -1202,21 +1123,12 @@
                     acc_seen[i] = True
                 elif acc is not None:
                     all_accuracy_valid = False
-<<<<<<< HEAD
-                    if verbose:
-                        log.warning(
-                            "%s accuracy not met: expected=%f, found=%s",
-                            path,
-                            acc_target,
-                            acc)
-=======
                     log.warning(
                         "%s accuracy not met: expected=%f, found=%s",
                         path,
                         acc_target,
                         acc,
                     )
->>>>>>> 0cde9777
                 if acc:
                     result_acc[acc_type] = acc
                 acc = None
@@ -1229,17 +1141,6 @@
                     m = re.match(r"^hash=([\w\d]+)$", line)
                     if m:
                         hash_val = m.group(1)
-<<<<<<< HEAD
-                    if acc is not None and acc_upper_limit is not None and float(
-                            acc) > acc_limit:
-                        acc_limit_check = False
-                        if verbose:
-                            log.warning(
-                                "%s accuracy not met: upper limit=%f, found=%s",
-                                path,
-                                acc_limit,
-                                acc)
-=======
                     if (
                         acc is not None
                         and acc_upper_limit is not None
@@ -1252,7 +1153,6 @@
                             acc_limit,
                             acc,
                         )
->>>>>>> 0cde9777
                     acc = None
             if all(acc_seen) and hash_val:
                 break
@@ -1289,18 +1189,6 @@
             return None, True
         else:
             for constraint, limits in LLM_LATENCY_LIMITS[model].items():
-<<<<<<< HEAD
-                if mlperf_log["result_first_token_99.00_percentile_latency_ns"] < limits[
-                        "ttft"] and mlperf_log["result_time_per_output_token_99.00_percentile_ns"] < limits["tpot"]:
-                    return constraint, True
-    else:
-        log.error(
-            f'use_token_latencies flag needs to be enabled for Llama2 benchmark')
-        return None, False
-
-    log.error(
-        f'Failed Llama2 extra check for TTFT and TPOT. TTFT 99-tile: {mlperf_log["result_first_token_99.00_percentile_latency_ns"]}, TPOT 99-tile: {mlperf_log["result_time_per_output_token_99.00_percentile_ns"]}')
-=======
                 if (
                     mlperf_log["result_first_token_99.00_percentile_latency_ns"]
                     < limits["ttft"]
@@ -1316,17 +1204,11 @@
     log.error(
         f'Failed Llama2 extra check for TTFT and TPOT. TTFT 99-tile: {mlperf_log["result_first_token_99.00_percentile_latency_ns"]}, TPOT 99-tile: {mlperf_log["result_time_per_output_token_99.00_percentile_ns"]}'
     )
->>>>>>> 0cde9777
     return None, False
 
 
 def get_performance_metric(
-<<<<<<< HEAD
         config, model, path, scenario_fixed):
-=======
-    config, model, path, scenario_fixed, division, system_json, has_power=False
-):
->>>>>>> 0cde9777
     # Assumes new logging format
     version = config.version
 
@@ -1340,12 +1222,6 @@
     scenario = mlperf_log["effective_scenario"]
 
     res = float(mlperf_log[RESULT_FIELD_NEW[version][scenario]])
-<<<<<<< HEAD
-    if version in RESULT_FIELD_BENCHMARK_OVERWRITE and model in RESULT_FIELD_BENCHMARK_OVERWRITE[
-            version] and scenario in RESULT_FIELD_BENCHMARK_OVERWRITE[version][model]:
-        res = float(
-            mlperf_log[RESULT_FIELD_BENCHMARK_OVERWRITE[version][model][scenario]])
-=======
     if (
         version in RESULT_FIELD_BENCHMARK_OVERWRITE
         and model in RESULT_FIELD_BENCHMARK_OVERWRITE[version]
@@ -1355,17 +1231,12 @@
             mlperf_log[RESULT_FIELD_BENCHMARK_OVERWRITE[version]
                        [model][scenario]]
         )
->>>>>>> 0cde9777
 
     inferred = False
     if scenario_fixed != scenario:
         inferred, res = get_inferred_result(
-<<<<<<< HEAD
-            scenario_fixed, scenario, res, mlperf_log, config, False)
-=======
             scenario_fixed, scenario, res, mlperf_log, config, False
         )
->>>>>>> 0cde9777
 
     return res
 
@@ -1391,12 +1262,6 @@
     scenario = mlperf_log["effective_scenario"]
 
     res = float(mlperf_log[RESULT_FIELD_NEW[version][scenario]])
-<<<<<<< HEAD
-    if version in RESULT_FIELD_BENCHMARK_OVERWRITE and model in RESULT_FIELD_BENCHMARK_OVERWRITE[
-            version] and scenario in RESULT_FIELD_BENCHMARK_OVERWRITE[version][model]:
-        res = float(
-            mlperf_log[RESULT_FIELD_BENCHMARK_OVERWRITE[version][model][scenario]])
-=======
     if (
         version in RESULT_FIELD_BENCHMARK_OVERWRITE
         and model in RESULT_FIELD_BENCHMARK_OVERWRITE[version]
@@ -1406,7 +1271,6 @@
             mlperf_log[RESULT_FIELD_BENCHMARK_OVERWRITE[version]
                        [model][scenario]]
         )
->>>>>>> 0cde9777
 
     if model in ["llama2-70b-99", "llama2-70b-99.9", "mixtral-8x7b"]:
         llama_constraint, is_valid = extra_check_llm(
@@ -1423,12 +1287,8 @@
     samples_per_query = mlperf_log["effective_samples_per_query"]
     min_duration = mlperf_log["effective_min_duration_ms"]
     equal_issue_used_check = (
-<<<<<<< HEAD
-        mlperf_log["effective_sample_concatenate_permutation"] == "true")
-=======
         mlperf_log["effective_sample_concatenate_permutation"] == "true"
     )
->>>>>>> 0cde9777
     if not config.requires_equal_issue(model, division):
         equal_issue_used_check = True
     if not equal_issue_used_check:
@@ -1577,12 +1437,8 @@
     inferred = False
     if scenario_fixed != scenario:
         inferred, res = get_inferred_result(
-<<<<<<< HEAD
-            scenario_fixed, scenario, res, mlperf_log, config, True)
-=======
             scenario_fixed, scenario, res, mlperf_log, config, True
         )
->>>>>>> 0cde9777
 
     is_network_system, is_network_mode_valid = is_system_over_network(
         division, system_json, path
@@ -1600,15 +1456,10 @@
     return is_valid, res, inferred
 
 
-<<<<<<< HEAD
-def get_inferred_result(scenario_fixed, scenario, res,
-                        mlperf_log, config, log_error=False):
-=======
 
 def get_inferred_result(
     scenario_fixed, scenario, res, mlperf_log, config, log_error=False
 ):
->>>>>>> 0cde9777
 
     inferred = False
     # Check if current scenario (and version) uses early stopping
@@ -1980,14 +1831,10 @@
             unit = special_unit_dict.get(model_name, unit_dict)[scenario_fixed]
         power_unit = power_unit_dict[scenario_fixed]
 
-<<<<<<< HEAD
-        if (power_metric <= 0) or (not get_boolean(
-                system_json.get("system_power_only"))):
-=======
+
         if (power_metric <= 0) or (
             not get_boolean(system_json.get("system_power_only"))
         ):
->>>>>>> 0cde9777
             csv.write(
                 fmt.format(
                     submitter,
@@ -2228,7 +2075,6 @@
                         results[name] = None
                         continue
                     system_type = system_json.get("system_type")
-<<<<<<< HEAD
                     valid_system_types = [
                         "datacenter", "edge", "datacenter,edge", "edge,datacenter"]
 
@@ -2241,21 +2087,6 @@
                         results[name] = None
                         continue
 
-=======
-                    if config.version not in ["v0.5"]:
-                        valid_system_types = ["datacenter", "edge"]
-                        if config.version not in ["v0.7"]:
-                            valid_system_types += ["datacenter,edge",
-                                                   "edge,datacenter"]
-                        if system_type not in valid_system_types:
-                            log.error(
-                                "%s has invalid system type (%s)",
-                                system_id_json,
-                                system_type,
-                            )
-                            results[name] = None
-                            continue
->>>>>>> 0cde9777
                     config.set_type(system_type)
                     if not check_system_desc_id(
                         name,
@@ -2373,15 +2204,7 @@
                             errors += 1
                             continue
                         else:
-<<<<<<< HEAD
                             measurement_check, weight_data_types = check_measurement_dir(
-=======
-                            (
-                                measurement_check,
-                                conf_equal_issue_check,
-                                weight_data_types,
-                            ) = check_measurement_dir(
->>>>>>> 0cde9777
                                 config,
                                 measurement_dir,
                                 name,
@@ -2430,21 +2253,6 @@
                                 acc_path,
                                 debug or is_closed_or_network,
                             )
-<<<<<<< HEAD
-                            acc = json.dumps(acc).replace(
-                                ",",
-                                " ").replace(
-                                '"',
-                                "").replace(
-                                "{",
-                                "").replace(
-                                "}",
-                                "")
-                            if mlperf_model in REQUIRED_ACC_BENCHMARK:
-                                if config.version in REQUIRED_ACC_BENCHMARK[mlperf_model]:
-                                    extra_files_pass, missing_files = check_extra_files(
-                                        acc_path, REQUIRED_ACC_BENCHMARK[mlperf_model][config.version])
-=======
                             acc = (
                                 json.dumps(acc)
                                 .replace(",", " ")
@@ -2463,7 +2271,6 @@
                                             config.version
                                         ],
                                     )
->>>>>>> 0cde9777
                                     if not extra_files_pass:
                                         log.error(
                                             "%s expected to have the following extra files (%s)",
@@ -2513,16 +2320,7 @@
                                 continue
 
                             try:
-<<<<<<< HEAD
                                 is_valid, r, is_inferred = check_performance_dir(
-=======
-                                (
-                                    is_valid,
-                                    r,
-                                    is_inferred,
-                                    performance_equal_issue_check,
-                                ) = check_performance_dir(
->>>>>>> 0cde9777
                                     config,
                                     mlperf_model,
                                     perf_path,
@@ -2536,24 +2334,6 @@
                                         "%s has inferred results, qps=%s", perf_path, r
                                     )
 
-<<<<<<< HEAD
-=======
-                                # Check equal issue mode
-                                if not (
-                                    conf_equal_issue_check
-                                    or performance_equal_issue_check
-                                ):
-                                    log.error(
-                                        "%s %s requires equal issue mode (sample_concatenate_permutation), expected=true, found=%s",
-                                        perf_path,
-                                        measurement_dir,
-                                        not (
-                                            conf_equal_issue_check
-                                            or performance_equal_issue_check
-                                        ),
-                                    )
-                                    is_valid, r = False, None
->>>>>>> 0cde9777
                             except Exception as e:
                                 log.error(
                                     "%s caused exception in check_performance_dir: %s",
@@ -2568,11 +2348,7 @@
                                     ranging_path = os.path.join(
                                         name, "performance", "ranging"
                                     )
-<<<<<<< HEAD
                                     ranging_r = get_performance_metric(
-=======
-                                    (ranging_r) = get_performance_metric(
->>>>>>> 0cde9777
                                         config,
                                         mlperf_model,
                                         ranging_path,
@@ -2842,38 +2618,6 @@
     if has_power and not skip_check_power_measure_files:
         path = measurement_dir
         all_files_1 = [
-<<<<<<< HEAD
-            os.path.join(
-                path,
-                f) for f in os.listdir(path) if os.path.isfile(
-                os.path.join(
-                    path,
-                    f))]
-        path = os.path.join(path, "..")
-        all_files_2 = [
-            os.path.join(
-                path,
-                f) for f in os.listdir(path) if os.path.isfile(
-                os.path.join(
-                    path,
-                    f))]
-        path = os.path.join(path, "..")
-        all_files_3 = [
-            os.path.join(
-                path,
-                f) for f in os.listdir(path) if os.path.isfile(
-                os.path.join(
-                    path,
-                    f))]
-        path = os.path.join(path, "..")
-        all_files_4 = [
-            os.path.join(
-                path,
-                f) for f in os.listdir(path) if os.path.isfile(
-                os.path.join(
-                    path,
-                    f))]
-=======
             os.path.join(path, f)
             for f in os.listdir(path)
             if os.path.isfile(os.path.join(path, f))
@@ -2896,7 +2640,6 @@
             for f in os.listdir(path)
             if os.path.isfile(os.path.join(path, f))
         ]
->>>>>>> 0cde9777
         all_files = all_files_1 + all_files_2 + all_files_3 + all_files_4
 
         for i in REQUIRED_POWER_MEASURE_FILES:
@@ -2955,64 +2698,6 @@
             if not os.path.exists(os.path.dirname(code_dir)):
                 log.error("%s is missing code_dir %s", fname, code_dir)
                 is_valid = False
-<<<<<<< HEAD
-
-=======
-
-        # Check equal issue mode
-        equal_issue_used = False
-        if "mlperf.conf" in files and config.requires_equal_issue(
-                model, division):
-            with open(f"{measurement_dir}/mlperf.conf") as f:
-                lines = f.readlines()
-                conf_ref_model = model.replace("-99.9", "").replace("-99", "")
-                for line in lines:
-                    line = line.replace(" ", "").replace("\n", "")
-                    if line.startswith("#"):
-                        continue
-                    elif line == "":
-                        continue
-                    else:
-                        key, val = line.split("=")
-                        key.replace(" ", "")
-                        val.replace(" ", "")
-                        conf_model, conf_scenario, conf_key = key.split(".")
-                        if (
-                            (conf_key == "sample_concatenate_permutation")
-                            and ((conf_model == conf_ref_model) or conf_model == "*")
-                            and ((conf_scenario == scenario) or conf_scenario == "*")
-                        ):
-                            if val.isnumeric():
-                                val = int(val)
-                                equal_issue_used = val == 1
-                                break
-
-        if "user.conf" in files and config.requires_equal_issue(
-                model, division):
-            with open(f"{measurement_dir}/user.conf") as f:
-                lines = f.readlines()
-                conf_ref_model = model.replace("-99.9", "").replace("-99", "")
-                for line in lines:
-                    line = line.replace(" ", "").replace("\n", "")
-                    if line.startswith("#"):
-                        continue
-                    elif line == "":
-                        continue
-                    else:
-                        key, val = line.split("=")
-                        key.replace(" ", "")
-                        val.replace(" ", "")
-                        conf_model, conf_scenario, conf_key = key.split(".")
-                        if (
-                            (conf_key == "sample_concatenate_permutation")
-                            and ((conf_model == conf_ref_model) or conf_model == "*")
-                            and ((conf_scenario == scenario) or conf_scenario == "*")
-                        ):
-                            if val.isnumeric():
-                                val = int(val)
-                                equal_issue_used = val == 1
-                                break
->>>>>>> 0cde9777
     else:
         log.error("%s is missing %s*.json", fname, system_desc)
         is_valid = False
@@ -3108,11 +2793,7 @@
                     patterns = []
                     acc_types = []
                     for i in range(0, len(target), 2):
-<<<<<<< HEAD
-                        acc_type = target[i:i + 2]
-=======
                         acc_type = target[i: i + 2]
->>>>>>> 0cde9777
                         acc_types.append(acc_type)
                         patterns.append(ACC_PATTERN[acc_type[0]])
                     acc_seen = [False for _ in acc_type]
@@ -3145,11 +2826,6 @@
                             break
                         else:
                             required_delta_perc = config.get_delta_perc(
-<<<<<<< HEAD
-                                model, acc_type[0])
-                            delta_perc = abs(
-                                1 - acc_baseline[acc_type] / acc_compliance[acc_type]) * 100
-=======
                                 model, acc_type[0]
                             )
                             delta_perc = (
@@ -3160,7 +2836,6 @@
                                 )
                                 * 100
                             )
->>>>>>> 0cde9777
                             if delta_perc <= required_delta_perc:
                                 is_valid = True
                             else:
@@ -3185,19 +2860,12 @@
             is_valid = first_token_pass and eos_pass and length_check_pass
             if not is_valid:
                 log.error(
-<<<<<<< HEAD
-                    f"TEST06 accuracy check failed. first_token_check: {first_token_pass} eos_check: {eos_pass} length_check: {length_check_pass}.")
-        else:
-            raise NotImplemented(
-                f"{test_dir} is neither TEST01 and TEST06, which doesn't require accuracy check")
-=======
                     f"TEST06 accuracy check failed. first_token_check: {first_token_pass} eos_check: {eos_pass} length_check: {length_check_pass}."
                 )
         else:
             raise NotImplemented(
                 f"{test_dir} is neither TEST01 and TEST06, which doesn't require accuracy check"
             )
->>>>>>> 0cde9777
 
     return is_valid
 
@@ -3246,25 +2914,11 @@
     ]:
         test_list.remove("TEST01")
 
-<<<<<<< HEAD
-    if model in [
-        "stable-diffusion-xl"
-    ] and config.version in ["v4.0"]:
-        test_list.remove("TEST01")
-        test_list.remove("TEST04")
-
-    if model in [
-        "llama2-70b-99",
-        "llama2-70b-99.9",
-        "mixtral-8x7b"
-    ]:
-=======
     if model in ["stable-diffusion-xl"] and config.version in ["v4.0"]:
         test_list.remove("TEST01")
         test_list.remove("TEST04")
 
     if model in ["llama2-70b-99", "llama2-70b-99.9", "mixtral-8x7b"]:
->>>>>>> 0cde9777
         test_list.append("TEST06")
 
     if test_list and not os.path.exists(compliance_dir):
