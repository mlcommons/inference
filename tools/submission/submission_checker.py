"""A checker for MLPerf Inference submissions
"""

from __future__ import division
from __future__ import print_function
from __future__ import unicode_literals

import argparse
import datetime
import json
import logging
import os
import re
import sys

from glob import glob

from log_parser import MLPerfLog

# pylint: disable=missing-docstring

logging.basicConfig(level=logging.INFO)
log = logging.getLogger("main")

submission_checker_dir = os.path.dirname(os.path.realpath(__file__))

MODEL_CONFIG = {
    "v4.0": {
        "models": [
            "resnet",
            "retinanet",
            "rnnt",
            "bert-99",
            "bert-99.9",
            "dlrm-v2-99",
            "dlrm-v2-99.9",
            "3d-unet-99",
            "3d-unet-99.9",
            "gptj-99",
            "gptj-99.9",
            "llama2-70b-99",
            "llama2-70b-99.9",
            "stable-diffusion-xl",
        ],
        "required-scenarios-datacenter": {
            "resnet": ["Server", "Offline"],
            "retinanet": ["Server", "Offline"],
            "rnnt": ["Server", "Offline"],
            "bert-99": ["Server", "Offline"],
            "bert-99.9": ["Server", "Offline"],
            "dlrm-v2-99": ["Server", "Offline"],
            "dlrm-v2-99.9": ["Server", "Offline"],
            "3d-unet-99": ["Offline"],
            "3d-unet-99.9": ["Offline"],
            "gptj-99": ["Server", "Offline"],
            "gptj-99.9": ["Server", "Offline"],
            "llama2-70b-99": ["Server", "Offline"],
            "llama2-70b-99.9": ["Server", "Offline"],
            "stable-diffusion-xl": ["Server", "Offline"],
        },
        "optional-scenarios-datacenter": {},
        "required-scenarios-edge": {
            "resnet": ["SingleStream", "MultiStream", "Offline"],
            "retinanet": ["SingleStream", "MultiStream", "Offline"],
            "rnnt": ["SingleStream", "Offline"],
            "bert-99": ["SingleStream", "Offline"],
            "3d-unet-99": ["SingleStream", "Offline"],
            "3d-unet-99.9": ["SingleStream", "Offline"],
            "gptj-99": ["SingleStream", "Offline"],
            "gptj-99.9": ["SingleStream", "Offline"],
            "stable-diffusion-xl": ["SingleStream", "Offline"],
        },
        "optional-scenarios-edge": {},
        "required-scenarios-datacenter-edge": {
            "resnet": ["SingleStream", "Offline", "MultiStream", "Server"],
            "retinanet": ["SingleStream", "Offline", "MultiStream", "Server"],
            "rnnt": ["SingleStream", "Offline", "Server"],
            "bert-99": ["SingleStream", "Offline", "Server"],
            "bert-99.9": ["Offline", "Server"],
            "dlrm-v2-99": ["Offline", "Server"],
            "dlrm-v2-99.9": ["Offline", "Server"],
            "3d-unet-99": ["SingleStream", "Offline"],
            "3d-unet-99.9": ["SingleStream", "Offline"],
            "gptj-99": ["SingleStream", "Offline", "Server"],
            "gptj-99.9": ["SingleStream", "Offline", "Server"],
            "llama2-70b-99": ["Server", "Offline"],
            "llama2-70b-99.9": ["Server", "Offline"],
            "stable-diffusion-xl": ["SingleStream", "Offline", "Server"],
        },
        "optional-scenarios-datacenter-edge": {},
        "accuracy-target": {
            "resnet": ("acc", 76.46 * 0.99),
            "retinanet": ("mAP", 37.55 * 0.99),
            "rnnt": ("WER", (100 - 7.452) * 0.99),
            "bert-99": ("F1", 90.874 * 0.99),
            "bert-99.9": ("F1", 90.874 * 0.999),
            "dlrm-v2-99": ("AUC", 80.31 * 0.99),
            "dlrm-v2-99.9": ("AUC", 80.31 * 0.999),
            "3d-unet-99": ("DICE", 0.86170 * 0.99),
            "3d-unet-99.9": ("DICE", 0.86170 * 0.999),
            "gptj-99" : ("ROUGE1", 42.9865 * 0.99, "ROUGE2", 20.1235 * 0.99, "ROUGEL", 29.9881 * 0.99, "GEN_LEN", 4016878*0.9),
            "gptj-99.9" : ("ROUGE1", 42.9865 * 0.999, "ROUGE2", 20.1235 * 0.999, "ROUGEL", 29.9881 * 0.999, "GEN_LEN", 4016878*0.9),
            "llama2-70b-99" : ("ROUGE1", 44.4312 * 0.99, "ROUGE2", 22.0352 * 0.99, "ROUGEL", 28.6162 * 0.99, "TOKENS_PER_SAMPLE", 294.45*0.9),
            "llama2-70b-99.9" : ("ROUGE1", 44.4312 * 0.999, "ROUGE2", 22.0352 * 0.999, "ROUGEL", 28.6162 * 0.999, "TOKENS_PER_SAMPLE", 294.45*0.9),
            "stable-diffusion-xl": ("CLIP_SCORE", 31.68631873, "FID_SCORE", 23.01085758)
        },
        "accuracy-upper-limit": {
            "stable-diffusion-xl": ("CLIP_SCORE", 31.81331801, "FID_SCORE", 23.95007626),
            "llama2-70b-99" : ("TOKENS_PER_SAMPLE", 294.45*1.1),
            "llama2-70b-99.9" : ("TOKENS_PER_SAMPLE", 294.45*1.1)
        },
        "accuracy-delta-perc": {
            "stable-diffusion-xl": {
                "CLIP_SCORE": 1,
                "FID_SCORE": 2
            }
        },
        "performance-sample-count": {
            "resnet": 1024,
            "retinanet": 64,
            "rnnt": 2513,
            "bert-99": 10833,
            "bert-99.9": 10833,
            "dlrm-v2-99": 204800,
            "dlrm-v2-99.9": 204800,
            "3d-unet-99": 43,
            "3d-unet-99.9": 43,
            "gptj-99": 13368,
            "gptj-99.9": 13368,
            "llama2-70b-99": 24576,
            "llama2-70b-99.9": 24576,
            "stable-diffusion-xl": 5000
        },
        # TODO: Update this list.
        "model_mapping": {
            # map model names to the official mlperf model class
            "ssd-resnet34": "retinanet",
            "mobilenet": "resnet",
            "resnet50": "resnet"
        },
        "seeds": {
            # TODO: Update random seeds
            "qsl_rng_seed": 13281865557512327830,
            "sample_index_rng_seed": 198141574272810017,
            "schedule_rng_seed": 7575108116881280410,
        },
        "test05_seeds": {
            # TODO: Update random seeds
            "qsl_rng_seed": 2376919268182438552,
            "sample_index_rng_seed": 11176391829184272374,
            "schedule_rng_seed": 3911940905271271337,
        },
        "ignore_errors": [],
        "latency-constraint": {
            "resnet": {"Server": 15000000},
            "retinanet": {"Server": 100000000},
            "rnnt": {"Server": 1000000000},
            "bert-99": {"Server": 130000000},
            "bert-99.9": {"Server": 130000000},
            "dlrm-v2-99": {"Server": 60000000},
            "dlrm-v2-99.9": {"Server": 60000000},
            "gptj-99": {"Server": 20000000000},
            "gptj-99.9": {"Server": 20000000000},
            "llama2-70b-99": {"Server": 20000000000},
            "llama2-70b-99.9": {"Server": 20000000000},
            "stable-diffusion-xl" : {"Server": 20000000000}
        },
        "min-queries": {
            "resnet": {
                "SingleStream": 1024,
                "MultiStream": 270336,
                "Server": 270336,
                "Offline": 1,
            },
            "retinanet": {
                "SingleStream": 1024,
                "MultiStream": 270336,
                "Server": 270336,
                "Offline": 1,
            },
            "rnnt": {"SingleStream": 1024, "Server": 270336, "Offline": 1},
            "bert-99": {"SingleStream": 1024, "Server": 270336, "Offline": 1},
            "bert-99.9": {"SingleStream": 1024, "Server": 270336, "Offline": 1},
            "dlrm-v2-99": {"Server": 270336, "Offline": 1},
            "dlrm-v2-99.9": {"Server": 270336, "Offline": 1},
            "3d-unet-99": {"SingleStream": 1024, "Offline": 1},
            "3d-unet-99.9": {"SingleStream": 1024, "Offline": 1},
            "gptj-99": {"SingleStream": 1024, "Server": 270336, "Offline": 1},
            "gptj-99.9": {"SingleStream": 1024, "Server": 270336, "Offline": 1},
            "llama2-70b-99": {"SingleStream": 1024, "Server": 270336, "Offline": 1},
            "llama2-70b-99.9": {"SingleStream": 1024, "Server": 270336, "Offline": 1},
            "stable-diffusion-xl": {"SingleStream": 1024, "Server": 270336, "Offline": 1}
        },
    },
    "v4.1": {
        "models": [
            "resnet",
            "retinanet",
            "bert-99",
            "bert-99.9",
            "dlrm-v2-99",
            "dlrm-v2-99.9",
            "3d-unet-99",
            "3d-unet-99.9",
            "gptj-99",
            "gptj-99.9",
            "llama2-70b-99",
            "llama2-70b-99.9",
            "stable-diffusion-xl",
            "mixtral-8x7b"
        ],
        "required-scenarios-datacenter": {
            "resnet": ["Server", "Offline"],
            "retinanet": ["Server", "Offline"],
            "bert-99": ["Server", "Offline"],
            "bert-99.9": ["Server", "Offline"],
            "dlrm-v2-99": ["Server", "Offline"],
            "dlrm-v2-99.9": ["Server", "Offline"],
            "3d-unet-99": ["Offline"],
            "3d-unet-99.9": ["Offline"],
            "gptj-99": ["Server", "Offline"],
            "gptj-99.9": ["Server", "Offline"],
            "llama2-70b-99": ["Server", "Offline"],
            "llama2-70b-99.9": ["Server", "Offline"],
            "stable-diffusion-xl": ["Server", "Offline"],
            "mixtral-8x7b": ["Server", "Offline"]
        },
        "optional-scenarios-datacenter": {},
        "required-scenarios-edge": {
            "resnet": ["SingleStream", "MultiStream", "Offline"],
            "retinanet": ["SingleStream", "MultiStream", "Offline"],
            "bert-99": ["SingleStream", "Offline"],
            "3d-unet-99": ["SingleStream", "Offline"],
            "3d-unet-99.9": ["SingleStream", "Offline"],
            "gptj-99": ["SingleStream", "Offline"],
            "gptj-99.9": ["SingleStream", "Offline"],
            "stable-diffusion-xl": ["SingleStream", "Offline"],
        },
        "optional-scenarios-edge": {},
        "required-scenarios-datacenter-edge": {
            "resnet": ["SingleStream", "Offline", "MultiStream", "Server"],
            "retinanet": ["SingleStream", "Offline", "MultiStream", "Server"],
            "bert-99": ["SingleStream", "Offline", "Server"],
            "bert-99.9": ["Offline", "Server"],
            "dlrm-v2-99": ["Offline", "Server"],
            "dlrm-v2-99.9": ["Offline", "Server"],
            "3d-unet-99": ["SingleStream", "Offline"],
            "3d-unet-99.9": ["SingleStream", "Offline"],
            "gptj-99": ["SingleStream", "Offline", "Server"],
            "gptj-99.9": ["SingleStream", "Offline", "Server"],
            "llama2-70b-99": ["Server", "Offline"],
            "llama2-70b-99.9": ["Server", "Offline"],
            "stable-diffusion-xl": ["SingleStream", "Offline", "Server"],
            "mixtral-8x7b": ["SingleStream", "Server", "Offline"]
        },
        "optional-scenarios-datacenter-edge": {},
        "accuracy-target": {
            "resnet": ("acc", 76.46 * 0.99),
            "retinanet": ("mAP", 37.55 * 0.99),
            "bert-99": ("F1", 90.874 * 0.99),
            "bert-99.9": ("F1", 90.874 * 0.999),
            "dlrm-v2-99": ("AUC", 80.31 * 0.99),
            "dlrm-v2-99.9": ("AUC", 80.31 * 0.999),
            "3d-unet-99": ("DICE", 0.86170 * 0.99),
            "3d-unet-99.9": ("DICE", 0.86170 * 0.999),
            "gptj-99" : ("ROUGE1", 42.9865 * 0.99, "ROUGE2", 20.1235 * 0.99, "ROUGEL", 29.9881 * 0.99, "GEN_LEN", 4016878*0.9),
            "gptj-99.9" : ("ROUGE1", 42.9865 * 0.999, "ROUGE2", 20.1235 * 0.999, "ROUGEL", 29.9881 * 0.999, "GEN_LEN", 4016878*0.9),
            "llama2-70b-99" : ("ROUGE1", 44.4312 * 0.99, "ROUGE2", 22.0352 * 0.99, "ROUGEL", 28.6162 * 0.99, "TOKENS_PER_SAMPLE", 294.45*0.9),
            "llama2-70b-99.9" : ("ROUGE1", 44.4312 * 0.999, "ROUGE2", 22.0352 * 0.999, "ROUGEL", 28.6162 * 0.999, "TOKENS_PER_SAMPLE", 294.45*0.9),
            "stable-diffusion-xl": ("CLIP_SCORE", 31.68631873, "FID_SCORE", 23.01085758),
            "mixtral-8x7b" : ("ROUGE1", 45.4911 * 0.99, "ROUGE2", 23.2829 * 0.99, "ROUGEL", 30.3615 * 0.99, "TOKENS_PER_SAMPLE", 145.9 * 0.9, "gsm8k_accuracy", 73.78*0.99, "mbxp_accuracy", 60.12 * 0.99),
        },
        "accuracy-upper-limit": {
            "stable-diffusion-xl": ("CLIP_SCORE", 31.81331801, "FID_SCORE", 23.95007626),
            "llama2-70b-99" : ("TOKENS_PER_SAMPLE", 294.45*1.1),
            "llama2-70b-99.9" : ("TOKENS_PER_SAMPLE", 294.45*1.1),
            "mixtral-8x7b" : ("TOKENS_PER_SAMPLE", 145.9 * 1.1)
        },
        "accuracy-delta-perc": {
            "stable-diffusion-xl": {
                "CLIP_SCORE": 1,
                "FID_SCORE": 2
            }
        },
        "performance-sample-count": {
            "resnet": 1024,
            "retinanet": 64,
            "bert-99": 10833,
            "bert-99.9": 10833,
            "dlrm-v2-99": 204800,
            "dlrm-v2-99.9": 204800,
            "3d-unet-99": 43,
            "3d-unet-99.9": 43,
            "gptj-99": 13368,
            "gptj-99.9": 13368,
            "llama2-70b-99": 24576,
            "llama2-70b-99.9": 24576,
            "stable-diffusion-xl": 5000,
            "mixtral-8x7b": 15000,
        },
        # TODO: Update this list.
        "model_mapping": {
            # map model names to the official mlperf model class
            "ssd-resnet34": "retinanet",
            "mobilenet": "resnet",
            "resnet50": "resnet"
        },
        "seeds": {
            # TODO: Update random seeds
            "qsl_rng_seed": 3066443479025735752,
            "sample_index_rng_seed": 10688027786191513374,
            "schedule_rng_seed": 14962580496156340209,
        },
        "test05_seeds": {
            # TODO: Update random seeds
            "qsl_rng_seed": 16799458546791641818,
            "sample_index_rng_seed": 5453809927556429288,
            "schedule_rng_seed": 5435552105434836064,
        },
        "ignore_errors": [],
        "latency-constraint": {
            "resnet": {"Server": 15000000},
            "retinanet": {"Server": 100000000},
            "bert-99": {"Server": 130000000},
            "bert-99.9": {"Server": 130000000},
            "dlrm-v2-99": {"Server": 60000000},
            "dlrm-v2-99.9": {"Server": 60000000},
            "gptj-99": {"Server": 20000000000},
            "gptj-99.9": {"Server": 20000000000},
            "llama2-70b-99": {"Server": 20000000000},
            "llama2-70b-99.9": {"Server": 20000000000},
            "stable-diffusion-xl" : {"Server": 20000000000}
            # TODO: Mixtral metrics
            # "mixtral-8x7b" : {"Server": 20000000000}
        },
        "min-queries": {
            "resnet": {
                "SingleStream": 1024,
                "MultiStream": 270336,
                "Server": 270336,
                "Offline": 1,
            },
            "retinanet": {
                "SingleStream": 1024,
                "MultiStream": 270336,
                "Server": 270336,
                "Offline": 1,
            },
            "bert-99": {"SingleStream": 1024, "Server": 270336, "Offline": 1},
            "bert-99.9": {"SingleStream": 1024, "Server": 270336, "Offline": 1},
            "dlrm-v2-99": {"Server": 270336, "Offline": 1},
            "dlrm-v2-99.9": {"Server": 270336, "Offline": 1},
            "3d-unet-99": {"SingleStream": 1024, "Offline": 1},
            "3d-unet-99.9": {"SingleStream": 1024, "Offline": 1},
            "gptj-99": {"SingleStream": 1024, "Server": 270336, "Offline": 1},
            "gptj-99.9": {"SingleStream": 1024, "Server": 270336, "Offline": 1},
            "llama2-70b-99": {"SingleStream": 1024, "Server": 270336, "Offline": 1},
            "llama2-70b-99.9": {"SingleStream": 1024, "Server": 270336, "Offline": 1},
            "stable-diffusion-xl": {"SingleStream": 1024, "Server": 270336, "Offline": 1},
            "mixtral-8x7b": {"SingleStream": 1024, "Server": 270336, "Offline": 1},
        },
    },
}

VALID_DIVISIONS = ["open", "closed", "network"]
VALID_AVAILABILITIES = ["available", "preview", "rdi"]
REQUIRED_PERF_FILES = ["mlperf_log_summary.txt", "mlperf_log_detail.txt"]
OPTIONAL_PERF_FILES = ["mlperf_log_accuracy.json"]
REQUIRED_PERF_POWER_FILES = ["spl.txt"]
REQUIRED_POWER_FILES = [
    "client.json",
    "client.log",
    "ptd_logs.txt",
    "server.json",
    "server.log",
]
REQUIRED_ACC_FILES = [
    "mlperf_log_summary.txt",
    "mlperf_log_detail.txt",
    "accuracy.txt",
    "mlperf_log_accuracy.json",
]
REQUIRED_ACC_BENCHMARK = {
    "stable-diffusion-xl": {
        "v4.0": {
            "images": [
                "4459",
                "4015",
                "2705",
                "1682",
                "4048",
                "4683",
                "3757",
                "1578",
                "3319",
                "95"
            ]
        },
        "v4.1": {
            "images": [
                "4655",
                "2569",
                "1303",
                "109",
                "4509",
                "3009",
                "2179",
                "1826",
                "2094",
                "3340"
            ]
        }
    }
}
REQUIRED_MEASURE_FILES = ["mlperf.conf", "user.conf", "README.md"]
REQUIRED_POWER_MEASURE_FILES = ["analyzer_table.*", "power_settings.*"]
MS_TO_NS = 1000 * 1000
S_TO_MS = 1000
FILE_SIZE_LIMIT_MB = 50
MB_TO_BYTES = 1024 * 1024
MAX_ACCURACY_LOG_SIZE = 10 * 1024
OFFLINE_MIN_SPQ = 24576
TEST_DURATION_MS_PRE_1_0 = 60000
TEST_DURATION_MS = 600000
REQUIRED_COMP_PER_FILES = ["mlperf_log_summary.txt", "mlperf_log_detail.txt"]
REQUIRED_TEST01_ACC_FILES_1 = ["mlperf_log_accuracy.json", "accuracy.txt"]
REQUIRED_TEST01_ACC_FILES = REQUIRED_TEST01_ACC_FILES_1 + [
    "baseline_accuracy.txt",
    "compliance_accuracy.txt",
]

OFFLINE_MIN_SPQ_SINCE_V4 = {
    "resnet": 24576,
    "retinanet": 24576,
    "bert-99": 10833,
    "bert-99.9": 10833,
    "dlrm-v2-99": 24576,
    "dlrm-v2-99.9": 24576,
    "3d-unet-99": 43,
    "3d-unet-99.9": 43,
    "rnnt": 2513,
    "gptj-99": 13368,
    "gptj-99.9": 13368,
    "llama2-70b-99": 24576,
    "llama2-70b-99.9": 24576,
    "stable-diffusion-xl": 5000,
    "mixtral-8x7b": 15000
}

SCENARIO_MAPPING = {
    "singlestream": "SingleStream",
    "multistream": "MultiStream",
    "server": "Server",
    "offline": "Offline",
}

RESULT_FIELD = {
    "Offline": "Samples per second",
    "SingleStream": "90th percentile latency (ns)",
    "MultiStream": "Samples per query",
    "Server": "Scheduled samples per second",
}

RESULT_FIELD_NEW = {
    "v4.0": {
        "Offline": "result_samples_per_second",
        "SingleStream": "early_stopping_latency_ss",
        "MultiStreamLegacy": "effective_samples_per_query",
        "MultiStream": "early_stopping_latency_ms",
        "Server": "result_scheduled_samples_per_sec",
    },
    "v4.1": {
        "Offline": "result_samples_per_second",
        "SingleStream": "early_stopping_latency_ss",
        "MultiStreamLegacy": "effective_samples_per_query",
        "MultiStream": "early_stopping_latency_ms",
        "Server": "result_completed_samples_per_sec",
    }
}

RESULT_FIELD_BENCHMARK_OVERWRITE = {
    "v4.0": {
        "llama2-70b-99": {
            "Offline": "result_tokens_per_second",
            "Server": "result_completed_samples_per_sec",
        },
        "llama2-70b-99.9": {
            "Offline": "result_tokens_per_second",
            "Server": "result_completed_samples_per_sec",
        },
    },
    "v4.1": {
        "llama2-70b-99": {
            "Offline": "result_tokens_per_second",
            "Server": "result_completed_tokens_per_second",
        },
        "llama2-70b-99.9": {
            "Offline": "result_tokens_per_second",
            "Server": "result_completed_tokens_per_second",
        },
        "gptj-99": {
            "Offline": "result_inferred_tokens_per_second",
            "Server": "result_inferred_completed_tokens_per_second",
        },
        "gptj-99.9": {
            "Offline": "result_inferred_tokens_per_second",
            "Server": "result_inferred_completed_tokens_per_second",
        },
        "mixtral-8x7b": {
            "Offline": "result_tokens_per_second",
            "Server": "result_completed_tokens_per_second",
        }
    }
}

LLM_LATENCY_LIMITS = {
    "llama2-70b-99":{
        "conversational": {
            "ttft": 2000 * 1000000,
            "tpot": 200 * 1000000
        }
    },
    "llama2-70b-99.9":{
        "conversational": {
            "ttft": 2000 * 1000000,
            "tpot": 200 * 1000000
        }
    },
    "mixtral-8x7b":{
        "conversational": {
            "ttft": 2000 * 1000000,
            "tpot": 200 * 1000000
        }
    }
}

ACC_PATTERN = {
    "acc": r"^accuracy=([\d\.]+).*",
    "AUC": r"^AUC=([\d\.]+).*",
    "mAP": r"^mAP=([\d\.]+).*",
    "bleu": r"^BLEU\:\s*([\d\.]+).*",
    "F1": r"^{[\"\']exact_match[\"\']\:\s*[\d\.]+,\s*[\"\']f1[\"\']\:\s*([\d\.]+)}",
    "WER": r"Word Error Rate\:.*, accuracy=([0-9\.]+)%",
    "DICE": r"Accuracy\:\s*mean\s*=\s*([\d\.]+).*",
    "ROUGE1": r".*'rouge1':\s([\d.]+).*",
    "ROUGE2": r".*'rouge2':\s([\d.]+).*",
    "ROUGEL": r".*'rougeL':\s([\d.]+).*",
    "ROUGELSUM": r".*'rougeLsum':\s([\d.]+).*",
    "GEN_LEN": r".*'gen_len':\s([\d.]+).*",
    "TOKENS_PER_SAMPLE": r".*'tokens_per_sample':\s([\d.]+).*",
    "CLIP_SCORE": r".*'CLIP_SCORE':\s([\d.]+).*",
    "FID_SCORE": r".*'FID_SCORE':\s([\d.]+).*",
    "gsm8k_accuracy": r".*'gsm8k':\s([\d.]+).*",
    "mbxp_accuracy": r".*'mbxp':\s([\d.]+).*",
}

SYSTEM_DESC_REQUIRED_FIELDS = [
    "division",
    "submitter",
    "status",
    "system_name",
    "number_of_nodes",
    "host_processor_model_name",
    "host_processors_per_node",
    "host_processor_core_count",
    "host_memory_capacity",
    "host_storage_capacity",
    "host_storage_type",
    "accelerators_per_node",
    "accelerator_model_name",
    "accelerator_memory_capacity",
    "framework",
    "operating_system",
    "system_type",
    "other_software_stack",
    "host_processor_frequency",
    "host_processor_caches",
    "host_memory_configuration",
    "host_processor_interconnect",
    "host_networking",
    "host_networking_topology",
    "accelerator_frequency",
    "accelerator_host_interconnect",
    "accelerator_interconnect",
    "accelerator_interconnect_topology",
    "accelerator_memory_configuration",
    "accelerator_on-chip_memories",
    "cooling",
    "hw_notes",
    "sw_notes",
    "host_network_card_count",
    "system_type_detail"
]

SYSTEM_DESC_MEANINGFUL_RESPONSE_REQUIRED_FIELDS = [
    "division",
    "submitter",
    "system_type",
    "status",
    "system_name",
    "number_of_nodes",
    "host_processor_model_name",
    "host_processors_per_node",
    "host_processor_core_count",
    "host_memory_capacity",
    "host_memory_configuration",
    "host_storage_capacity",
    "host_storage_type",
    "host_networking",
    "host_network_card_count",
    "host_networking_topology",
    "accelerators_per_node",
    "accelerator_model_name",
    "accelerator_memory_capacity",
    "accelerator_host_interconnect",
    "accelerator_memory_configuration",
    "accelerator_interconnect",
    "cooling",
    "framework",
    "operating_system",
    "other_software_stack",
]

SYSTEM_DESC_REQUIRED_FIELDS_POWER = [
    "power_management",
    "filesystem",
    "boot_firmware_version",
    "management_firmware_version",
    "other_hardware",
    "number_of_type_nics_installed",
    "nics_enabled_firmware",
    "nics_enabled_os",
    "nics_enabled_connected",
    "network_speed_mbit",
    "power_supply_quantity_and_rating_watts",
    "power_supply_details",
    "disk_drives",
    "disk_controllers",
]

SYSTEM_DESC_MEANINGFUL_RESPONSE_REQUIRED_FIELDS_POWER = []

SYSTEM_DESC_IS_NETWORK_MODE = "is_network"
SYSTEM_DESC_REQUIRED_FIELDS_NETWORK_MODE = [
    SYSTEM_DESC_IS_NETWORK_MODE,
    "network_type",
    "network_media",
    "network_rate",
    "nic_loadgen",
    "number_nic_loadgen",
    "net_software_stack_loadgen",
    "network_protocol",
    "number_connections",
    "nic_sut",
    "number_nic_sut",
    "net_software_stack_sut",
    "network_topology",
]
NETWORK_MODE_REQUIRED_SUBSTRING_IN_SUT_NAME = "Network SUT"

SYSTEM_IMP_REQUIRED_FILES = [
    "input_data_types",
    "retraining",
    "starting_weights_filename",
    "weight_data_types",
    "weight_transformations",
]


class Config:
    """Select config value by mlperf version and submission type."""

    def __init__(
        self,
        version,
        extra_model_benchmark_map,
        ignore_uncommited=False,
        skip_power_check=False,
    ):
        self.base = MODEL_CONFIG.get(version)
        self.extra_model_benchmark_map = extra_model_benchmark_map
        self.version = version
        self.models = self.base["models"]
        self.seeds = self.base["seeds"]
        self.test05_seeds = self.base["test05_seeds"]
        self.accuracy_target = self.base["accuracy-target"]
        self.accuracy_delta_perc = self.base["accuracy-delta-perc"]
        self.accuracy_upper_limit = self.base.get("accuracy-upper-limit", {})
        self.performance_sample_count = self.base["performance-sample-count"]
        self.latency_constraint = self.base.get("latency-constraint", {})
        self.min_queries = self.base.get("min-queries", {})
        self.required = None
        self.optional = None
        self.ignore_uncommited = ignore_uncommited
        self.skip_power_check = skip_power_check

    def set_type(self, submission_type):
        if submission_type == "datacenter":
            self.required = self.base["required-scenarios-datacenter"]
            self.optional = self.base["optional-scenarios-datacenter"]
        elif submission_type == "edge":
            self.required = self.base["required-scenarios-edge"]
            self.optional = self.base["optional-scenarios-edge"]
        elif (
            submission_type == "datacenter,edge" or submission_type == "edge,datacenter"
        ):
            self.required = self.base["required-scenarios-datacenter-edge"]
            self.optional = self.base["optional-scenarios-datacenter-edge"]
        else:
            raise ValueError("invalid system type")

    def get_mlperf_model(self, model, extra_model_mapping=None):
        # preferred - user is already using the official name
        if model in self.models:
            return model

        # simple mapping, ie resnet50->resnet
        mlperf_model = self.base["model_mapping"].get(model)
        if mlperf_model:
            return mlperf_model

        # Custom mapping provided by the submitter
        if extra_model_mapping is not None:
            mlperf_model = extra_model_mapping.get(model)
            if mlperf_model:
                return mlperf_model

        # try to guess, keep this for backwards compatibility
        # TODO: Generalize this guess or remove it completely?

        if "mobilenet" in model or "efficientnet" in model or "resnet50" in model:
            model = "resnet"
        elif "bert-99.9" in model:
            model = "bert-99.9"
        elif "bert-99" in model:
            model = "bert-99"
        # map again
        mlperf_model = self.base["model_mapping"].get(model, model)
        return mlperf_model

    def get_required(self, model):
        model = self.get_mlperf_model(model)
        if model not in self.required:
            return None
        return set(self.required[model])

    def get_optional(self, model):
        model = self.get_mlperf_model(model)
        if model not in self.optional:
            return set()
        return set(self.optional[model])

    def get_accuracy_target(self, model):
        if model not in self.accuracy_target:
            raise ValueError("model not known: " + model)
        return self.accuracy_target[model]
    
    def get_accuracy_upper_limit(self, model):
        return self.accuracy_upper_limit.get(model, None)

    def get_performance_sample_count(self, model):
        model = self.get_mlperf_model(model)
        if model not in self.performance_sample_count:
            raise ValueError("model not known: " + model)
        return self.performance_sample_count[model]

    def ignore_errors(self, line):
        for error in self.base["ignore_errors"]:
            if error in line:
                return True
        if (
            self.ignore_uncommited
            and ("ERROR : Loadgen built with uncommitted " "changes!") in line
        ):
            return True
        return False

    def get_min_query_count(self, model, scenario):
        model = self.get_mlperf_model(model)
        if model not in self.min_queries:
            raise ValueError("model not known: " + model)
        return self.min_queries[model].get(scenario)
    
    def get_delta_perc(self, model, metric):
        if model in self.accuracy_delta_perc:
            if metric in self.accuracy_delta_perc[model]:
                return self.accuracy_delta_perc[model][metric]
        
        more_accurate = model.find("99.9")
        if more_accurate == -1:
            required_delta_perc = 1
        else:
            required_delta_perc = 0.1
        return required_delta_perc

    def has_new_logging_format(self):
        return True


    def uses_early_stopping(self, scenario):
        return (
            scenario in ["Server", "SingleStream", "MultiStream"]
        )
    
    def requires_equal_issue(self, model, division):
        return (
            division in ["closed", "network"] and
            model in [
                "3d-unet-99",
                "3d-unet-99.9",
                "gptj-99",
                "gptj-99.9",
                "llama2-70b-99",
                "llama2-70b-99.9", 
                "mixtral-8x7b"
            ]
            and self.version in ["v4.1"]
        )


def get_args():
    """Parse commandline."""
    parser = argparse.ArgumentParser()
    parser.add_argument("--input", required=True, help="submission directory")
    parser.add_argument(
        "--version",
        default="v4.1",
        choices=list(MODEL_CONFIG.keys()),
        help="mlperf version",
    )
    parser.add_argument("--submitter", help="filter to submitter")
    parser.add_argument("--csv", default="summary.csv", help="csv file with results")
    parser.add_argument(
        "--skip_compliance",
        action="store_true",
        help="Pass this cmdline option to skip checking compliance/ dir",
    )
    parser.add_argument(
        "--extra-model-benchmark-map",
        help="File containing extra custom model mapping. It is assumed to be inside the folder open/<submitter>",
        default="model_mapping.json",
    )
    parser.add_argument("--debug", action="store_true", help="extra debug output")
    parser.add_argument(
        "--submission-exceptions",
        action="store_true",
        help="ignore certain errors for submission",
    )
    parser.add_argument(
        "--skip-power-check",
        action="store_true",
        help="skips Power WG's check.py script on each power submission.",
    )
    parser.add_argument(
        "--skip-meaningful-fields-emptiness-check",
        action="store_true",
        help="skips the check of empty values in required measurement field values",
    )
    parser.add_argument(
        "--skip-check-power-measure-files",
        action="store_true",
        help="skips the check of required measure files for power runs",
    )
    parser.add_argument(
        "--skip-empty-files-check",
        action="store_true",
        help="skips the check of empty required files",
    )
    parser.add_argument(
        "--skip-extra-files-in-root-check",
        action="store_true",
        help="skips the check of extra files inside the root submission dir",
    )
    parser.add_argument(
        "--scenarios-to-skip",
        help="Delimited list input of scenarios to skip. i.e. if you only have Offline results, pass in 'Server'",
        type=str
    )
    args = parser.parse_args()
    return args


def list_dir(*path):
    path = os.path.join(*path)
    return [f for f in os.listdir(path) if os.path.isdir(os.path.join(path, f))]


def list_files(*path):
    path = os.path.join(*path)
    return [f for f in os.listdir(path) if os.path.isfile(os.path.join(path, f))]


def list_empty_dirs_recursively(*path):
    path = os.path.join(*path)
    return [dirpath for dirpath, dirs, files in os.walk(path) if not dirs and not files]


def list_dirs_recursively(*path):
    path = os.path.join(*path)
    return [dirpath for dirpath, dirs, files in os.walk(path)]


def list_files_recursively(*path):
    path = os.path.join(*path)
    return [
        os.path.join(dirpath, file)
        for dirpath, dirs, files in os.walk(path)
        for file in files
    ]


def check_extra_files(path, target_files):
    missing_files = []
    check_pass = True
    folders = list_dir(path)
    for dir in target_files.keys():
        if dir not in folders:
            check_pass = False
            missing_files.append(os.path.join(path, dir))
        else:
            files = [f.split(".")[0] for f in list_files(os.path.join(path, dir))]
            for target_file in target_files[dir]:
                if target_file not in files:
                    check_pass = False
                    missing_files.append(f"{os.path.join(path, dir, target_file)}.png")
            if "captions" not in files:
                missing_files.append(f"{os.path.join(path, dir, 'captions.txt')}")
    return check_pass, missing_files


def split_path(m):
    return m.replace("\\", "/").split("/")


def find_error_in_detail_log(config, fname):
    is_valid = True
    if not os.path.exists(fname):
        log.error("%s is missing", fname)
        is_valid = False
    else:
        mlperf_log = MLPerfLog(fname)
        if mlperf_log.has_error():
            if config.ignore_uncommited:
                has_other_errors = False
                for error in mlperf_log.get_errors():
                    if (
                        "Loadgen built with uncommitted changes!"
                        not in error["value"]
                    ):
                        has_other_errors = True

            log.error("%s contains errors:", fname)
            for error in mlperf_log.get_errors():
                log.error("%s", error["value"])

            if not config.ignore_uncommited or has_other_errors:
                is_valid = False
    return is_valid


def check_accuracy_dir(config, model, path, verbose):
    is_valid = False
    all_accuracy_valid = True
    acc = None
    result_acc = {}
    hash_val = None
    target = config.get_accuracy_target(model)
    acc_upper_limit = config.get_accuracy_upper_limit(model)
    patterns = []
    acc_targets = []
    acc_types = []
    if acc_upper_limit is not None:
        acc_limits = []
        up_patterns = []
        acc_limit_check = True
        for i in range(0, len(acc_upper_limit), 2):
            acc_type, acc_target = acc_upper_limit[i:i+2]
            acc_limits.append(acc_target)
            up_patterns.append(ACC_PATTERN[acc_type])

    for i in range(0, len(target), 2):
        acc_type, acc_target = target[i:i+2]
        patterns.append(ACC_PATTERN[acc_type])
        acc_targets.append(acc_target)
        acc_types.append(acc_type)
    acc_seen = [False for _ in acc_targets]
    with open(os.path.join(path, "accuracy.txt"), "r", encoding="utf-8") as f:
        for line in f:
            for i, (pattern, acc_target, acc_type) in enumerate(zip(patterns, acc_targets, acc_types)):
                m = re.match(pattern, line)
                if m:
                    acc = m.group(1)
                m = re.match(r"^hash=([\w\d]+)$", line)
                if m:
                    hash_val = m.group(1)
                if acc is not None and float(acc) >= acc_target:
                    all_accuracy_valid &= True
                    acc_seen[i] = True
                elif acc is not None:
                    all_accuracy_valid = False
                    log.warning("%s accuracy not met: expected=%f, found=%s", path, acc_target, acc)
                if acc:
                    result_acc[acc_type] = acc
                acc = None
            if acc_upper_limit is not None:
                for i, (pattern, acc_limit) in enumerate(zip(up_patterns, acc_limits)):
                    m = re.match(pattern, line)
                    if m:
                        acc = m.group(1)
                    m = re.match(r"^hash=([\w\d]+)$", line)
                    if m:
                        hash_val = m.group(1)
                    if acc is not None and acc_upper_limit is not None and float(acc) > acc_limit:
                        acc_limit_check = False
                        log.warning("%s accuracy not met: upper limit=%f, found=%s", path, acc_limit, acc)
                    acc = None
            if all(acc_seen) and hash_val:
                break;
        is_valid = all_accuracy_valid & all(acc_seen)
        if acc_upper_limit is not None:
            is_valid &= acc_limit_check

    if not hash_val:
        log.error("%s not hash value for mlperf_log_accuracy.json", path)
        is_valid = False

    # check mlperf_log_accuracy.json
    fname = os.path.join(path, "mlperf_log_accuracy.json")
    if not os.path.exists(fname):
        log.error("%s is missing", fname)
        is_valid = False
    else:
        if os.stat(fname).st_size > MAX_ACCURACY_LOG_SIZE:
            log.error("%s is not truncated", fname)
            is_valid = False

    # check if there are any errors in the detailed log
    fname = os.path.join(path, "mlperf_log_detail.txt")
    if not find_error_in_detail_log(config, fname):
        is_valid = False

    return is_valid, result_acc


def extra_check_llm(mlperf_log, scenario, model):
    if (mlperf_log["requested_use_token_latencies"]):
        if scenario == "Offline":
            # For offline no further checks are necessary
            return None, True
        else:
            for constraint, limits in LLM_LATENCY_LIMITS[model].items():
                if mlperf_log["result_first_token_99.00_percentile_latency_ns"] < limits["ttft"] and mlperf_log["result_time_per_output_token_99.00_percentile_ns"] < limits["tpot"]:
                    return constraint, True
    else:
        log.error(f'use_token_latencies flag needs to be enabled for Llama2 benchmark')
        return None, False

    log.error(f'Failed Llama2 extra check for TTFT and TPOT. TTFT 99-tile: {mlperf_log["result_first_token_99.00_percentile_latency_ns"]}, TPOT 99-tile: {mlperf_log["result_time_per_output_token_99.00_percentile_ns"]}')
    return None, False
            

def get_performance_metric(
    config, model, path, scenario_fixed, division, system_json, has_power=False
):
    #Assumes new logging format
    version = config.version

    fname = os.path.join(path, "mlperf_log_detail.txt")
    mlperf_log = MLPerfLog(fname)
    if (
        "result_validity" in mlperf_log.get_keys()
        and mlperf_log["result_validity"] == "VALID"
    ):
        is_valid = True
    scenario = mlperf_log["effective_scenario"]

    res = float(mlperf_log[RESULT_FIELD_NEW[version][scenario]])
    if version in RESULT_FIELD_BENCHMARK_OVERWRITE and model in RESULT_FIELD_BENCHMARK_OVERWRITE[version] and scenario in RESULT_FIELD_BENCHMARK_OVERWRITE[version][model]:
        res = float(mlperf_log[RESULT_FIELD_BENCHMARK_OVERWRITE[version][model][scenario]])

    inferred = False
    if scenario_fixed != scenario:
        inferred, res =  get_inferred_result(scenario_fixed, scenario, res, mlperf_log, config, False)

    return res

def check_performance_dir(
    config, model, path, scenario_fixed, division, system_json, has_power=False
):
    is_valid = False
    rt = {}

    version = config.version
    # look for: Result is: VALID
    fname = os.path.join(path, "mlperf_log_detail.txt")
    mlperf_log = MLPerfLog(fname)
    if (
        "result_validity" in mlperf_log.get_keys()
        and mlperf_log["result_validity"] == "VALID"
    ):
        is_valid = True
    performance_sample_count = mlperf_log["effective_performance_sample_count"]
    qsl_rng_seed = mlperf_log["effective_qsl_rng_seed"]
    sample_index_rng_seed = mlperf_log["effective_sample_index_rng_seed"]
    schedule_rng_seed = mlperf_log["effective_schedule_rng_seed"]
    scenario = mlperf_log["effective_scenario"]

    res = float(mlperf_log[RESULT_FIELD_NEW[version][scenario]])
    if version in RESULT_FIELD_BENCHMARK_OVERWRITE and model in RESULT_FIELD_BENCHMARK_OVERWRITE[version] and scenario in RESULT_FIELD_BENCHMARK_OVERWRITE[version][model]:
        res = float(mlperf_log[RESULT_FIELD_BENCHMARK_OVERWRITE[version][model][scenario]])

        
    if model in ["llama2-70b-99", "llama2-70b-99.9", "mixtral-8x7b"]:
        llama_constraint, is_valid = extra_check_llm(mlperf_log, scenario_fixed, model)

    latency_99_percentile = mlperf_log["result_99.00_percentile_latency_ns"]
    latency_mean = mlperf_log["result_mean_latency_ns"]
    if scenario in ["MultiStream"]:
        latency_99_percentile = mlperf_log[
            "result_99.00_percentile_per_query_latency_ns"
        ]
        latency_mean = mlperf_log["result_mean_query_latency_ns"]
    min_query_count = mlperf_log["effective_min_query_count"]
    samples_per_query = mlperf_log["effective_samples_per_query"]
    min_duration = mlperf_log["effective_min_duration_ms"]
    equal_issue_used_check = (mlperf_log["effective_sample_concatenate_permutation"] == "true")
    if not config.requires_equal_issue(model, division):
        equal_issue_used_check = True
    sut_name = mlperf_log["sut_name"]

    # check if there are any errors in the detailed log
    fname = os.path.join(path, "mlperf_log_detail.txt")
    if not find_error_in_detail_log(config, fname):
        is_valid = False

    required_performance_sample_count = config.get_performance_sample_count(model)
    if performance_sample_count < required_performance_sample_count:
        log.error(
            "%s performance_sample_count, found %d, needs to be >= %d",
            fname,
            performance_sample_count,
            required_performance_sample_count,
        )
        is_valid = False

    config_seeds = config.seeds if "TEST05" not in fname else config.test05_seeds
    if qsl_rng_seed != config_seeds["qsl_rng_seed"]:
        log.error(
            "%s qsl_rng_seed is wrong, expected=%s, found=%s",
            fname,
            config_seeds["qsl_rng_seed"],
            qsl_rng_seed,
        )
        is_valid = False
    if sample_index_rng_seed != config_seeds["sample_index_rng_seed"]:
        log.error(
            "%s sample_index_rng_seed is wrong, expected=%s, found=%s",
            fname,
            config_seeds["sample_index_rng_seed"],
            sample_index_rng_seed,
        )
        is_valid = False
    if schedule_rng_seed != config_seeds["schedule_rng_seed"]:
        log.error(
            "%s schedule_rng_seed is wrong, expected=%s, found=%s",
            fname,
            config_seeds["schedule_rng_seed"],
            schedule_rng_seed,
        )
        is_valid = False

    if scenario == "SingleStream" or scenario == "MultiStream":
        res /= MS_TO_NS
    

    # Check if the current scenario uses early stopping
    uses_early_stopping = config.uses_early_stopping(scenario)

    if uses_early_stopping:
        # check if early_stopping condition was met
        if not mlperf_log["early_stopping_met"]:
            early_stopping_result = mlperf_log["early_stopping_result"]
            log.error(
                "Early stopping condition was not met, msg=%s",
                early_stopping_result,
            )

        # If the scenario has a target latency (Server scenario), check
        # that the target latency that was passed to the early stopping
        # is less than the target latency.
        target_latency = config.latency_constraint.get(model, dict()).get(scenario)
        if target_latency:
            early_stopping_latency_ns = mlperf_log["effective_target_latency_ns"]
            log.info(
                "Target latency: %s, Early Stopping Latency: %s, Scenario: %s",
                target_latency,
                early_stopping_latency_ns,
                scenario,
            )
            if early_stopping_latency_ns > target_latency:
                log.error(
                    "%s Latency constraint with early stopping not met, expected=%s, found=%s",
                    fname,
                    target_latency,
                    early_stopping_latency_ns,
                )
                is_valid = False

    else:
        # check if the benchmark meets latency constraint
        target_latency = config.latency_constraint.get(model, dict()).get(scenario)
        log.info(
            "Target latency: %s, Latency: %s, Scenario: %s",
            target_latency,
            latency_99_percentile,
            scenario,
        )
        if target_latency:
            if latency_99_percentile > target_latency:
                log.error(
                    "%s Latency constraint not met, expected=%s, found=%s",
                    fname,
                    target_latency,
                    latency_99_percentile,
                )

    # Check Minimum queries were issued to meet test duration
    # Check if this run uses early stopping. If it does, get the
    # min_queries from the detail log, otherwise get this value
    # from the config
    if not (uses_early_stopping or config.requires_equal_issue(model, division)):
        required_min_query_count = config.get_min_query_count(model, scenario)
        if required_min_query_count and min_query_count < required_min_query_count:
            log.error(
                "%s Required minimum Query Count not met by user config, Expected=%s, Found=%s",
                fname,
                required_min_query_count,
                min_query_count,
            )
            is_valid = False

    if scenario == "Offline" and (samples_per_query < OFFLINE_MIN_SPQ_SINCE_V4[model]):
        log.error(
            "%s Required minimum samples per query not met by user config, Expected=%s, Found=%s",
            fname,
            OFFLINE_MIN_SPQ,
            samples_per_query,
        )
        is_valid = False

    # Test duration of 600s is met
    required_min_duration = TEST_DURATION_MS

    if min_duration < required_min_duration:
        log.error(
            "%s Test duration less than 600s in user config. expected=%s, found=%s",
            fname,
            required_min_duration,
            min_duration,
        )
        is_valid = False

    inferred = False
    if scenario_fixed != scenario:
        inferred, res =  get_inferred_result(scenario_fixed, scenario, res, mlperf_log, config, True)

    is_network_system, is_network_mode_valid = is_system_over_network(
        division, system_json, path
    )
    is_valid &= is_network_mode_valid
    if is_network_system:
        # for network mode verify the SUT name is valid, according to the rules (must include "Network SUT" in name)
        if NETWORK_MODE_REQUIRED_SUBSTRING_IN_SUT_NAME not in sut_name:
            log.error(
                f"{fname} invalid sut name for network mode. expecting the substring '{NETWORK_MODE_REQUIRED_SUBSTRING_IN_SUT_NAME}' got '{sut_name}'"
            )
            is_valid = False

    return is_valid, res, inferred, equal_issue_used_check

def get_inferred_result(scenario_fixed, scenario, res, mlperf_log, config, log_error=False):

    inferred = False
    # Check if current scenario (and version) uses early stopping
    uses_early_stopping = config.uses_early_stopping(scenario)

    latency_mean = mlperf_log["result_mean_latency_ns"]
    if scenario in ["MultiStream"]:
        latency_99_percentile = mlperf_log[
            "result_99.00_percentile_per_query_latency_ns"
        ]
        latency_mean = mlperf_log["result_mean_query_latency_ns"]
    samples_per_query = mlperf_log["effective_samples_per_query"]
    if scenario == "SingleStream":
        # qps_wo_loadgen_overhead is only used for inferring Offline from SingleStream; only for old submissions
        qps_wo_loadgen_overhead = mlperf_log["result_qps_without_loadgen_overhead"]

    # special case for results inferred from different scenario
    if scenario_fixed in ["Offline"] and scenario in ["SingleStream"]:
        inferred = True
        res = qps_wo_loadgen_overhead

    if (
        scenario_fixed in ["Offline"]
    ) and scenario in ["MultiStream"]:
        inferred = True
        res = samples_per_query * S_TO_MS / (latency_mean / MS_TO_NS)

    if (
        scenario_fixed in ["MultiStream"]
    ) and scenario in ["SingleStream"]:
        inferred = True
        # samples_per_query does not match with the one reported in the logs
        # when inferring MultiStream from SingleStream
        samples_per_query = 8
        if uses_early_stopping:
            early_stopping_latency_ms = mlperf_log["early_stopping_latency_ms"]
            if early_stopping_latency_ms == 0 and log_error:
                log.error(
                    "Not enough samples were processed for early stopping to make an estimate"
                )
                is_valid = False
            res = (early_stopping_latency_ms * samples_per_query) / MS_TO_NS
        else:
            res = (latency_99_percentile * samples_per_query) / MS_TO_NS
    return inferred, res

def get_power_metric(config, scenario_fixed, log_path, is_valid, res):
    # parse the power logs
    server_timezone = datetime.timedelta(0)
    client_timezone = datetime.timedelta(0)
    
    detail_log_fname = os.path.join(log_path, "mlperf_log_detail.txt")
    mlperf_log = MLPerfLog(detail_log_fname)
    datetime_format = "%m-%d-%Y %H:%M:%S.%f"
    power_begin = (
        datetime.datetime.strptime(mlperf_log["power_begin"], datetime_format)
        + client_timezone
    )
    power_end = (
        datetime.datetime.strptime(mlperf_log["power_end"], datetime_format)
        + client_timezone
    )
    # Obtain the scenario also from logs to check if power is inferred
    scenario = mlperf_log["effective_scenario"]
    
    spl_fname = os.path.join(log_path, "spl.txt")
    power_list = []
    with open(spl_fname) as f:
        for line in f:
            if not line.startswith("Time"):
                continue
            timestamp = (
                datetime.datetime.strptime(line.split(",")[1], datetime_format)
                + server_timezone
            )
            if timestamp > power_begin and timestamp < power_end:
                value = float(line.split(",")[3])
                if value > 0:
                    power_list.append(float(line.split(",")[3]))

    if len(power_list) == 0:
        log.error(
            "%s has no power samples falling in power range: %s - %s",
            spl_fname,
            power_begin,
            power_end,
        )
        is_valid = False
    else:
        avg_power = sum(power_list) / len(power_list)
        power_duration = (power_end - power_begin).total_seconds()
        if scenario_fixed in ["Offline", "Server"]:
            # In Offline and Server scenarios, the power metric is in W.
            power_metric = avg_power
            avg_power_efficiency = res / avg_power

        else:
            # In SingleStream and MultiStream scenarios, the power metric is in mJ/query.
            assert scenario_fixed in [
                "MultiStream",
                "SingleStream",
            ], "Unknown scenario: {:}".format(scenario_fixed)

            num_queries = int(mlperf_log["result_query_count"])

            power_metric = avg_power * power_duration * 1000 / num_queries

            if scenario_fixed in ["SingleStream"]:
                samples_per_query = 1
            elif scenario_fixed in ["MultiStream"]:
                samples_per_query = 8

            if (
                scenario_fixed in ["MultiStream"]
            ) and scenario in ["SingleStream"]:
                power_metric = (
                    avg_power * power_duration * samples_per_query * 1000 / num_queries
                )

            avg_power_efficiency = (samples_per_query * 1000) / power_metric

    return is_valid, power_metric, scenario, avg_power_efficiency


def check_power_dir(
    power_path,
    ranging_path,
    testing_path,
    scenario_fixed,
    power_res_ranging,
    power_res_testing,
    config,
):
    skip_power_check = config.skip_power_check

    is_valid = True
    power_metric = 0

    # check if all the required files are present
    required_files = REQUIRED_PERF_FILES + REQUIRED_PERF_POWER_FILES
    diff = files_diff(list_files(testing_path), required_files, OPTIONAL_PERF_FILES)
    if diff:
        log.error("%s has file list mismatch (%s)", testing_path, diff)
        is_valid = False
    diff = files_diff(list_files(ranging_path), required_files, OPTIONAL_PERF_FILES)
    if diff:
        log.error("%s has file list mismatch (%s)", ranging_path, diff)
        is_valid = False
    diff = files_diff(list_files(power_path), REQUIRED_POWER_FILES)
    if diff:
        log.error("%s has file list mismatch (%s)", power_path, diff)
        is_valid = False

    # uncomment to measure ranging mode power
    '''
    (
        is_valid,
        power_metric_ranging,
        scenario,
        power_efficiency_ranging,
    ) = get_power_metric(
        config, scenario_fixed, ranging_path, is_valid, power_res_ranging
    )
    '''
    is_valid, power_metric, scenario, power_efficiency_testing = get_power_metric(
        config, scenario_fixed, testing_path, is_valid, power_res_testing
    )

    if not skip_power_check:
        python_version_major = int(sys.version.split(" ")[0].split(".")[0])
        python_version_minor = int(sys.version.split(" ")[0].split(".")[1])
        assert python_version_major == 3 and python_version_minor >= 7, (
            "Power check " " only " "supports " "Python " "3.7+"
        )
        sys.path.insert(0, os.path.join(submission_checker_dir, "power"))
        from power.power_checker import check as check_power_more

        perf_path = os.path.dirname(power_path)
        check_power_result = check_power_more(perf_path)
        sys.stdout.flush()
        sys.stderr.flush()
        if check_power_result != 0:
            log.error("Power WG power_checker.py did not pass for: %s", perf_path)
            is_valid = False

    return is_valid, power_metric, power_efficiency_testing


def files_diff(list1, list2, optional=None):
    """returns a list of files that are missing or added."""
    if not optional:
        optional = []
    optional = optional + ["mlperf_log_trace.json", "results.json", ".gitkeep"]
    return set(list1).symmetric_difference(set(list2)) - set(optional)


def is_system_over_network(division, system_json, path):
    """
    Verify whether the submitted system is over network and whether it is valid
    for the division
    for 'network' division, it is mandatory that the system is over-network
    for 'closed' division, the system must not be over-network
    for 'open' division, the system may be either local or over-network
    """
    is_network_mode_sys_spec_str = system_json.get(SYSTEM_DESC_IS_NETWORK_MODE)
    is_network_system = (
        is_network_mode_sys_spec_str.lower() == "true"
        if is_network_mode_sys_spec_str is not None
        else False
    )
    # verify that the system corresponds the division
    is_valid = True
    expected_state_by_division = {"network": True, "closed": False}
    if division in expected_state_by_division:
        is_valid = expected_state_by_division[division] is is_network_system
    if not is_valid:
        log.error(
            f"{path} incorrect network mode (={is_network_system}) for division '{division}'"
        )
    return is_network_system, is_valid


def check_results_dir(
    config,
    filter_submitter,
    skip_compliance,
    csv,
    debug=False,
    skip_meaningful_fields_emptiness_check=False,
    skip_empty_files_check=False,
    skip_check_power_measure_files=False,
    skip_extra_files_in_root_check=False,
    scenarios_to_skip=[]
):
    """
    Walk the results directory and do the checking.
    We are called with the cdw at the root of the submission directory.
    level1 division - closed|open|network
    level2 submitter - for example mlperf_org
    level3 - results, systems, measurements, code
    For results the structure from here is:
    results/$system_desc/$benchmark_model/$scenario/performance/run_n
    and
    results/$system_desc/$benchmark_model/$scenario/accuracy
    We first walk into results/$system_desc
        make sure there is a system_desc.json and its good
    Next we walk into the model
        make sure the model is good, make sure all required scenarios are there.
    Next we walk into each scenario
        check the performance directory
        check the accuracy directory
        if all was good, add the result to the results directory
        if there are errors write a None as result so we can report later what
        failed
    """
    head = [
        "Organization",
        "Availability",
        "Division",
        "SystemType",
        "SystemName",
        "Platform",
        "Model",
        "MlperfModel",
        "Scenario",
        "Result",
        "Accuracy",
        "number_of_nodes",
        "host_processor_model_name",
        "host_processors_per_node",
        "host_processor_core_count",
        "accelerator_model_name",
        "accelerators_per_node",
        "Location",
        "framework",
        "operating_system",
        "notes",
        "compliance",
        "errors",
        "version",
        "inferred",
        "has_power",
        "Units",
        "model_weights"
    ]
    fmt = ",".join(["{}"] * len(head)) + "\n"
    csv.write(",".join(head) + "\n")
    results = {}
    systems = {}

    def log_result(
        submitter,
        available,
        division,
        system_type,
        system_name,
        system_desc,
        model_name,
        mlperf_model,
        scenario_fixed,
        r,
        acc,
        system_json,
        name,
        compliance,
        errors,
        config,
        inferred=0,
        power_metric=0,
        weight_data_types="fp32"
    ):
        notes = system_json.get("hw_notes", "")
        if system_json.get("sw_notes"):
            notes = notes + ". " if notes else ""
            notes = notes + system_json.get("sw_notes")
        special_unit_dict = {
            "gptj-99": {
                "SingleStream": "Latency (ms)",
                "MultiStream": "Latency (ms)",
                "Offline": "Tokens/s",
                "Server": "Tokens/s",
            },
            "gptj-99.9": {
                "SingleStream": "Latency (ms)",
                "MultiStream": "Latency (ms)",
                "Offline": "Tokens/s",
                "Server": "Tokens/s",
            },
            "llama2-70b-99" : {
                "SingleStream": "Latency (ms)",
                "MultiStream": "Latency (ms)",
                "Offline": "Tokens/s",
                "Server": "Tokens/s",
            },
            "llama2-70b-99.9" : {
                "SingleStream": "Latency (ms)",
                "MultiStream": "Latency (ms)",
                "Offline": "Tokens/s",
                "Server": "Tokens/s",
            },
            "mixtral-8x7b" : {
                "SingleStream": "Latency (ms)",
                "MultiStream": "Latency (ms)",
                "Offline": "Tokens/s",
                "Server": "Tokens/s",
            }
        }
        unit_dict = {
            "SingleStream": "Latency (ms)",
            "MultiStream": "Latency (ms)",
            "Offline": "Samples/s",
            "Server": "Queries/s",
        }
        power_unit_dict = {
            "SingleStream": "millijoules",
            "MultiStream": "millijoules",
            "Offline": "Watts",
            "Server": "Watts",
        }
        unit = special_unit_dict.get(model_name, unit_dict)[scenario_fixed]
        power_unit = power_unit_dict[scenario_fixed]

        csv.write(
            fmt.format(
                submitter,
                available,
                division,
                '"' + system_type + '"',
                '"' + system_name + '"',
                system_desc,
                model_name,
                mlperf_model,
                scenario_fixed,
                r,
                acc,
                system_json.get("number_of_nodes"),
                '"' + system_json.get("host_processor_model_name") + '"',
                system_json.get("host_processors_per_node"),
                system_json.get("host_processor_core_count"),
                '"' + system_json.get("accelerator_model_name") + '"',
                '"' + str(system_json.get("accelerators_per_node")) + '"',
                name.replace("\\", "/"),
                '"' + system_json.get("framework", "") + '"',
                '"' + system_json.get("operating_system", "") + '"',
                '"' + notes + '"',
                compliance,
                errors,
                config.version,
                inferred,
                power_metric > 0,
                unit,
                weight_data_types,
            )
        )

        if power_metric > 0:
            csv.write(
                fmt.format(
                    submitter,
                    available,
                    division,
                    '"' + system_type + '"',
                    '"' + system_name + '"',
                    system_desc,
                    model_name,
                    mlperf_model,
                    scenario_fixed,
                    power_metric,
                    acc,
                    system_json.get("number_of_nodes"),
                    '"' + system_json.get("host_processor_model_name") + '"',
                    system_json.get("host_processors_per_node"),
                    system_json.get("host_processor_core_count"),
                    '"' + system_json.get("accelerator_model_name") + '"',
                    '"' + str(system_json.get("accelerators_per_node")) + '"',
                    name.replace("\\", "/"),
                    '"' + system_json.get("framework", "") + '"',
                    '"' + system_json.get("operating_system", "") + '"',
                    '"' + notes + '"',
                    compliance,
                    errors,
                    config.version,
                    inferred,
                    power_metric > 0,
                    power_unit,
                    weight_data_types
                )
            )

    # we are at the top of the submission directory
    for division in list_dir("."):
        # we are looking at ./$division, ie ./closed
        if division not in VALID_DIVISIONS:
            if division not in [".git", ".github", "assets"]:
                log.error("invalid division in input dir %s", division)
            continue
        is_closed_or_network = division in ["closed", "network"]
        # Look at files outside the division folder
        files_outside_division = [
            f for f in list_files(".") if not (f.endswith(".md") or f.endswith(".pdf"))
        ]
        if len(files_outside_division) > 0 and not skip_extra_files_in_root_check:
            log.error(
                "Root contains files outside division folder %s",
                division,
                files_outside_division,
            )
            results[f"root"] = None
            break
        # Look at files outside the submitter folder
        files_outside_submitter = list_files(division)
        if len(files_outside_submitter) > 0:
            log.error(
                "%s contains files outside submitter folder %s",
                division,
                files_outside_submitter,
            )
            results[f"{division}"] = None
            continue

        if division not in systems:
            systems[division] = {}
            systems[division]["power"] = {}
            systems[division]["non_power"] = {}

        for submitter in list_dir(division):
            # we are looking at ./$division/$submitter, ie ./closed/mlperf_org
            if filter_submitter and submitter != filter_submitter:
                continue
            results_path = os.path.join(division, submitter, "results")
            if not os.path.exists(results_path):
                continue

            ## Apply folder checks
            dirs = list_dirs_recursively(division, submitter)
            files = list_files_recursively(division, submitter)

            # Check symbolic links
            broken_symbolic_links = [
                f
                for f in files
                if os.path.islink(f) and not os.path.exists(os.readlink(f))
            ]
            if len(broken_symbolic_links) > 0:
                log.error(
                    "%s/%s contains broken symbolic links: %s",
                    division,
                    submitter,
                    broken_symbolic_links,
                )
                results[f"{division}/{submitter}"] = None
                continue

            # Check for files over 50 MB
            files_over_size_limit = [
                f
                for f in files
                if os.path.getsize(f) > FILE_SIZE_LIMIT_MB * MB_TO_BYTES
            ]
            if len(files_over_size_limit) > 0:
                log.error(
                    "%s/%s contains files with size greater than 50 MB: %s",
                    division,
                    submitter,
                    files_over_size_limit,
                )
                results[f"{division}/{submitter}"] = None
                continue

            # Check files and folders with git unfriendly names
            dir_names = [(dir_, dir_.split("/")[-1]) for dir_ in dirs]
            file_names = [(file_, file_.split("/")[-1]) for file_ in files]
            git_error_names = [
                name[0] for name in dir_names if name[1].startswith(".")
            ] + [name[0] for name in file_names if name[1].startswith(".")]
            if len(git_error_names) > 0:
                log.error(
                    "%s/%s contains files with git unfriendly name: %s",
                    division,
                    submitter,
                    git_error_names,
                )
                results[f"{division}/{submitter}"] = None
                continue

            # Check files and folders with spaces names
            space_error_names = [name[0] for name in dir_names if " " in name[1]] + [
                name[0] for name in file_names if " " in name[1]
            ]
            if len(space_error_names) > 0:
                log.error(
                    "%s/%s contains files with spaces in their names: %s",
                    division,
                    submitter,
                    space_error_names,
                )
                results[f"{division}/{submitter}"] = None
                continue

            # Check for pycache folders
            pycache_dirs = [dir for dir in dirs if dir.endswith("__pycache__")]
            if len(pycache_dirs) > 0:
                log.error(
                    "%s/%s has the following __pycache__ directories: %s",
                    division,
                    submitter,
                    pycache_dirs,
                )
                results[f"{division}/{submitter}"] = None
                continue

            # Check for empty folders
            empty_dirs = list_empty_dirs_recursively(division, submitter)
            if len(empty_dirs) > 0:
                log.error(
                    "%s/%s has the following empty directories: %s",
                    division,
                    submitter,
                    empty_dirs,
                )
                results[f"{division}/{submitter}"] = None
                continue

            # Check for extra model mapping
            extra_model_mapping = None
            if division == "open":
                model_mapping_path = (
                    f"{division}/{submitter}/{config.extra_model_benchmark_map}"
                )
                if os.path.exists(model_mapping_path):
                    with open(model_mapping_path) as fp:
                        extra_model_mapping = json.load(fp)

            for system_desc in list_dir(results_path):
                # we are looking at ./$division/$submitter/results/$system_desc, ie ./closed/mlperf_org/results/t4-ort

                #
                # check if system_id is good.
                #
                system_id_json = os.path.join(
                    division, submitter, "systems", system_desc + ".json"
                )
                if not os.path.exists(system_id_json):
                    log.error(
                        "no system_desc for %s/%s/%s", division, submitter, system_desc
                    )
                    results[os.path.join(results_path, system_desc)] = None
                    continue

                name = os.path.join(results_path, system_desc)
                with open(system_id_json) as f:
                    system_json = json.load(f)
                    available = system_json.get("status").lower()
                    if available not in VALID_AVAILABILITIES:
                        log.error(
                            "%s has invalid status (%s)", system_id_json, available
                        )
                        results[name] = None
                        continue
                    system_type = system_json.get("system_type")
                    if config.version not in ["v0.5"]:
                        valid_system_types = ["datacenter", "edge"]
                        if config.version not in ["v0.7"]:
                            valid_system_types += ["datacenter,edge", "edge,datacenter"]
                        if system_type not in valid_system_types:
                            log.error(
                                "%s has invalid system type (%s)",
                                system_id_json,
                                system_type,
                            )
                            results[name] = None
                            continue
                    config.set_type(system_type)
                    if not check_system_desc_id(
                        name,
                        system_json,
                        submitter,
                        division,
                        config.version,
                        skip_meaningful_fields_emptiness_check,
                    ):
                        results[name] = None
                        continue

                #
                # Look at each model
                #
                for model_name in list_dir(results_path, system_desc):
                    # we are looking at ./$division/$submitter/results/$system_desc/$model,
                    #   ie ./closed/mlperf_org/results/t4-ort/bert
                    name = os.path.join(results_path, system_desc, model_name)
                    mlperf_model = config.get_mlperf_model(
                        model_name, extra_model_mapping
                    )

                    if is_closed_or_network and mlperf_model not in config.models:
                        # for closed/network divisions we want the model name to match.
                        # for open division the model_name might be different than the task
                        log.error(
                            "%s has an invalid model %s for closed/network division",
                            name,
                            model_name,
                        )
                        results[name] = None
                        continue

                    #
                    # Look at each scenario
                    #
                    required_scenarios = config.get_required(mlperf_model)
                    if required_scenarios is None:
                        log.error(
                            "%s has an invalid model %s, system_type=%s",
                            name,
                            mlperf_model,
                            system_type,
                        )
                        results[name] = None
                        continue

                    errors = 0
                    all_scenarios = set(
                        list(required_scenarios)
                        + list(config.get_optional(mlperf_model))
                    )
                    for scenario in list_dir(results_path, system_desc, model_name):
                        # some submissions in v0.5 use lower case scenarios - map them for now
                        scenario_fixed = SCENARIO_MAPPING.get(scenario, scenario)

                        # Skip scenario for debug purposes
                        if scenario in scenarios_to_skip:
                            continue

                        # we are looking at ./$division/$submitter/results/$system_desc/$model/$scenario,
                        #   ie ./closed/mlperf_org/results/t4-ort/bert/Offline
                        name = os.path.join(
                            results_path, system_desc, model_name, scenario
                        )
                        results[name] = None
                        if is_closed_or_network and scenario_fixed not in all_scenarios:
                            log.error(
                                "%s ignoring scenario %s (neither required nor optional)",
                                name,
                                scenario,
                            )
                            results[name] = None
                            errors += 1
                            continue

                        # check if this submission has power logs
                        power_path = os.path.join(name, "performance", "power")
                        has_power = os.path.exists(power_path)

                        if has_power:
                            log.info("Detected power logs for %s", name)
                            # The power related system_desc_fields are not used by submitters currently.
                            # Turning this check off for now
                            if False and not check_system_desc_id_power(
                                name,
                                system_json,
                                submitter,
                                division,
                                config.version,
                                skip_meaningful_fields_emptiness_check,
                            ):
                                results[name] = None
                                errors += 1
                                continue

                        # check if measurement_dir is good.
                        measurement_dir = os.path.join(
                            division,
                            submitter,
                            "measurements",
                            system_desc,
                            model_name,
                            scenario,
                        )
                        if not os.path.exists(measurement_dir):
                            log.error("no measurement_dir for %s", measurement_dir)
                            results[measurement_dir] = None
                            errors += 1
                            continue
                        else:
<<<<<<< HEAD
                            valid_measurement_dir, weight_data_types = check_measurement_dir(
=======
                            measurement_check, conf_equal_issue_check = check_measurement_dir(
                                config,
>>>>>>> c7db1c3f
                                measurement_dir,
                                name,
                                system_desc,
                                os.path.join(division, submitter),
                                model_name,
                                scenario,
                                division,
                                has_power,
                                skip_meaningful_fields_emptiness_check,
                                skip_empty_files_check,
                                skip_check_power_measure_files,
                            )
<<<<<<< HEAD
                            if not valid_measurement_dir:
=======
                            if not measurement_check:
>>>>>>> c7db1c3f
                                log.error(
                                    "%s measurement_dir has issues", measurement_dir
                                )
                                results[measurement_dir] = None
                                errors += 1
                                continue

                        # check accuracy
                        accuracy_is_valid = False
                        acc_path = os.path.join(name, "accuracy")
                        if not os.path.exists(os.path.join(acc_path, "accuracy.txt")):
                            log.error(
                                "%s has no accuracy.txt. Generate it with accuracy-imagenet.py or accuracy-coco.py or "
                                "process_accuracy.py",
                                acc_path,
                            )
                            errors += 1
                            continue
                        elif scenario not in scenarios_to_skip:
                            diff = files_diff(list_files(acc_path), REQUIRED_ACC_FILES)
                            if diff:
                                log.error(
                                    "%s has file list mismatch (%s)", acc_path, diff
                                )
                                errors += 1
                                continue
                            accuracy_is_valid, acc = check_accuracy_dir(
                                config,
                                mlperf_model,
                                acc_path,
                                debug or is_closed_or_network,
                            )
                            acc = json.dumps(acc).replace(",", " ").replace('"', "").replace("{", "").replace("}", "")
                            if mlperf_model in REQUIRED_ACC_BENCHMARK:
                                if config.version in REQUIRED_ACC_BENCHMARK[mlperf_model]:
                                    extra_files_pass, missing_files = check_extra_files(acc_path, REQUIRED_ACC_BENCHMARK[mlperf_model][config.version])
                                    if not extra_files_pass:
                                        log.error(
                                            "%s expected to have the following extra files (%s)", acc_path, missing_files
                                        )
                                        accuracy_is_valid = False
                            if not accuracy_is_valid and not is_closed_or_network:
                                if debug:
                                    log.warning(
                                        "%s, accuracy not valid but taken for open",
                                        acc_path,
                                    )
                                accuracy_is_valid = True
                            if not accuracy_is_valid:
                                # a little below we'll not copy this into the results csv
                                errors += 1
                                log.error("%s, accuracy not valid", acc_path)

                        inferred = 0
                        n = ["run_1"]

                        for i in n:
                            is_valid = True
                            perf_path = os.path.join(name, "performance", i)
                            if not os.path.exists(perf_path):
                                log.error("%s is missing", perf_path)
                                is_valid, r = False, None
                                continue
                            if has_power:
                                required_perf_files = (
                                    REQUIRED_PERF_FILES + REQUIRED_PERF_POWER_FILES
                                )
                            else:
                                required_perf_files = REQUIRED_PERF_FILES
                            diff = files_diff(
                                list_files(perf_path),
                                required_perf_files,
                                OPTIONAL_PERF_FILES,
                            )
                            if diff:
                                log.error(
                                    "%s has file list mismatch (%s)", perf_path, diff
                                )
                                is_valid, r = False, None
                                continue

                            try:
                                is_valid, r, is_inferred, performance_equal_issue_check = check_performance_dir(
                                    config,
                                    mlperf_model,
                                    perf_path,
                                    scenario_fixed,
                                    division,
                                    system_json,
                                    has_power,
                                )
                                if is_inferred:
                                    inferred = 1
                                    log.info(
                                        "%s has inferred results, qps=%s", perf_path, r
                                    )

                                # Check equal issue mode
                                if not (conf_equal_issue_check or performance_equal_issue_check):
                                    log.error(
                                        "%s %s requires equal issue mode (sample_concatenate_permutation), expected=true, found=%s",
                                        perf_path,
                                        measurement_dir,
                                        not (conf_equal_issue_check or performance_equal_issue_check),
                                    )
                                    is_valid, r = False, None
                            except Exception as e:
                                log.error(
                                    "%s caused exception in check_performance_dir: %s",
                                    perf_path,
                                    e,
                                )
                                is_valid, r = False, None

                            power_metric = 0
                            if has_power:
                                try:
                                    ranging_path = os.path.join(
                                        name, "performance", "ranging"
                                    )
                                    (
                                        ranging_r
                                    ) = get_performance_metric(
                                        config,
                                        mlperf_model,
                                        ranging_path,
                                        scenario_fixed,
                                        division,
                                        system_json,
                                        has_power,
                                    )
                                except Exception as e:
                                    log.error(
                                        "%s caused exception in check_ranging_dir: %s",
                                        ranging_path,
                                        e,
                                    )
                                    is_valid, r = False, None

                                try:
                                    (
                                        power_is_valid,
                                        power_metric,
                                        power_efficiency,
                                    ) = check_power_dir(
                                        power_path,
                                        ranging_path,
                                        perf_path,
                                        scenario_fixed,
                                        ranging_r,
                                        r,
                                        config,
                                    )
                                    if not power_is_valid:
                                        is_valid = False
                                        power_metric = 0
                                except Exception as e:
                                    log.error(
                                        "%s caused exception in check_power_dir: %s",
                                        perf_path,
                                        e,
                                    )
                                    is_valid, r, power_metric = False, None, 0

                            if is_valid:
                                results[name] = (
                                    r
                                    if r is None or not has_power
                                    else (
                                        "{:f} "
                                        "with "
                                        "power_metric"
                                        " = {:f} and power_efficiency (samples/J) = {:f}"
                                    ).format(r, power_metric, power_efficiency)
                                )

                                system_id = submitter + "_" + system_desc

                                key = "power" if power_metric > 0 else "non_power"
                                if system_id not in systems[division][key]:
                                    systems[division][key][system_id] = 1
                                else:
                                    systems[division][key][system_id] += 1

                                required_scenarios.discard(scenario_fixed)
                            else:
                                log.error("%s has issues", perf_path)
                                errors += 1
                                results[name] = None

                        # check if compliance dir is good for CLOSED division
                        compliance = 0 if is_closed_or_network else 1
                        if is_closed_or_network and not skip_compliance:
                            if scenario in scenarios_to_skip:
                                continue
                            compliance_dir = os.path.join(
                                division,
                                submitter,
                                "compliance",
                                system_desc,
                                model_name,
                                scenario,
                            )
                            if not check_compliance_dir(
                                compliance_dir,
                                mlperf_model,
                                scenario_fixed,
                                config,
                                division,
                                system_json,
                                name
                            ):
                                log.error(
                                    "compliance dir %s has issues", compliance_dir
                                )
                                results[name] = None
                            else:
                                compliance = 1

                        if results.get(name):
                            if accuracy_is_valid:
                                log_result(
                                    submitter,
                                    available,
                                    division,
                                    system_type,
                                    system_json.get("system_name"),
                                    system_desc,
                                    model_name,
                                    mlperf_model,
                                    scenario_fixed,
                                    r,
                                    acc,
                                    system_json,
                                    name,
                                    compliance,
                                    errors,
                                    config,
                                    inferred=inferred,
                                    power_metric=power_metric,
                                    weight_data_types
                                )
                            else:
                                results[name] = None
                                log.error("%s is OK but accuracy has issues", name)

                    # Discard scenarios that we want to skip
                    for scenario in scenarios_to_skip:
                        required_scenarios.discard(scenario)

                    if required_scenarios:
                        name = os.path.join(results_path, system_desc, model_name)
                        if is_closed_or_network:
                            results[name] = None
                            log.error(
                                "%s does not have all required scenarios, missing %s",
                                name,
                                required_scenarios,
                            )
                        elif debug:
                            log.warning(
                                "%s ignoring missing scenarios in open division (%s)",
                                name,
                                required_scenarios,
                            )

    return results, systems


def check_system_desc_id(
    fname,
    systems_json,
    submitter,
    division,
    version,
    skip_meaningful_fields_emptiness_check,
):
    is_valid = True
    # check all required fields
   
    required_fields = SYSTEM_DESC_REQUIRED_FIELDS.copy()


    is_network_system, is_network_mode_valid = is_system_over_network(
        division, systems_json, fname
    )
    is_valid &= is_network_mode_valid
    if is_network_system:
        required_fields += SYSTEM_DESC_REQUIRED_FIELDS_NETWORK_MODE

    check_empty_fields = False if skip_meaningful_fields_emptiness_check else True

    for k in required_fields:
        if k not in systems_json:
            is_valid = False
            log.error("%s, field %s is missing", fname, k)
        elif (
            check_empty_fields
            and k in SYSTEM_DESC_MEANINGFUL_RESPONSE_REQUIRED_FIELDS
            and not systems_json[k]
        ):
            is_valid = False
            log.error(
                "%s, field %s requires a meaningful response but is empty", fname, k
            )

   
    # SYSTEM_DESC_REQUIRED_FIELDS_POWER should be mandatory when a submission has power logs, but since we
    # check power submission in check_results_dir, the information is not available yet at this stage and we do
    # this check later
    all_fields = required_fields + SYSTEM_DESC_REQUIRED_FIELDS_POWER
    for k in systems_json.keys():
        if k not in all_fields:
            log.warning("%s, field %s is unknown", fname, k)

    if systems_json.get("submitter").lower() != submitter.lower():
        log.error(
            "%s has submitter %s, directory has %s",
            fname,
            systems_json.get("submitter"),
            submitter,
        )
        is_valid = False
    if systems_json.get("division") != division:
        log.error(
            "%s has division %s, division has %s",
            fname,
            systems_json.get("division"),
            division,
        )
        is_valid = False
    return is_valid


def check_system_desc_id_power(
    fname,
    systems_json,
    submitter,
    division,
    version,
    skip_meaningful_fields_emptiness_check,
):
    is_valid = True

    check_empty_fields = False if skip_meaningful_fields_emptiness_check else True

    for k in SYSTEM_DESC_REQUIRED_FIELDS_POWER:
        if k not in systems_json:
            is_valid = False
            log.error("%s, field %s is missing", fname, k)
        elif (
            check_empty_fields
            and k in SYSTEM_DESC_MEANINGFUL_RESPONSE_REQUIRED_FIELDS_POWER
            and not systems_json[k]
        ):
            is_valid = False
            log.error(
                "%s, field %s requires a meaningful response but is empty", fname, k
            )

    return is_valid


def check_measurement_dir(
    config,
    measurement_dir,
    fname,
    system_desc,
    root,
    model,
    scenario,
    division,
    has_power,
    skip_meaningful_fields_emptiness_check,
    skip_empty_files_check,
    skip_check_power_measure_files,
):
    files = list_files(measurement_dir)
    system_file = None
    is_valid = True
    check_empty_fields = False if skip_meaningful_fields_emptiness_check else True

    for i in REQUIRED_MEASURE_FILES:
        if i not in files:
            log.error("%s is missing %s", measurement_dir, i)
            is_valid = False
        elif not skip_empty_files_check and (
            os.stat(os.path.join(measurement_dir, i)).st_size == 0
        ):
            log.error("%s is having empty %s", measurement_dir, i)
            is_valid = False

    if has_power and not skip_check_power_measure_files:
        path = measurement_dir
        all_files_1 = [os.path.join(path, f) for f in os.listdir(path) if os.path.isfile(os.path.join(path, f))]
        path = os.path.join(path, "..")
        all_files_2 = [os.path.join(path, f) for f in os.listdir(path) if os.path.isfile(os.path.join(path, f))]
        path = os.path.join(path, "..")
        all_files_3 = [os.path.join(path, f) for f in os.listdir(path) if os.path.isfile(os.path.join(path, f))]
        path = os.path.join(path, "..")
        all_files_4 = [os.path.join(path, f) for f in os.listdir(path) if os.path.isfile(os.path.join(path, f))]
        all_files = all_files_1 + all_files_2 + all_files_3 + all_files_4

        for i in REQUIRED_POWER_MEASURE_FILES:
            found = False
            for file in all_files:
                if re.match(i, os.path.basename(file)):
                   found = True
                   file_path = file
            if not found:
                log.error("%s is missing %s", measurement_dir, i)
                is_valid = False
            elif not skip_empty_files_check and os.stat(file_path).st_size == 0:
                log.error("%s is having empty %s", measurement_dir, i)
                is_valid = False

    for i in files:
        if i.startswith(system_desc) and i.endswith("_" + scenario + ".json"):
            system_file = i
            end = len("_" + scenario + ".json")
            break
        elif i.startswith(system_desc) and i.endswith(".json"):
            system_file = i
            end = len(".json")
            break

    if not system_file and os.environ.get("INFER_SYSTEM_FILE", "") == "yes":
        for i in files:
            if i.endswith(".json"):
                system_file = system_desc + ".json"
                os.rename(
                    os.path.join(measurement_dir, i),
                    os.path.join(measurement_dir, system_file),
                )
                end = len(".json")
                break

    weight_data_types = None
    if system_file:
        with open(os.path.join(measurement_dir, system_file), "r") as f:
            j = json.load(f)
            weight_data_types = j['weight_data_types']
            for k in SYSTEM_IMP_REQUIRED_FILES:
                if k not in j:
                    is_valid = False
                    log.error("%s, field %s is missing", fname, k)
                elif check_empty_fields and not j[k]:
                    is_valid = False
                    log.error("%s, field %s is missing meaningful value", fname, k)

        impl = system_file[len(system_desc) + 1 : -end]
        code_dir = os.path.join(root, "code", model)
        if os.path.isfile(code_dir):
            with open(code_dir, "r") as f:
                line = f.read()
                code_dir = os.path.join(root, "code", line.strip(), impl)
        else:
            code_dir = os.path.join(root, "code", model, impl)

        if not os.path.exists(code_dir):
            # see if the code dir is per model
            if not os.path.exists(os.path.dirname(code_dir)):
                log.error("%s is missing code_dir %s", fname, code_dir)
                is_valid = False
  
        # Check equal issue mode 
        equal_issue_used = False       
        if "mlperf.conf" in files and config.requires_equal_issue(model, division):
            with open(f"{measurement_dir}/mlperf.conf") as f:
                lines = f.readlines()
                conf_ref_model = model.replace("-99.9", "").replace("-99", "")
                for line in lines:
                    line = line.replace(" ", "").replace("\n", "")
                    if line.startswith("#"):
                        continue
                    elif line == "":
                        continue
                    else:
                        key, val = line.split("=")
                        key.replace(" ", "")
                        val.replace(" ", "")
                        conf_model, conf_scenario, conf_key = key.split(".")
                        if (
                            (conf_key == "sample_concatenate_permutation") and 
                            ((conf_model == conf_ref_model) or conf_model == "*") and
                            ((conf_scenario == scenario) or conf_scenario == "*")
                        ):
                            if val.isnumeric():
                                val = int(val)
                                equal_issue_used = (val == 1)
                                break

        if "user.conf" in files and config.requires_equal_issue(model, division):
            with open(f"{measurement_dir}/user.conf") as f:
                lines = f.readlines()
                conf_ref_model = model.replace("-99.9", "").replace("-99", "")
                for line in lines:
                    line = line.replace(" ", "").replace("\n", "")
                    if line.startswith("#"):
                        continue
                    elif line == "":
                        continue
                    else:
                        key, val = line.split("=")
                        key.replace(" ", "")
                        val.replace(" ", "")
                        conf_model, conf_scenario, conf_key = key.split(".")
                        if (
                            (conf_key == "sample_concatenate_permutation") and 
                            ((conf_model == conf_ref_model) or conf_model == "*") and
                            ((conf_scenario == scenario) or conf_scenario == "*")
                        ):
                            if val.isnumeric():
                                val = int(val)
                                equal_issue_used = (val == 1)
                                break
    else:
        log.error("%s is missing %s*.json", fname, system_desc)
        is_valid = False

<<<<<<< HEAD
    return is_valid, weight_data_types
=======
    return is_valid, equal_issue_used
>>>>>>> c7db1c3f


def check_compliance_perf_dir(test_dir):
    is_valid = False

    fname = os.path.join(test_dir, "verify_performance.txt")
    if not os.path.exists(fname):
        log.error("%s is missing in %s", fname, test_dir)
        is_valid = False
    else:
        with open(fname, "r") as f:
            for line in f:
                # look for: TEST PASS
                if "TEST PASS" in line:
                    is_valid = True
                    break
        if is_valid == False:
            log.error("Compliance test performance check in %s failed", test_dir)

        # Check performance dir
        test_perf_path = os.path.join(test_dir, "performance", "run_1")
        if not os.path.exists(test_perf_path):
            log.error("%s has no performance/run_1 directory", test_dir)
            is_valid = False
        else:
            diff = files_diff(
                list_files(test_perf_path),
                REQUIRED_COMP_PER_FILES,
                ["mlperf_log_accuracy.json"],
            )
            if diff:
                log.error("%s has file list mismatch (%s)", test_perf_path, diff)
                is_valid = False

    return is_valid


def check_compliance_acc_dir(test_dir, model, config):
    is_valid = False
    acc_passed = False

    fname = os.path.join(test_dir, "verify_accuracy.txt")
    if not os.path.exists(fname):
        log.error("%s is missing in %s", fname, test_dir)
    else:
        if "TEST01" in test_dir:
            # Accuracy can fail for TEST01
            is_valid = True
            with open(fname, "r") as f:
                for line in f:
                    # look for: TEST PASS
                    if "TEST PASS" in line:
                        acc_passed = True
                        break
            if acc_passed == False:
                log.info(
                    "Compliance test accuracy check (deterministic mode) in %s failed",
                    test_dir,
                )

            # Check Accuracy dir
            test_acc_path = os.path.join(test_dir, "accuracy")
            if not os.path.exists(test_acc_path):
                log.error("%s has no accuracy directory", test_dir)
                is_valid = False
            else:
                diff = files_diff(
                    list_files(test_acc_path),
                    REQUIRED_TEST01_ACC_FILES_1
                    if acc_passed
                    else REQUIRED_TEST01_ACC_FILES,
                )
                if diff:
                    log.error("%s has file list mismatch (%s)", test_acc_path, diff)
                    is_valid = False
                elif not acc_passed:
                    target = config.get_accuracy_target(model)
                    patterns = []
                    acc_types = []
                    for i in range(0, len(target), 2):
                        acc_type = target[i:i+2]
                        acc_types.append(acc_type)
                        patterns.append(ACC_PATTERN[acc_type[0]])
                    acc_seen = [False for _ in acc_type]
                    acc_baseline = {
                        acc_type: 0 for acc_type in acc_types
                    }
                    acc_compliance = {
                        acc_type: 0 for acc_type in acc_types
                    }
                    with open(
                        os.path.join(test_acc_path, "baseline_accuracy.txt"),
                        "r",
                        encoding="utf-8",
                    ) as f:
                        for line in f:
                            for acc_type, pattern in zip(acc_types, patterns):
                                m = re.match(pattern, line)
                                if m:
                                    acc_baseline[acc_type] = float(m.group(1))
                    with open(
                        os.path.join(test_acc_path, "compliance_accuracy.txt"),
                        "r",
                        encoding="utf-8",
                    ) as f:
                        for line in f:
                            for acc_type, pattern in zip(acc_types, patterns):
                                m = re.match(pattern, line)
                                if m:
                                    acc_compliance[acc_type] = float(m.group(1))
                    for acc_type in acc_types:
                        if acc_baseline[acc_type] == 0 or acc_compliance[acc_type] == 0:
                            is_valid = False
                            break
                        else:
                            required_delta_perc = config.get_delta_perc(model, acc_type[0])
                            delta_perc = abs(1 - acc_baseline[acc_type] / acc_compliance[acc_type]) * 100
                            if delta_perc <= required_delta_perc:
                                is_valid = True
                            else:
                                is_valid = False
                                break
        elif "TEST06" in test_dir:
            """
            Expected output
            First token check pass: True (or First token check pass: Skipped)
            EOS check pass: True
            TEST06 verification complete
            """
            with open(fname, "r") as f:
                lines = f.readlines()
            lines = [line.strip() for line in lines]
            first_token_pass = "First token check pass: True" in lines or "First token check pass: Skipped" in lines
            eos_pass = "EOS check pass: True" in lines
            length_check_pass = "Sample length check pass: True" in lines
            is_valid = first_token_pass and eos_pass and length_check_pass
            if not is_valid:
                log.error(f"TEST06 accuracy check failed. first_token_check: {first_token_pass} eos_check: {eos_pass} length_check: {length_check_pass}.")
        else:
            raise NotImplemented(f"{test_dir} is neither TEST01 and TEST06, which doesn't require accuracy check")

    return is_valid


def check_compliance_dir(
    compliance_dir, model, scenario, config, division, system_json, name
):
    compliance_perf_pass = True
    compliance_perf_dir_pass = True
    compliance_acc_pass = True
    test_list = ["TEST01", "TEST04", "TEST05"]

    if model in [
        "rnnt",
        "bert-99",
        "bert-99.9",
        "dlrm-v2-99",
        "dlrm-v2-99.9",
        "3d-unet-99",
        "3d-unet-99.9",
        "retinanet",
        "gptj-99",
        "gptj-99.9",
        "llama2-70b-99",
        "llama2-70b-99.9",
        "mixtral-8x7b"
    ]:
        test_list.remove("TEST04")

    if model in [
        "gptj-99",
        "gptj-99.9",
        "llama2-70b-99",
        "llama2-70b-99.9",
        "stable-diffusion-xl",
        "mixtral-8x7b"
    ]:
        test_list.remove("TEST05")

    if model in [
        "gptj-99",
        "gptj-99.9",
        "llama2-70b-99",
        "llama2-70b-99.9",
        "mixtral-8x7b"
    ]:
        test_list.remove("TEST01")

    if model in [
        "stable-diffusion-xl"
    ] and config.version in [ "v4.0" ]:
        test_list.remove("TEST01")
        test_list.remove("TEST04")


    if model in [
        "llama2-70b-99",
        "llama2-70b-99.9",
        "mixtral-8x7b"
    ]:
        test_list.append("TEST06") 

    if test_list and not os.path.exists(compliance_dir):
        log.error("no compliance dir for %s: %s", name, compliance_dir)
        return False

    # Check performance of all Tests (except for TEST06)
    for test in test_list:
        test_dir = os.path.join(compliance_dir, test)
        if not os.path.exists(test_dir):
            log.error("Missing %s in compliance dir %s", test, compliance_dir)
            compliance_perf_dir_pass = False
        else:
            # TEST06 has no performance test.
            if "TEST06" in test_list:
                continue
            try:
                compliance_perf_dir = os.path.join(
                    compliance_dir, test, "performance", "run_1"
                )
                compliance_perf_valid, r, is_inferred, _ = check_performance_dir(
                    config, model, compliance_perf_dir, scenario, division, system_json
                )
                if is_inferred:
                    log.info("%s has inferred results, qps=%s", compliance_perf_dir, r)
            except Exception as e:
                log.error(
                    "%s caused exception in check_performance_dir: %s",
                    compliance_perf_dir,
                    e,
                )
                is_valid, r = False, None
            compliance_perf_pass = (
                compliance_perf_pass
                and check_compliance_perf_dir(test_dir)
                and compliance_perf_valid
            )

    compliance_acc_pass= True
    for test in ["TEST01", "TEST06"]:
        if test in test_list:
            # Check accuracy for TEST01
            compliance_acc_pass &= check_compliance_acc_dir(
                os.path.join(compliance_dir, test), model, config
            )


    return compliance_perf_pass and compliance_acc_pass and compliance_perf_dir_pass


def main():
    args = get_args()

    config = Config(
        args.version,
        args.extra_model_benchmark_map,
        ignore_uncommited=args.submission_exceptions,
        skip_power_check=args.skip_power_check,
    )

    if args.scenarios_to_skip:
        scenarios_to_skip = [
            scenario for scenario in args.scenarios_to_skip.split(',')
        ]
    else:
        scenarios_to_skip = []

    with open(args.csv, "w") as csv:
        os.chdir(args.input)
        # check results directory
        results, systems = check_results_dir(
            config,
            args.submitter,
            args.skip_compliance,
            csv,
            args.debug,
            args.skip_meaningful_fields_emptiness_check,
            args.skip_empty_files_check,
            args.skip_check_power_measure_files,
            args.skip_extra_files_in_root_check,
            scenarios_to_skip
        )

    # log results
    log.info("---")
    with_results = 0
    for k, v in sorted(results.items()):
        if v:
            log.info("Results %s %s", k, v)
            with_results += 1
    log.info("---")
    for k, v in sorted(results.items()):
        if v is None:
            log.error("NoResults %s", k)

    closed_systems = systems.get("closed", {})
    open_systems = systems.get("open", {})
    network_systems = systems.get("network", {})
    closed_power_systems = closed_systems.get("power", {})
    closed_non_power_systems = closed_systems.get("non_power", {})
    open_power_systems = open_systems.get("power", {})
    open_non_power_systems = open_systems.get("non_power", {})
    network_power_systems = network_systems.get("power", {})
    network_non_power_systems = network_systems.get("non_power", {})

    number_closed_power_systems = len(closed_power_systems)
    number_closed_non_power_systems = len(closed_non_power_systems)
    number_closed_systems = (
        number_closed_power_systems + number_closed_non_power_systems
    )
    number_open_power_systems = len(open_power_systems)
    number_open_non_power_systems = len(open_non_power_systems)
    number_open_systems = number_open_power_systems + number_open_non_power_systems
    number_network_power_systems = len(network_power_systems)
    number_network_non_power_systems = len(network_non_power_systems)
    number_network_systems = (
        number_network_power_systems + number_network_non_power_systems
    )

    def merge_two_dict(x, y):
        z = x.copy()
        for key in y:
            if key not in z:
                z[key] = y[key]
            else:
                z[key] += y[key]
        return z

    # systems can be repeating in open, closed and network
    unique_closed_systems = merge_two_dict(
        closed_power_systems, closed_non_power_systems
    )
    unique_open_systems = merge_two_dict(open_power_systems, open_non_power_systems)
    unique_network_systems = merge_two_dict(
        network_power_systems, network_non_power_systems
    )

    unique_systems = merge_two_dict(unique_closed_systems, unique_open_systems)
    unique_systems = merge_two_dict(unique_systems, unique_network_systems)

    # power systems can be repeating in open, closed and network
    unique_power_systems = merge_two_dict(closed_power_systems, open_power_systems)
    unique_power_systems = merge_two_dict(unique_power_systems, network_power_systems)

    number_systems = len(unique_systems)
    number_power_systems = len(unique_power_systems)

    # Counting the number of closed,open and network results
    def sum_dict_values(x):
        count = 0
        for key in x:
            count += x[key]
        return count

    count_closed_power_results = sum_dict_values(closed_power_systems)
    count_closed_non_power_results = sum_dict_values(closed_non_power_systems)
    count_closed_results = count_closed_power_results + count_closed_non_power_results

    count_open_power_results = sum_dict_values(open_power_systems)
    count_open_non_power_results = sum_dict_values(open_non_power_systems)
    count_open_results = count_open_power_results + count_open_non_power_results

    count_network_power_results = sum_dict_values(network_power_systems)
    count_network_non_power_results = sum_dict_values(network_non_power_systems)
    count_network_results = (
        count_network_power_results + count_network_non_power_results
    )

    count_power_results = (
        count_closed_power_results
        + count_open_power_results
        + count_network_power_results
    )

    # print summary
    log.info("---")
    log.info(
        "Results=%d, NoResults=%d, Power Results=%d",
        with_results,
        len(results) - with_results,
        count_power_results,
    )

    log.info("---")
    log.info(
        "Closed Results=%d, Closed Power Results=%d\n",
        count_closed_results,
        count_closed_power_results,
    )
    log.info(
        "Open Results=%d, Open Power Results=%d\n",
        count_open_results,
        count_open_power_results,
    )
    log.info(
        "Network Results=%d, Network Power Results=%d\n",
        count_network_results,
        count_network_power_results,
    )
    log.info("---")

    log.info("Systems=%d, Power Systems=%d", number_systems, number_power_systems)
    log.info(
        "Closed Systems=%d, Closed Power Systems=%d",
        number_closed_systems,
        number_closed_power_systems,
    )
    log.info(
        "Open Systems=%d, Open Power Systems=%d",
        number_open_systems,
        number_open_power_systems,
    )
    log.info(
        "Network Systems=%d, Network Power Systems=%d",
        number_network_systems,
        number_network_power_systems,
    )
    log.info("---")
    if len(results) != with_results:
        log.error("SUMMARY: submission has errors")
        return 1
    else:
        log.info("SUMMARY: submission looks OK")
        return 0


if __name__ == "__main__":
    sys.exit(main())<|MERGE_RESOLUTION|>--- conflicted
+++ resolved
@@ -2003,12 +2003,8 @@
                             errors += 1
                             continue
                         else:
-<<<<<<< HEAD
-                            valid_measurement_dir, weight_data_types = check_measurement_dir(
-=======
-                            measurement_check, conf_equal_issue_check = check_measurement_dir(
+                            measurement_check, conf_equal_issue_check, weight_data_types = check_measurement_dir(
                                 config,
->>>>>>> c7db1c3f
                                 measurement_dir,
                                 name,
                                 system_desc,
@@ -2021,11 +2017,7 @@
                                 skip_empty_files_check,
                                 skip_check_power_measure_files,
                             )
-<<<<<<< HEAD
-                            if not valid_measurement_dir:
-=======
                             if not measurement_check:
->>>>>>> c7db1c3f
                                 log.error(
                                     "%s measurement_dir has issues", measurement_dir
                                 )
@@ -2546,11 +2538,7 @@
         log.error("%s is missing %s*.json", fname, system_desc)
         is_valid = False
 
-<<<<<<< HEAD
-    return is_valid, weight_data_types
-=======
-    return is_valid, equal_issue_used
->>>>>>> c7db1c3f
+    return is_valid, equal_issue_used, weight_data_types
 
 
 def check_compliance_perf_dir(test_dir):
