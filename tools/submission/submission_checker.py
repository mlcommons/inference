"""A checker for MLPerf Inference submissions from v4.0 onwards (for checking older submissions please use the submission checker from the respective release)
"""

from __future__ import division
from __future__ import print_function
from __future__ import unicode_literals

import argparse
import datetime
import json
import logging
import os
import re
import sys

from glob import glob

from log_parser import MLPerfLog

# pylint: disable=missing-docstring

logging.basicConfig(level=logging.INFO)
log = logging.getLogger("main")

submission_checker_dir = os.path.dirname(os.path.realpath(__file__))

MODEL_CONFIG = {
    "v4.0": {
        "models": [
            "resnet",
            "retinanet",
            "rnnt",
            "bert-99",
            "bert-99.9",
            "dlrm-v2-99",
            "dlrm-v2-99.9",
            "3d-unet-99",
            "3d-unet-99.9",
            "gptj-99",
            "gptj-99.9",
            "llama2-70b-99",
            "llama2-70b-99.9",
            "stable-diffusion-xl",
        ],
        "required-scenarios-datacenter": {
            "resnet": ["Server", "Offline"],
            "retinanet": ["Server", "Offline"],
            "rnnt": ["Server", "Offline"],
            "bert-99": ["Server", "Offline"],
            "bert-99.9": ["Server", "Offline"],
            "dlrm-v2-99": ["Server", "Offline"],
            "dlrm-v2-99.9": ["Server", "Offline"],
            "3d-unet-99": ["Offline"],
            "3d-unet-99.9": ["Offline"],
            "gptj-99": ["Server", "Offline"],
            "gptj-99.9": ["Server", "Offline"],
            "llama2-70b-99": ["Server", "Offline"],
            "llama2-70b-99.9": ["Server", "Offline"],
            "stable-diffusion-xl": ["Server", "Offline"],
        },
        "optional-scenarios-datacenter": {},
        "required-scenarios-edge": {
            "resnet": ["SingleStream", "MultiStream", "Offline"],
            "retinanet": ["SingleStream", "MultiStream", "Offline"],
            "rnnt": ["SingleStream", "Offline"],
            "bert-99": ["SingleStream", "Offline"],
            "3d-unet-99": ["SingleStream", "Offline"],
            "3d-unet-99.9": ["SingleStream", "Offline"],
            "gptj-99": ["SingleStream", "Offline"],
            "gptj-99.9": ["SingleStream", "Offline"],
            "stable-diffusion-xl": ["SingleStream", "Offline"],
        },
        "optional-scenarios-edge": {},
        "required-scenarios-datacenter-edge": {
            "resnet": ["SingleStream", "Offline", "MultiStream", "Server"],
            "retinanet": ["SingleStream", "Offline", "MultiStream", "Server"],
            "rnnt": ["SingleStream", "Offline", "Server"],
            "bert-99": ["SingleStream", "Offline", "Server"],
            "bert-99.9": ["Offline", "Server"],
            "dlrm-v2-99": ["Offline", "Server"],
            "dlrm-v2-99.9": ["Offline", "Server"],
            "3d-unet-99": ["SingleStream", "Offline"],
            "3d-unet-99.9": ["SingleStream", "Offline"],
            "gptj-99": ["SingleStream", "Offline", "Server"],
            "gptj-99.9": ["SingleStream", "Offline", "Server"],
            "llama2-70b-99": ["Server", "Offline"],
            "llama2-70b-99.9": ["Server", "Offline"],
            "stable-diffusion-xl": ["SingleStream", "Offline", "Server"],
        },
        "optional-scenarios-datacenter-edge": {},
        "accuracy-target": {
            "resnet": ("acc", 76.46 * 0.99),
            "retinanet": ("mAP", 37.55 * 0.99),
            "rnnt": ("WER", (100 - 7.452) * 0.99),
            "bert-99": ("F1", 90.874 * 0.99),
            "bert-99.9": ("F1", 90.874 * 0.999),
            "dlrm-v2-99": ("AUC", 80.31 * 0.99),
            "dlrm-v2-99.9": ("AUC", 80.31 * 0.999),
            "3d-unet-99": ("DICE", 0.86170 * 0.99),
            "3d-unet-99.9": ("DICE", 0.86170 * 0.999),

            "gptj-99": (
                "ROUGE1",
                42.9865 * 0.99,
                "ROUGE2",
                20.1235 * 0.99,
                "ROUGEL",
                29.9881 * 0.99,
                "GEN_LEN",
                4016878 * 0.9,
            ),
            "gptj-99.9": (
                "ROUGE1",
                42.9865 * 0.999,
                "ROUGE2",
                20.1235 * 0.999,
                "ROUGEL",
                29.9881 * 0.999,
                "GEN_LEN",
                4016878 * 0.9,
            ),
            "llama2-70b-99": (
                "ROUGE1",
                44.4312 * 0.99,
                "ROUGE2",
                22.0352 * 0.99,
                "ROUGEL",
                28.6162 * 0.99,
                "TOKENS_PER_SAMPLE",
                294.45 * 0.9,
            ),
            "llama2-70b-99.9": (
                "ROUGE1",
                44.4312 * 0.999,
                "ROUGE2",
                22.0352 * 0.999,
                "ROUGEL",
                28.6162 * 0.999,
                "TOKENS_PER_SAMPLE",
                294.45 * 0.9,
            ),
            "stable-diffusion-xl": (
                "CLIP_SCORE",
                31.68631873,
                "FID_SCORE",
                23.01085758,
            ),
        },
        "accuracy-upper-limit": {
            "stable-diffusion-xl": (
                "CLIP_SCORE",
                31.81331801,
                "FID_SCORE",
                23.95007626,
            ),
            "llama2-70b-99": ("TOKENS_PER_SAMPLE", 294.45 * 1.1),
            "llama2-70b-99.9": ("TOKENS_PER_SAMPLE", 294.45 * 1.1),
        },
        "accuracy-delta-perc": {
            "stable-diffusion-xl": {"CLIP_SCORE": 1, "FID_SCORE": 2}
        },
        "performance-sample-count": {
            "resnet": 1024,
            "retinanet": 64,
            "rnnt": 2513,
            "bert-99": 10833,
            "bert-99.9": 10833,
            "dlrm-v2-99": 204800,
            "dlrm-v2-99.9": 204800,
            "3d-unet-99": 43,
            "3d-unet-99.9": 43,
            "gptj-99": 13368,
            "gptj-99.9": 13368,
            "llama2-70b-99": 24576,
            "llama2-70b-99.9": 24576,
            "stable-diffusion-xl": 5000,
        },
        # TODO: Update this list.
        "model_mapping": {
            # map model names to the official mlperf model class
            "ssd-resnet34": "retinanet",
            "mobilenet": "resnet",
            "resnet50": "resnet",
        },
        "seeds": {
            # TODO: Update random seeds
            "qsl_rng_seed": 13281865557512327830,
            "sample_index_rng_seed": 198141574272810017,
            "schedule_rng_seed": 7575108116881280410,
        },
        "test05_seeds": {
            # TODO: Update random seeds
            "qsl_rng_seed": 2376919268182438552,
            "sample_index_rng_seed": 11176391829184272374,
            "schedule_rng_seed": 3911940905271271337,
        },
        "ignore_errors": [],
        "latency-constraint": {
            "resnet": {"Server": 15000000},
            "retinanet": {"Server": 100000000},
            "rnnt": {"Server": 1000000000},
            "bert-99": {"Server": 130000000},
            "bert-99.9": {"Server": 130000000},
            "dlrm-v2-99": {"Server": 60000000},
            "dlrm-v2-99.9": {"Server": 60000000},
            "gptj-99": {"Server": 20000000000},
            "gptj-99.9": {"Server": 20000000000},
            "llama2-70b-99": {"Server": 20000000000},
            "llama2-70b-99.9": {"Server": 20000000000},

            "stable-diffusion-xl": {"Server": 20000000000},
        },
        "min-queries": {
            "resnet": {
                "SingleStream": 1024,
                "MultiStream": 270336,
                "Server": 270336,
                "Offline": 1,
            },
            "retinanet": {
                "SingleStream": 1024,
                "MultiStream": 270336,
                "Server": 270336,
                "Offline": 1,
            },
            "rnnt": {"SingleStream": 1024, "Server": 270336, "Offline": 1},
            "bert-99": {"SingleStream": 1024, "Server": 270336, "Offline": 1},
            "bert-99.9": {"SingleStream": 1024, "Server": 270336, "Offline": 1},
            "dlrm-v2-99": {"Server": 270336, "Offline": 1},
            "dlrm-v2-99.9": {"Server": 270336, "Offline": 1},
            "3d-unet-99": {"SingleStream": 1024, "Offline": 1},
            "3d-unet-99.9": {"SingleStream": 1024, "Offline": 1},
            "gptj-99": {"SingleStream": 1024, "Server": 270336, "Offline": 1},
            "gptj-99.9": {"SingleStream": 1024, "Server": 270336, "Offline": 1},
            "llama2-70b-99": {"SingleStream": 1024, "Server": 270336, "Offline": 1},
            "llama2-70b-99.9": {"SingleStream": 1024, "Server": 270336, "Offline": 1},
            "stable-diffusion-xl": {
                "SingleStream": 1024,
                "Server": 270336,
                "Offline": 1,
            },
        },
    },
    "v4.1": {
        "models": [
            "resnet",
            "retinanet",
            "bert-99",
            "bert-99.9",
            "dlrm-v2-99",
            "dlrm-v2-99.9",
            "3d-unet-99",
            "3d-unet-99.9",
            "gptj-99",
            "gptj-99.9",
            "llama2-70b-99",
            "llama2-70b-99.9",
            "stable-diffusion-xl",
            "mixtral-8x7b",
        ],
        "required-scenarios-datacenter": {
            "resnet": ["Server", "Offline"],
            "retinanet": ["Server", "Offline"],
            "bert-99": ["Server", "Offline"],
            "bert-99.9": ["Server", "Offline"],
            "dlrm-v2-99": ["Server", "Offline"],
            "dlrm-v2-99.9": ["Server", "Offline"],
            "3d-unet-99": ["Offline"],
            "3d-unet-99.9": ["Offline"],
            "gptj-99": ["Server", "Offline"],
            "gptj-99.9": ["Server", "Offline"],
            "llama2-70b-99": ["Server", "Offline"],
            "llama2-70b-99.9": ["Server", "Offline"],
            "stable-diffusion-xl": ["Server", "Offline"],
            "mixtral-8x7b": ["Server", "Offline"],
        },
        "optional-scenarios-datacenter": {},
        "required-scenarios-edge": {
            "resnet": ["SingleStream", "MultiStream", "Offline"],
            "retinanet": ["SingleStream", "MultiStream", "Offline"],
            "bert-99": ["SingleStream", "Offline"],
            "3d-unet-99": ["SingleStream", "Offline"],
            "3d-unet-99.9": ["SingleStream", "Offline"],
            "gptj-99": ["SingleStream", "Offline"],
            "gptj-99.9": ["SingleStream", "Offline"],
            "stable-diffusion-xl": ["SingleStream", "Offline"],
        },
        "optional-scenarios-edge": {},
        "required-scenarios-datacenter-edge": {
            "resnet": ["SingleStream", "Offline", "MultiStream", "Server"],
            "retinanet": ["SingleStream", "Offline", "MultiStream", "Server"],
            "bert-99": ["SingleStream", "Offline", "Server"],
            "bert-99.9": ["Offline", "Server"],
            "dlrm-v2-99": ["Offline", "Server"],
            "dlrm-v2-99.9": ["Offline", "Server"],
            "3d-unet-99": ["SingleStream", "Offline"],
            "3d-unet-99.9": ["SingleStream", "Offline"],
            "gptj-99": ["SingleStream", "Offline", "Server"],
            "gptj-99.9": ["SingleStream", "Offline", "Server"],
            "llama2-70b-99": ["Server", "Offline"],
            "llama2-70b-99.9": ["Server", "Offline"],
            "stable-diffusion-xl": ["SingleStream", "Offline", "Server"],
            "mixtral-8x7b": ["Server", "Offline"]
        },
        "optional-scenarios-datacenter-edge": {},
        "accuracy-target": {
            "resnet": ("acc", 76.46 * 0.99),
            "retinanet": ("mAP", 37.55 * 0.99),
            "bert-99": ("F1", 90.874 * 0.99),
            "bert-99.9": ("F1", 90.874 * 0.999),
            "dlrm-v2-99": ("AUC", 80.31 * 0.99),
            "dlrm-v2-99.9": ("AUC", 80.31 * 0.999),
            "3d-unet-99": ("DICE", 0.86170 * 0.99),
            "3d-unet-99.9": ("DICE", 0.86170 * 0.999),

            "gptj-99": (
                "ROUGE1",
                42.9865 * 0.99,
                "ROUGE2",
                20.1235 * 0.99,
                "ROUGEL",
                29.9881 * 0.99,
                "GEN_LEN",
                4016878 * 0.9,
            ),
            "gptj-99.9": (
                "ROUGE1",
                42.9865 * 0.999,
                "ROUGE2",
                20.1235 * 0.999,
                "ROUGEL",
                29.9881 * 0.999,
                "GEN_LEN",
                4016878 * 0.9,
            ),
            "llama2-70b-99": (
                "ROUGE1",
                44.4312 * 0.99,
                "ROUGE2",
                22.0352 * 0.99,
                "ROUGEL",
                28.6162 * 0.99,
                "TOKENS_PER_SAMPLE",
                294.45 * 0.9,
            ),
            "llama2-70b-99.9": (
                "ROUGE1",
                44.4312 * 0.999,
                "ROUGE2",
                22.0352 * 0.999,
                "ROUGEL",
                28.6162 * 0.999,
                "TOKENS_PER_SAMPLE",
                294.45 * 0.9,
            ),
            "stable-diffusion-xl": (
                "CLIP_SCORE",
                31.68631873,
                "FID_SCORE",
                23.01085758,
            ),
            "mixtral-8x7b": (
                "ROUGE1",
                45.4911 * 0.99,
                "ROUGE2",
                23.2829 * 0.99,
                "ROUGEL",
                30.3615 * 0.99,
                "TOKENS_PER_SAMPLE",
                145.9 * 0.9,
                "gsm8k_accuracy",
                73.78 * 0.99,
                "mbxp_accuracy",
                60.12 * 0.99,
            ),
        },
        "accuracy-upper-limit": {
            "stable-diffusion-xl": (
                "CLIP_SCORE",
                31.81331801,
                "FID_SCORE",
                23.95007626,
            ),
            "llama2-70b-99": ("TOKENS_PER_SAMPLE", 294.45 * 1.1),
            "llama2-70b-99.9": ("TOKENS_PER_SAMPLE", 294.45 * 1.1),
            "mixtral-8x7b": ("TOKENS_PER_SAMPLE", 145.9 * 1.1),
        },
        "accuracy-delta-perc": {
            "stable-diffusion-xl": {"CLIP_SCORE": 1, "FID_SCORE": 2}
        },
        "performance-sample-count": {
            "resnet": 1024,
            "retinanet": 64,
            "bert-99": 10833,
            "bert-99.9": 10833,
            "dlrm-v2-99": 204800,
            "dlrm-v2-99.9": 204800,
            "3d-unet-99": 43,
            "3d-unet-99.9": 43,
            "gptj-99": 13368,
            "gptj-99.9": 13368,
            "llama2-70b-99": 24576,
            "llama2-70b-99.9": 24576,
            "stable-diffusion-xl": 5000,
            "mixtral-8x7b": 15000,
        },
        # TODO: Update this list.
        "model_mapping": {
            # map model names to the official mlperf model class
            "ssd-resnet34": "retinanet",
            "mobilenet": "resnet",
            "resnet50": "resnet",
        },
        "seeds": {
            # TODO: Update random seeds
            "qsl_rng_seed": 3066443479025735752,
            "sample_index_rng_seed": 10688027786191513374,
            "schedule_rng_seed": 14962580496156340209,
        },
        "test05_seeds": {
            # TODO: Update random seeds
            "qsl_rng_seed": 16799458546791641818,
            "sample_index_rng_seed": 5453809927556429288,
            "schedule_rng_seed": 5435552105434836064,
        },
        "ignore_errors": [],
        "latency-constraint": {
            "resnet": {"Server": 15000000},
            "retinanet": {"Server": 100000000},
            "bert-99": {"Server": 130000000},
            "bert-99.9": {"Server": 130000000},
            "dlrm-v2-99": {"Server": 60000000},
            "dlrm-v2-99.9": {"Server": 60000000},
            "gptj-99": {"Server": 20000000000},
            "gptj-99.9": {"Server": 20000000000},
            "llama2-70b-99": {"Server": 20000000000},
            "llama2-70b-99.9": {"Server": 20000000000},
            "stable-diffusion-xl": {"Server": 20000000000},
            # TODO: Mixtral metrics
            # "mixtral-8x7b" : {"Server": 20000000000}
        },
        "min-queries": {
            "resnet": {
                "SingleStream": 1024,
                "MultiStream": 270336,
                "Server": 270336,
                "Offline": 1,
            },
            "retinanet": {
                "SingleStream": 1024,
                "MultiStream": 270336,
                "Server": 270336,
                "Offline": 1,
            },
            "bert-99": {"SingleStream": 1024, "Server": 270336, "Offline": 1},
            "bert-99.9": {"SingleStream": 1024, "Server": 270336, "Offline": 1},
            "dlrm-v2-99": {"Server": 270336, "Offline": 1},
            "dlrm-v2-99.9": {"Server": 270336, "Offline": 1},
            "3d-unet-99": {"SingleStream": 1024, "Offline": 1},
            "3d-unet-99.9": {"SingleStream": 1024, "Offline": 1},
            "gptj-99": {"SingleStream": 1024, "Server": 270336, "Offline": 1},
            "gptj-99.9": {"SingleStream": 1024, "Server": 270336, "Offline": 1},
            "llama2-70b-99": {"SingleStream": 1024, "Server": 270336, "Offline": 1},
            "llama2-70b-99.9": {"SingleStream": 1024, "Server": 270336, "Offline": 1},
            "stable-diffusion-xl": {
                "SingleStream": 1024,
                "Server": 270336,
                "Offline": 1,
            },
            "mixtral-8x7b": {"SingleStream": 1024, "Server": 270336, "Offline": 1},
        },
    },
}

VALID_DIVISIONS = ["open", "closed", "network"]
VALID_AVAILABILITIES = ["available", "preview", "rdi"]
REQUIRED_PERF_FILES = ["mlperf_log_summary.txt", "mlperf_log_detail.txt"]
OPTIONAL_PERF_FILES = ["mlperf_log_accuracy.json"]
REQUIRED_PERF_POWER_FILES = ["spl.txt"]
REQUIRED_POWER_FILES = [
    "client.json",
    "client.log",
    "ptd_logs.txt",
    "server.json",
    "server.log",
]
REQUIRED_ACC_FILES = [
    "mlperf_log_summary.txt",
    "mlperf_log_detail.txt",
    "accuracy.txt",
    "mlperf_log_accuracy.json",
]
REQUIRED_ACC_BENCHMARK = {
    "stable-diffusion-xl": {
        "v4.0": {
            "images": [
                "4459",
                "4015",
                "2705",
                "1682",
                "4048",
                "4683",
                "3757",
                "1578",
                "3319",
                "95",
            ]
        },
        "v4.1": {
            "images": [
                "4655",
                "2569",
                "1303",
                "109",
                "4509",
                "3009",
                "2179",
                "1826",
                "2094",
                "3340",
            ]
        },
    }
}
REQUIRED_MEASURE_FILES = ["user.conf", "README.md"]
REQUIRED_POWER_MEASURE_FILES = ["analyzer_table.*", "power_settings.*"]
MS_TO_NS = 1000 * 1000
S_TO_MS = 1000
FILE_SIZE_LIMIT_MB = 50
MB_TO_BYTES = 1024 * 1024
MAX_ACCURACY_LOG_SIZE = 10 * 1024
OFFLINE_MIN_SPQ = 24576
TEST_DURATION_MS_PRE_1_0 = 60000
TEST_DURATION_MS = 600000
REQUIRED_COMP_PER_FILES = ["mlperf_log_summary.txt", "mlperf_log_detail.txt"]
REQUIRED_TEST01_ACC_FILES_1 = ["mlperf_log_accuracy.json", "accuracy.txt"]
REQUIRED_TEST01_ACC_FILES = REQUIRED_TEST01_ACC_FILES_1 + [
    "baseline_accuracy.txt",
    "compliance_accuracy.txt",
]

OFFLINE_MIN_SPQ_SINCE_V4 = {
    "resnet": 24576,
    "retinanet": 24576,
    "bert-99": 10833,
    "bert-99.9": 10833,
    "dlrm-v2-99": 24576,
    "dlrm-v2-99.9": 24576,
    "3d-unet-99": 43,
    "3d-unet-99.9": 43,
    "rnnt": 2513,
    "gptj-99": 13368,
    "gptj-99.9": 13368,
    "llama2-70b-99": 24576,
    "llama2-70b-99.9": 24576,
    "stable-diffusion-xl": 5000,
    "mixtral-8x7b": 15000,
}

SCENARIO_MAPPING = {
    "singlestream": "SingleStream",
    "multistream": "MultiStream",
    "server": "Server",
    "offline": "Offline",
}

RESULT_FIELD = {
    "Offline": "Samples per second",
    "SingleStream": "90th percentile latency (ns)",
    "MultiStream": "Samples per query",
    "Server": "Scheduled samples per second",
}

RESULT_FIELD_NEW = {
    "v4.0": {
        "Offline": "result_samples_per_second",
        "SingleStream": "early_stopping_latency_ss",
        "MultiStreamLegacy": "effective_samples_per_query",
        "MultiStream": "early_stopping_latency_ms",
        "Server": "result_scheduled_samples_per_sec",
    },
    "v4.1": {
        "Offline": "result_samples_per_second",
        "SingleStream": "early_stopping_latency_ss",
        "MultiStreamLegacy": "effective_samples_per_query",
        "MultiStream": "early_stopping_latency_ms",
        "Server": "result_completed_samples_per_sec",
    },
}

RESULT_FIELD_BENCHMARK_OVERWRITE = {
    "v4.0": {
        "llama2-70b-99": {
            "Offline": "result_tokens_per_second",
            "Server": "result_completed_samples_per_sec",
        },
        "llama2-70b-99.9": {
            "Offline": "result_tokens_per_second",
            "Server": "result_completed_samples_per_sec",
        },
    },
    "v4.1": {
        "llama2-70b-99": {
            "Offline": "result_tokens_per_second",
            "Server": "result_completed_tokens_per_second",
        },
        "llama2-70b-99.9": {
            "Offline": "result_tokens_per_second",
            "Server": "result_completed_tokens_per_second",
        },
        "gptj-99": {
            "Offline": "result_inferred_tokens_per_second",
            "Server": "result_inferred_completed_tokens_per_second",
        },
        "gptj-99.9": {
            "Offline": "result_inferred_tokens_per_second",
            "Server": "result_inferred_completed_tokens_per_second",
        },
        "mixtral-8x7b": {
            "Offline": "result_tokens_per_second",
            "Server": "result_completed_tokens_per_second",
        },
    },
}

LLM_LATENCY_LIMITS = {
    "llama2-70b-99": {
        "conversational": {"ttft": 2000 * 1000000, "tpot": 200 * 1000000}
    },
    "llama2-70b-99.9": {
        "conversational": {"ttft": 2000 * 1000000, "tpot": 200 * 1000000}
    },
    "mixtral-8x7b": {"conversational": {"ttft": 2000 * 1000000, "tpot": 200 * 1000000}},
}

ACC_PATTERN = {
    "acc": r"^accuracy=([\d\.]+).*",
    "AUC": r"^AUC=([\d\.]+).*",
    "mAP": r"^mAP=([\d\.]+).*",
    "bleu": r"^BLEU\:\s*([\d\.]+).*",
    "F1": r"^{[\"\']exact_match[\"\']\:\s*[\d\.]+,\s*[\"\']f1[\"\']\:\s*([\d\.]+)}",
    "WER": r"Word Error Rate\:.*, accuracy=([0-9\.]+)%",
    "DICE": r"Accuracy\:\s*mean\s*=\s*([\d\.]+).*",
    "ROUGE1": r".*'rouge1':\s([\d.]+).*",
    "ROUGE2": r".*'rouge2':\s([\d.]+).*",
    "ROUGEL": r".*'rougeL':\s([\d.]+).*",
    "ROUGELSUM": r".*'rougeLsum':\s([\d.]+).*",
    "GEN_LEN": r".*'gen_len':\s([\d.]+).*",
    "TOKENS_PER_SAMPLE": r".*'tokens_per_sample':\s([\d.]+).*",
    "CLIP_SCORE": r".*'CLIP_SCORE':\s([\d.]+).*",
    "FID_SCORE": r".*'FID_SCORE':\s([\d.]+).*",
    "gsm8k_accuracy": r".*'gsm8k':\s([\d.]+).*",
    "mbxp_accuracy": r".*'mbxp':\s([\d.]+).*",
}

SYSTEM_DESC_REQUIRED_FIELDS = [
    "division",
    "submitter",
    "status",
    "system_name",
    "number_of_nodes",
    "host_processor_model_name",
    "host_processors_per_node",
    "host_processor_core_count",
    "host_memory_capacity",
    "host_storage_capacity",
    "host_storage_type",
    "accelerators_per_node",
    "accelerator_model_name",
    "accelerator_memory_capacity",
    "framework",
    "operating_system",
    "system_type",
    "other_software_stack",
    "host_processor_frequency",
    "host_processor_caches",
    "host_memory_configuration",
    "host_processor_interconnect",
    "host_networking",
    "host_networking_topology",
    "accelerator_frequency",
    "accelerator_host_interconnect",
    "accelerator_interconnect",
    "accelerator_interconnect_topology",
    "accelerator_memory_configuration",
    "accelerator_on-chip_memories",
    "cooling",
    "hw_notes",
    "sw_notes",
    "host_network_card_count",
    "system_type_detail",
]

SYSTEM_DESC_MEANINGFUL_RESPONSE_REQUIRED_FIELDS = [
    "division",
    "submitter",
    "system_type",
    "status",
    "system_name",
    "number_of_nodes",
    "host_processor_model_name",
    "host_processors_per_node",
    "host_processor_core_count",
    "host_memory_capacity",
    "host_memory_configuration",
    "host_storage_capacity",
    "host_storage_type",
    "host_networking",
    "host_network_card_count",
    "host_networking_topology",
    "accelerators_per_node",
    "accelerator_model_name",
    "accelerator_memory_capacity",
    "accelerator_host_interconnect",
    "accelerator_memory_configuration",
    "accelerator_interconnect",
    "cooling",
    "framework",
    "operating_system",
    "other_software_stack",
]

SYSTEM_DESC_REQUIRED_FIELDS_POWER = [
    "power_management",
    "filesystem",
    "boot_firmware_version",
    "management_firmware_version",
    "other_hardware",
    "number_of_type_nics_installed",
    "nics_enabled_firmware",
    "nics_enabled_os",
    "nics_enabled_connected",
    "network_speed_mbit",
    "power_supply_quantity_and_rating_watts",
    "power_supply_details",
    "disk_drives",
    "disk_controllers",
    "system_power_only",
]

SYSTEM_DESC_MEANINGFUL_RESPONSE_REQUIRED_FIELDS_POWER = []

SYSTEM_DESC_IS_NETWORK_MODE = "is_network"
SYSTEM_DESC_REQUIRED_FIELDS_NETWORK_MODE = [
    SYSTEM_DESC_IS_NETWORK_MODE,
    "network_type",
    "network_media",
    "network_rate",
    "nic_loadgen",
    "number_nic_loadgen",
    "net_software_stack_loadgen",
    "network_protocol",
    "number_connections",
    "nic_sut",
    "number_nic_sut",
    "net_software_stack_sut",
    "network_topology",
]
NETWORK_MODE_REQUIRED_SUBSTRING_IN_SUT_NAME = "Network SUT"

SYSTEM_IMP_REQUIRED_FILES = [
    "input_data_types",
    "retraining",
    "starting_weights_filename",
    "weight_data_types",
    "weight_transformations",
]


class Config:
    """Select config value by mlperf version and submission type."""

    def __init__(
        self,
        version,
        extra_model_benchmark_map,
        ignore_uncommited=False,
        skip_power_check=False,
    ):
        self.base = MODEL_CONFIG.get(version)
        self.extra_model_benchmark_map = extra_model_benchmark_map
        self.version = version
        self.models = self.base["models"]
        self.seeds = self.base["seeds"]
        self.test05_seeds = self.base["test05_seeds"]
        self.accuracy_target = self.base["accuracy-target"]
        self.accuracy_delta_perc = self.base["accuracy-delta-perc"]
        self.accuracy_upper_limit = self.base.get("accuracy-upper-limit", {})
        self.performance_sample_count = self.base["performance-sample-count"]
        self.latency_constraint = self.base.get("latency-constraint", {})
        self.min_queries = self.base.get("min-queries", {})
        self.required = None
        self.optional = None
        self.ignore_uncommited = ignore_uncommited
        self.skip_power_check = skip_power_check

    def set_type(self, submission_type):
        if submission_type == "datacenter":
            self.required = self.base["required-scenarios-datacenter"]
            self.optional = self.base["optional-scenarios-datacenter"]
        elif submission_type == "edge":
            self.required = self.base["required-scenarios-edge"]
            self.optional = self.base["optional-scenarios-edge"]
        elif (
            submission_type == "datacenter,edge" or submission_type == "edge,datacenter"
        ):
            self.required = self.base["required-scenarios-datacenter-edge"]
            self.optional = self.base["optional-scenarios-datacenter-edge"]
        else:
            raise ValueError("invalid system type")

    def get_mlperf_model(self, model, extra_model_mapping=None):
        # preferred - user is already using the official name
        if model in self.models:
            return model

        # simple mapping, ie resnet50->resnet
        mlperf_model = self.base["model_mapping"].get(model)
        if mlperf_model:
            return mlperf_model

        # Custom mapping provided by the submitter
        if extra_model_mapping is not None:
            mlperf_model = extra_model_mapping.get(model)
            if mlperf_model:
                return mlperf_model

        # try to guess, keep this for backwards compatibility
        # TODO: Generalize this guess or remove it completely?

        if "mobilenet" in model or "efficientnet" in model or "resnet50" in model:
            model = "resnet"
        elif "bert-99.9" in model:
            model = "bert-99.9"
        elif "bert-99" in model:
            model = "bert-99"
        # map again
        mlperf_model = self.base["model_mapping"].get(model, model)
        return mlperf_model

    def get_required(self, model):
        model = self.get_mlperf_model(model)
        if model not in self.required:
            return None
        return set(self.required[model])

    def get_optional(self, model):
        model = self.get_mlperf_model(model)
        if model not in self.optional:
            return set()
        return set(self.optional[model])

    def get_accuracy_target(self, model):
        if model not in self.accuracy_target:
            raise ValueError("model not known: " + model)
        return self.accuracy_target[model]

    def get_accuracy_upper_limit(self, model):
        return self.accuracy_upper_limit.get(model, None)

    def get_performance_sample_count(self, model):
        model = self.get_mlperf_model(model)
        if model not in self.performance_sample_count:
            raise ValueError("model not known: " + model)
        return self.performance_sample_count[model]

    def ignore_errors(self, line):
        for error in self.base["ignore_errors"]:
            if error in line:
                return True
        if (
            self.ignore_uncommited
            and ("ERROR : Loadgen built with uncommitted " "changes!") in line
        ):
            return True
        return False

    def get_min_query_count(self, model, scenario):
        model = self.get_mlperf_model(model)
        if model not in self.min_queries:
            raise ValueError("model not known: " + model)
        return self.min_queries[model].get(scenario)

    def get_delta_perc(self, model, metric):
        if model in self.accuracy_delta_perc:
            if metric in self.accuracy_delta_perc[model]:
                return self.accuracy_delta_perc[model][metric]

        more_accurate = model.find("99.9")
        if more_accurate == -1:
            required_delta_perc = 1
        else:
            required_delta_perc = 0.1
        return required_delta_perc

    def has_new_logging_format(self):
        return True

    def uses_early_stopping(self, scenario):
        return scenario in ["Server", "SingleStream", "MultiStream"]

    def requires_equal_issue(self, model, division):
        return (
            division in ["closed", "network"]
            and model
            in [
                "3d-unet-99",
                "3d-unet-99.9",
                "gptj-99",
                "gptj-99.9",
                "llama2-70b-99",
                "llama2-70b-99.9",
                "mixtral-8x7b",
            ]
            and self.version not in ["v4.0", "v4.1"]
        )


def get_args():
    """Parse commandline."""
    parser = argparse.ArgumentParser()
    parser.add_argument("--input", required=True, help="submission directory")
    parser.add_argument(
        "--version",
        default="v4.1",
        choices=list(MODEL_CONFIG.keys()),
        help="mlperf version",
    )
    parser.add_argument("--submitter", help="filter to submitter")
    parser.add_argument(
        "--csv",
        default="summary.csv",
        help="csv file with results")
    parser.add_argument(
        "--skip_compliance",
        action="store_true",
        help="Pass this cmdline option to skip checking compliance/ dir",
    )
    parser.add_argument(
        "--extra-model-benchmark-map",
        help="File containing extra custom model mapping. It is assumed to be inside the folder open/<submitter>",
        default="model_mapping.json",
    )
    parser.add_argument(
        "--debug",
        action="store_true",
        help="extra debug output")
    parser.add_argument(
        "--submission-exceptions",
        action="store_true",
        help="ignore certain errors for submission",
    )
    parser.add_argument(
        "--skip-power-check",
        action="store_true",
        help="skips Power WG's check.py script on each power submission.",
    )
    parser.add_argument(
        "--skip-meaningful-fields-emptiness-check",
        action="store_true",
        help="skips the check of empty values in required measurement field values",
    )
    parser.add_argument(
        "--skip-check-power-measure-files",
        action="store_true",
        help="skips the check of required measure files for power runs",
    )
    parser.add_argument(
        "--skip-empty-files-check",
        action="store_true",
        help="skips the check of empty required files",
    )
    parser.add_argument(
        "--skip-extra-files-in-root-check",
        action="store_true",
        help="skips the check of extra files inside the root submission dir",
    )
    parser.add_argument(
        "--skip-extra-accuracy-files-check",
        action="store_true",
        help="skips the check of extra accuracy files like the images folder of SDXL",
    )
    parser.add_argument(
        "--scenarios-to-skip",
        help="Delimited list input of scenarios to skip. i.e. if you only have Offline results, pass in 'Server'",
        type=str,
    )
    args = parser.parse_args()
    return args


def list_dir(*path):
    path = os.path.join(*path)
    return [f for f in os.listdir(
        path) if os.path.isdir(os.path.join(path, f))]


def list_files(*path):
    path = os.path.join(*path)
    return [f for f in os.listdir(
        path) if os.path.isfile(os.path.join(path, f))]


def list_empty_dirs_recursively(*path):
    path = os.path.join(*path)
    return [dirpath for dirpath, dirs, files in os.walk(
        path) if not dirs and not files]


def list_dirs_recursively(*path):
    path = os.path.join(*path)
    return [dirpath for dirpath, dirs, files in os.walk(path)]


def list_files_recursively(*path):
    path = os.path.join(*path)
    return [
        os.path.join(dirpath, file)
        for dirpath, dirs, files in os.walk(path)
        for file in files
    ]


def check_extra_files(path, target_files):
    missing_files = []
    check_pass = True
    folders = list_dir(path)
    for dir in target_files.keys():
        if dir not in folders:
            check_pass = False
            missing_files.append(os.path.join(path, dir))
        else:
            files = [f.split(".")[0]
                     for f in list_files(os.path.join(path, dir))]
            for target_file in target_files[dir]:
                if target_file not in files:
                    check_pass = False
                    missing_files.append(
                        f"{os.path.join(path, dir, target_file)}.png")
            if "captions" not in files:
                missing_files.append(
                    f"{os.path.join(path, dir, 'captions.txt')}")
    return check_pass, missing_files


def split_path(m):
    return m.replace("\\", "/").split("/")


def get_boolean(s):
    if s is None:
        return False
    elif isinstance(s, bool):
        return s
    elif isinstance(s, str):
        return s.lower() == "true"
    elif isinstance(s, int):
        return bool(s)
    else:
        raise TypeError(
            f"Variable should be bool, string or int, got {type(s)} instead"
        )


def find_error_in_detail_log(config, fname):
    is_valid = True
    if not os.path.exists(fname):
        log.error("%s is missing", fname)
        is_valid = False
    else:
        mlperf_log = MLPerfLog(fname)
        if mlperf_log.has_error():
            if config.ignore_uncommited:
                has_other_errors = False
                for error in mlperf_log.get_errors():
                    if "Loadgen built with uncommitted changes!" not in error["value"]:
                        has_other_errors = True

            log.error("%s contains errors:", fname)
            for error in mlperf_log.get_errors():
                log.error("%s", error["value"])

            if not config.ignore_uncommited or has_other_errors:
                is_valid = False
    return is_valid


def check_accuracy_dir(config, model, path, verbose):
    is_valid = False
    all_accuracy_valid = True
    acc = None
    result_acc = {}
    hash_val = None
    target = config.get_accuracy_target(model)
    acc_upper_limit = config.get_accuracy_upper_limit(model)
    patterns = []
    acc_targets = []
    acc_types = []
    if acc_upper_limit is not None:
        acc_limits = []
        up_patterns = []
        acc_limit_check = True
        for i in range(0, len(acc_upper_limit), 2):
            acc_type, acc_target = acc_upper_limit[i: i + 2]
            acc_limits.append(acc_target)
            up_patterns.append(ACC_PATTERN[acc_type])

    for i in range(0, len(target), 2):
        acc_type, acc_target = target[i: i + 2]
        patterns.append(ACC_PATTERN[acc_type])
        acc_targets.append(acc_target)
        acc_types.append(acc_type)
    acc_seen = [False for _ in acc_targets]

    with open(os.path.join(path, "accuracy.txt"), "r", encoding="utf-8") as f:
        for line in f:
            for i, (pattern, acc_target, acc_type) in enumerate(
                zip(patterns, acc_targets, acc_types)
            ):
                m = re.match(pattern, line)
                if m:
                    acc = m.group(1)
                m = re.match(r"^hash=([\w\d]+)$", line)
                if m:
                    hash_val = m.group(1)
                if acc is not None and float(acc) >= acc_target:
                    all_accuracy_valid &= True
                    acc_seen[i] = True
                elif acc is not None:
                    all_accuracy_valid = False
                    log.warning(
                        "%s accuracy not met: expected=%f, found=%s",
                        path,
                        acc_target,
                        acc,
                    )
                if acc:
                    result_acc[acc_type] = acc
                acc = None
            if acc_upper_limit is not None:
                for i, (pattern, acc_limit) in enumerate(
                        zip(up_patterns, acc_limits)):
                    m = re.match(pattern, line)
                    if m:
                        acc = m.group(1)
                    m = re.match(r"^hash=([\w\d]+)$", line)
                    if m:
                        hash_val = m.group(1)
                    if (
                        acc is not None
                        and acc_upper_limit is not None
                        and float(acc) > acc_limit
                    ):
                        acc_limit_check = False
                        log.warning(
                            "%s accuracy not met: upper limit=%f, found=%s",
                            path,
                            acc_limit,
                            acc,
                        )
                    acc = None
            if all(acc_seen) and hash_val:
                break
        is_valid = all_accuracy_valid & all(acc_seen)
        if acc_upper_limit is not None:
            is_valid &= acc_limit_check

    if not hash_val:
        log.error("%s not hash value for mlperf_log_accuracy.json", path)
        is_valid = False

    # check mlperf_log_accuracy.json
    fname = os.path.join(path, "mlperf_log_accuracy.json")
    if not os.path.exists(fname):
        log.error("%s is missing", fname)
        is_valid = False
    else:
        if os.stat(fname).st_size > MAX_ACCURACY_LOG_SIZE:
            log.error("%s is not truncated", fname)
            is_valid = False

    # check if there are any errors in the detailed log
    fname = os.path.join(path, "mlperf_log_detail.txt")
    if not find_error_in_detail_log(config, fname):
        is_valid = False

    return is_valid, result_acc


def extra_check_llm(mlperf_log, scenario, model):
    if mlperf_log["requested_use_token_latencies"]:
        if scenario == "Offline":
            # For offline no further checks are necessary
            return None, True
        else:
            for constraint, limits in LLM_LATENCY_LIMITS[model].items():
                if (
                    mlperf_log["result_first_token_99.00_percentile_latency_ns"]
                    < limits["ttft"]
                    and mlperf_log["result_time_per_output_token_99.00_percentile_ns"]
                    < limits["tpot"]
                ):
                    return constraint, True
    else:
        log.error(
            f"use_token_latencies flag needs to be enabled for Llama2 benchmark")
        return None, False

    log.error(
        f'Failed Llama2 extra check for TTFT and TPOT. TTFT 99-tile: {mlperf_log["result_first_token_99.00_percentile_latency_ns"]}, TPOT 99-tile: {mlperf_log["result_time_per_output_token_99.00_percentile_ns"]}'
    )
    return None, False


def get_performance_metric(
        config, model, path, scenario_fixed):
    # Assumes new logging format
    version = config.version

    fname = os.path.join(path, "mlperf_log_detail.txt")
    mlperf_log = MLPerfLog(fname)
    if (
        "result_validity" in mlperf_log.get_keys()
        and mlperf_log["result_validity"] == "VALID"
    ):
        is_valid = True
    scenario = mlperf_log["effective_scenario"]

    res = float(mlperf_log[RESULT_FIELD_NEW[version][scenario]])
    if (
        version in RESULT_FIELD_BENCHMARK_OVERWRITE
        and model in RESULT_FIELD_BENCHMARK_OVERWRITE[version]
        and scenario in RESULT_FIELD_BENCHMARK_OVERWRITE[version][model]
    ):
        res = float(
            mlperf_log[RESULT_FIELD_BENCHMARK_OVERWRITE[version]
                       [model][scenario]]
        )

    inferred = False
    if scenario_fixed != scenario:
        inferred, res = get_inferred_result(
            scenario_fixed, scenario, res, mlperf_log, config, False
        )

    return res


def check_performance_dir(
        config, model, path, scenario_fixed, division, system_json):
    is_valid = False
    rt = {}

    version = config.version
    # look for: Result is: VALID
    fname = os.path.join(path, "mlperf_log_detail.txt")
    mlperf_log = MLPerfLog(fname)
    if (
        "result_validity" in mlperf_log.get_keys()
        and mlperf_log["result_validity"] == "VALID"
    ):
        is_valid = True
    performance_sample_count = mlperf_log["effective_performance_sample_count"]
    qsl_rng_seed = mlperf_log["effective_qsl_rng_seed"]
    sample_index_rng_seed = mlperf_log["effective_sample_index_rng_seed"]
    schedule_rng_seed = mlperf_log["effective_schedule_rng_seed"]
    scenario = mlperf_log["effective_scenario"]

    res = float(mlperf_log[RESULT_FIELD_NEW[version][scenario]])
    if (
        version in RESULT_FIELD_BENCHMARK_OVERWRITE
        and model in RESULT_FIELD_BENCHMARK_OVERWRITE[version]
        and scenario in RESULT_FIELD_BENCHMARK_OVERWRITE[version][model]
    ):
        res = float(
            mlperf_log[RESULT_FIELD_BENCHMARK_OVERWRITE[version]
                       [model][scenario]]
        )

    if model in ["llama2-70b-99", "llama2-70b-99.9", "mixtral-8x7b"]:
        llama_constraint, is_valid = extra_check_llm(
            mlperf_log, scenario_fixed, model)

    latency_99_percentile = mlperf_log["result_99.00_percentile_latency_ns"]
    latency_mean = mlperf_log["result_mean_latency_ns"]
    if scenario in ["MultiStream"]:
        latency_99_percentile = mlperf_log[
            "result_99.00_percentile_per_query_latency_ns"
        ]
        latency_mean = mlperf_log["result_mean_query_latency_ns"]
    min_query_count = mlperf_log["effective_min_query_count"]
    samples_per_query = mlperf_log["effective_samples_per_query"]
    min_duration = mlperf_log["effective_min_duration_ms"]
    equal_issue_used_check = (
        mlperf_log["effective_sample_concatenate_permutation"] == "true"
    )
    if not config.requires_equal_issue(model, division):
        equal_issue_used_check = True
    if not equal_issue_used_check:
        log.error(
            "%s requires equal issue mode (sample_concatenate_permutation), expected=true, found=false", path
        )
        is_valid = False

    sut_name = mlperf_log["sut_name"]

    # check if there are any errors in the detailed log
    fname = os.path.join(path, "mlperf_log_detail.txt")
    if not find_error_in_detail_log(config, fname):
        is_valid = False

    required_performance_sample_count = config.get_performance_sample_count(
        model)
    if performance_sample_count < required_performance_sample_count:
        log.error(
            "%s performance_sample_count, found %d, needs to be >= %d",
            fname,
            performance_sample_count,
            required_performance_sample_count,
        )
        is_valid = False

    config_seeds = config.seeds if "TEST05" not in fname else config.test05_seeds
    if qsl_rng_seed != config_seeds["qsl_rng_seed"]:
        log.error(
            "%s qsl_rng_seed is wrong, expected=%s, found=%s",
            fname,
            config_seeds["qsl_rng_seed"],
            qsl_rng_seed,
        )
        is_valid = False
    if sample_index_rng_seed != config_seeds["sample_index_rng_seed"]:
        log.error(
            "%s sample_index_rng_seed is wrong, expected=%s, found=%s",
            fname,
            config_seeds["sample_index_rng_seed"],
            sample_index_rng_seed,
        )
        is_valid = False
    if schedule_rng_seed != config_seeds["schedule_rng_seed"]:
        log.error(
            "%s schedule_rng_seed is wrong, expected=%s, found=%s",
            fname,
            config_seeds["schedule_rng_seed"],
            schedule_rng_seed,
        )
        is_valid = False

    if scenario == "SingleStream" or scenario == "MultiStream":
        res /= MS_TO_NS

    # Check if the current scenario uses early stopping
    uses_early_stopping = config.uses_early_stopping(scenario)

    if uses_early_stopping:
        # check if early_stopping condition was met
        if not mlperf_log["early_stopping_met"]:
            early_stopping_result = mlperf_log["early_stopping_result"]
            log.error(
                "Early stopping condition was not met, msg=%s",
                early_stopping_result,
            )

        # If the scenario has a target latency (Server scenario), check
        # that the target latency that was passed to the early stopping
        # is less than the target latency.
        target_latency = config.latency_constraint.get(
            model, dict()).get(scenario)
        if target_latency:
            early_stopping_latency_ns = mlperf_log["effective_target_latency_ns"]
            log.info(
                "Target latency: %s, Early Stopping Latency: %s, Scenario: %s",
                target_latency,
                early_stopping_latency_ns,
                scenario,
            )
            if early_stopping_latency_ns > target_latency:
                log.error(
                    "%s Latency constraint with early stopping not met, expected=%s, found=%s",
                    fname,
                    target_latency,
                    early_stopping_latency_ns,
                )
                is_valid = False

    else:
        # check if the benchmark meets latency constraint
        target_latency = config.latency_constraint.get(
            model, dict()).get(scenario)
        log.info(
            "Target latency: %s, Latency: %s, Scenario: %s",
            target_latency,
            latency_99_percentile,
            scenario,
        )
        if target_latency:
            if latency_99_percentile > target_latency:
                log.error(
                    "%s Latency constraint not met, expected=%s, found=%s",
                    fname,
                    target_latency,
                    latency_99_percentile,
                )

    # Check Minimum queries were issued to meet test duration
    # Check if this run uses early stopping. If it does, get the
    # min_queries from the detail log, otherwise get this value
    # from the config
    if not uses_early_stopping:
        required_min_query_count = config.get_min_query_count(model, scenario)
        if required_min_query_count and min_query_count < required_min_query_count:
            log.error(
                "%s Required minimum Query Count not met by user config, Expected=%s, Found=%s",
                fname,
                required_min_query_count,
                min_query_count,
            )
            is_valid = False

    if scenario == "Offline" and (
            samples_per_query < OFFLINE_MIN_SPQ_SINCE_V4[model]):
        log.error(
            "%s Required minimum samples per query not met by user config, Expected=%s, Found=%s",
            fname,
            OFFLINE_MIN_SPQ_SINCE_V4[model],
            samples_per_query,
        )
        is_valid = False

    # Test duration of 600s is met
    required_min_duration = TEST_DURATION_MS

    if min_duration < required_min_duration:
        log.error(
            "%s Test duration less than 600s in user config. expected=%s, found=%s",
            fname,
            required_min_duration,
            min_duration,
        )
        is_valid = False

    inferred = False
    if scenario_fixed != scenario:
        inferred, res = get_inferred_result(
            scenario_fixed, scenario, res, mlperf_log, config, True
        )

    is_network_system, is_network_mode_valid = is_system_over_network(
        division, system_json, path
    )
    is_valid &= is_network_mode_valid
    if is_network_system:
        # for network mode verify the SUT name is valid, according to the rules
        # (must include "Network SUT" in name)
        if NETWORK_MODE_REQUIRED_SUBSTRING_IN_SUT_NAME not in sut_name:
            log.error(
                f"{fname} invalid sut name for network mode. expecting the substring '{NETWORK_MODE_REQUIRED_SUBSTRING_IN_SUT_NAME}' got '{sut_name}'"
            )
            is_valid = False

    return is_valid, res, inferred


def get_inferred_result(
    scenario_fixed, scenario, res, mlperf_log, config, log_error=False
):

    inferred = False
    # Check if current scenario (and version) uses early stopping
    uses_early_stopping = config.uses_early_stopping(scenario)

    latency_mean = mlperf_log["result_mean_latency_ns"]
    if scenario in ["MultiStream"]:
        latency_99_percentile = mlperf_log[
            "result_99.00_percentile_per_query_latency_ns"
        ]
        latency_mean = mlperf_log["result_mean_query_latency_ns"]
    samples_per_query = mlperf_log["effective_samples_per_query"]
    if scenario == "SingleStream":
        # qps_wo_loadgen_overhead is only used for inferring Offline from
        # SingleStream; only for old submissions
        qps_wo_loadgen_overhead = mlperf_log["result_qps_without_loadgen_overhead"]

    # special case for results inferred from different scenario
    if scenario_fixed in ["Offline"] and scenario in ["SingleStream"]:
        inferred = True
        res = qps_wo_loadgen_overhead

    if (scenario_fixed in ["Offline"]) and scenario in ["MultiStream"]:
        inferred = True
        res = samples_per_query * S_TO_MS / (latency_mean / MS_TO_NS)

    if (scenario_fixed in ["MultiStream"]) and scenario in ["SingleStream"]:
        inferred = True
        # samples_per_query does not match with the one reported in the logs
        # when inferring MultiStream from SingleStream
        samples_per_query = 8
        if uses_early_stopping:
            early_stopping_latency_ms = mlperf_log["early_stopping_latency_ms"]
            if early_stopping_latency_ms == 0 and log_error:
                log.error(
                    "Not enough samples were processed for early stopping to make an estimate"
                )
                is_valid = False
            res = (early_stopping_latency_ms * samples_per_query) / MS_TO_NS
        else:
            res = (latency_99_percentile * samples_per_query) / MS_TO_NS
    return inferred, res


def get_power_metric(config, scenario_fixed, log_path, is_valid, res):
    # parse the power logs
    server_timezone = datetime.timedelta(0)
    client_timezone = datetime.timedelta(0)

    detail_log_fname = os.path.join(log_path, "mlperf_log_detail.txt")
    mlperf_log = MLPerfLog(detail_log_fname)
    datetime_format = "%m-%d-%Y %H:%M:%S.%f"
    power_begin = (
        datetime.datetime.strptime(mlperf_log["power_begin"], datetime_format)
        + client_timezone
    )
    power_end = (
        datetime.datetime.strptime(mlperf_log["power_end"], datetime_format)
        + client_timezone
    )
    # Obtain the scenario also from logs to check if power is inferred
    scenario = mlperf_log["effective_scenario"]

    spl_fname = os.path.join(log_path, "spl.txt")
    power_list = []
    with open(spl_fname) as f:
        for line in f:
            if not line.startswith("Time"):
                continue
            timestamp = (
                datetime.datetime.strptime(line.split(",")[1], datetime_format)
                + server_timezone
            )
            if timestamp > power_begin and timestamp < power_end:
                value = float(line.split(",")[3])
                if value > 0:
                    power_list.append(float(line.split(",")[3]))

    if len(power_list) == 0:
        log.error(
            "%s has no power samples falling in power range: %s - %s",
            spl_fname,
            power_begin,
            power_end,
        )
        is_valid = False
    else:
        avg_power = sum(power_list) / len(power_list)
        power_duration = (power_end - power_begin).total_seconds()
        if scenario_fixed in ["Offline", "Server"]:
            # In Offline and Server scenarios, the power metric is in W.
            power_metric = avg_power
            avg_power_efficiency = res / avg_power

        else:
            # In SingleStream and MultiStream scenarios, the power metric is in
            # mJ/query.
            assert scenario_fixed in [
                "MultiStream",
                "SingleStream",
            ], "Unknown scenario: {:}".format(scenario_fixed)

            num_queries = int(mlperf_log["result_query_count"])

            power_metric = avg_power * power_duration * 1000 / num_queries

            if scenario_fixed in ["SingleStream"]:
                samples_per_query = 1
            elif scenario_fixed in ["MultiStream"]:
                samples_per_query = 8

            if (scenario_fixed in ["MultiStream"]
                    ) and scenario in ["SingleStream"]:
                power_metric = (
                    avg_power * power_duration * samples_per_query * 1000 / num_queries
                )

            avg_power_efficiency = (samples_per_query * 1000) / power_metric

    return is_valid, power_metric, scenario, avg_power_efficiency


def check_power_dir(
    power_path,
    ranging_path,
    testing_path,
    scenario_fixed,
    power_res_ranging,
    power_res_testing,
    config,
):
    skip_power_check = config.skip_power_check

    is_valid = True
    power_metric = 0

    # check if all the required files are present
    required_files = REQUIRED_PERF_FILES + REQUIRED_PERF_POWER_FILES
    diff = files_diff(
        list_files(testing_path),
        required_files,
        OPTIONAL_PERF_FILES)
    if diff:
        log.error("%s has file list mismatch (%s)", testing_path, diff)
        is_valid = False
    diff = files_diff(
        list_files(ranging_path),
        required_files,
        OPTIONAL_PERF_FILES)
    if diff:
        log.error("%s has file list mismatch (%s)", ranging_path, diff)
        is_valid = False
    diff = files_diff(list_files(power_path), REQUIRED_POWER_FILES)
    if diff:
        log.error("%s has file list mismatch (%s)", power_path, diff)
        is_valid = False

    # uncomment to measure ranging mode power
    """
    (
        is_valid,
        power_metric_ranging,
        scenario,
        power_efficiency_ranging,
    ) = get_power_metric(
        config, scenario_fixed, ranging_path, is_valid, power_res_ranging
    )
    """
    is_valid, power_metric, scenario, power_efficiency_testing = get_power_metric(
        config, scenario_fixed, testing_path, is_valid, power_res_testing
    )

    if not skip_power_check:
        python_version_major = int(sys.version.split(" ")[0].split(".")[0])
        python_version_minor = int(sys.version.split(" ")[0].split(".")[1])
        assert python_version_major == 3 and python_version_minor >= 7, (
            "Power check " " only " "supports " "Python " "3.7+"
        )
        sys.path.insert(0, os.path.join(submission_checker_dir, "power"))
        from power.power_checker import check as check_power_more

        perf_path = os.path.dirname(power_path)
        check_power_result = check_power_more(perf_path)
        sys.stdout.flush()
        sys.stderr.flush()
        if check_power_result != 0:
            log.error(
                "Power WG power_checker.py did not pass for: %s",
                perf_path)
            is_valid = False

    return is_valid, power_metric, power_efficiency_testing


def files_diff(list1, list2, optional=None):
    """returns a list of files that are missing or added."""
    if not optional:
        optional = []
    optional = optional + ["mlperf_log_trace.json", "results.json", ".gitkeep"]
    return set(list1).symmetric_difference(set(list2)) - set(optional)


def is_system_over_network(division, system_json, path):
    """
    Verify whether the submitted system is over network and whether it is valid
    for the division
    for 'network' division, it is mandatory that the system is over-network
    for 'closed' division, the system must not be over-network
    for 'open' division, the system may be either local or over-network
    """
    is_network_mode_sys_spec_str = system_json.get(SYSTEM_DESC_IS_NETWORK_MODE)
    is_network_system = (
        is_network_mode_sys_spec_str.lower() == "true"
        if is_network_mode_sys_spec_str is not None
        else False
    )
    # verify that the system corresponds the division
    is_valid = True
    expected_state_by_division = {"network": True, "closed": False}
    if division in expected_state_by_division:
        is_valid = expected_state_by_division[division] is is_network_system
    if not is_valid:
        log.error(
            f"{path} incorrect network mode (={is_network_system}) for division '{division}'"
        )
    return is_network_system, is_valid


def check_results_dir(
    config,
    filter_submitter,
    skip_compliance,
    csv,
    debug=False,
    skip_meaningful_fields_emptiness_check=False,
    skip_empty_files_check=False,
    skip_check_power_measure_files=False,
    skip_extra_files_in_root_check=False,
    skip_extra_accuracy_files_check=False,
    scenarios_to_skip=[],
):
    """
    Walk the results directory and do the checking.
    We are called with the cdw at the root of the submission directory.
    level1 division - closed|open|network
    level2 submitter - for example mlperf_org
    level3 - results, systems, measurements, code
    For results the structure from here is:
    results/$system_desc/$benchmark_model/$scenario/performance/run_n
    and
    results/$system_desc/$benchmark_model/$scenario/accuracy
    We first walk into results/$system_desc
        make sure there is a system_desc.json and its good
    Next we walk into the model
        make sure the model is good, make sure all required scenarios are there.
    Next we walk into each scenario
        check the performance directory
        check the accuracy directory
        if all was good, add the result to the results directory
        if there are errors write a None as result so we can report later what
        failed
    """
    head = [
        "Organization",
        "Availability",
        "Division",
        "SystemType",
        "SystemName",
        "Platform",
        "Model",
        "MlperfModel",
        "Scenario",
        "Result",
        "Accuracy",
        "number_of_nodes",
        "host_processor_model_name",
        "host_processors_per_node",
        "host_processor_core_count",
        "accelerator_model_name",
        "accelerators_per_node",
        "Location",
        "framework",
        "operating_system",
        "notes",
        "compliance",
        "errors",
        "version",
        "inferred",
        "has_power",
        "Units",
        "weight_data_types",
    ]
    fmt = ",".join(["{}"] * len(head)) + "\n"
    csv.write(",".join(head) + "\n")
    results = {}
    systems = {}

    def log_result(
        submitter,
        available,
        division,
        system_type,
        system_name,
        system_desc,
        model_name,
        mlperf_model,
        scenario_fixed,
        r,
        acc,
        system_json,
        name,
        compliance,
        errors,
        config,
        inferred=0,
        power_metric=0,
        weight_data_types="fp32",
    ):
        notes = system_json.get("hw_notes", "")
        if system_json.get("sw_notes"):
            notes = notes + ". " if notes else ""
            notes = notes + system_json.get("sw_notes")
        special_unit_dict = {
            "gptj-99": {
                "SingleStream": "Latency (ms)",
                "MultiStream": "Latency (ms)",
                "Offline": "Tokens/s",
                "Server": "Tokens/s",
            },
            "gptj-99.9": {
                "SingleStream": "Latency (ms)",
                "MultiStream": "Latency (ms)",
                "Offline": "Tokens/s",
                "Server": "Tokens/s",
            },
            "llama2-70b-99": {
                "SingleStream": "Latency (ms)",
                "MultiStream": "Latency (ms)",
                "Offline": "Tokens/s",
                "Server": "Tokens/s",
            },
            "llama2-70b-99.9": {
                "SingleStream": "Latency (ms)",
                "MultiStream": "Latency (ms)",
                "Offline": "Tokens/s",
                "Server": "Tokens/s",
            },
            "mixtral-8x7b": {
                "SingleStream": "Latency (ms)",
                "MultiStream": "Latency (ms)",
                "Offline": "Tokens/s",
                "Server": "Tokens/s",
            },
        }
        unit_dict = {
            "SingleStream": "Latency (ms)",
            "MultiStream": "Latency (ms)",
            "Offline": "Samples/s",
            "Server": "Queries/s",
        }
        power_unit_dict = {
            "SingleStream": "millijoules",
            "MultiStream": "millijoules",
            "Offline": "Watts",
            "Server": "Watts",
        }
        if config.version == "v4.0":
            unit = unit_dict[scenario_fixed]
        else:
            unit = special_unit_dict.get(model_name, unit_dict)[scenario_fixed]
        power_unit = power_unit_dict[scenario_fixed]

        if (power_metric <= 0) or (
            not get_boolean(system_json.get("system_power_only"))
        ):
            csv.write(
                fmt.format(
                    submitter,
                    available,
                    division,
                    '"' + system_type + '"',
                    '"' + system_name + '"',
                    system_desc,
                    model_name,
                    mlperf_model,
                    scenario_fixed,
                    r,
                    acc,
                    system_json.get("number_of_nodes"),
                    '"' + system_json.get("host_processor_model_name") + '"',
                    system_json.get("host_processors_per_node"),
                    system_json.get("host_processor_core_count"),
                    '"' + system_json.get("accelerator_model_name") + '"',
                    '"' + str(system_json.get("accelerators_per_node")) + '"',
                    name.replace("\\", "/"),
                    '"' + system_json.get("framework", "") + '"',
                    '"' + system_json.get("operating_system", "") + '"',
                    '"' + notes + '"',
                    compliance,
                    errors,
                    config.version,
                    inferred,
                    power_metric > 0,
                    unit,
                    '"' + weight_data_types + '"',
                )
            )

        if power_metric > 0:
            csv.write(
                fmt.format(
                    submitter,
                    available,
                    division,
                    '"' + system_type + '"',
                    '"' + system_name + '"',
                    system_desc,
                    model_name,
                    mlperf_model,
                    scenario_fixed,
                    power_metric,
                    acc,
                    system_json.get("number_of_nodes"),
                    '"' + system_json.get("host_processor_model_name") + '"',
                    system_json.get("host_processors_per_node"),
                    system_json.get("host_processor_core_count"),
                    '"' + system_json.get("accelerator_model_name") + '"',
                    '"' + str(system_json.get("accelerators_per_node")) + '"',
                    name.replace("\\", "/"),
                    '"' + system_json.get("framework", "") + '"',
                    '"' + system_json.get("operating_system", "") + '"',
                    '"' + notes + '"',
                    compliance,
                    errors,
                    config.version,
                    inferred,
                    power_metric > 0,
                    power_unit,
                    '"' + weight_data_types + '"',
                )
            )

    # we are at the top of the submission directory
    for division in list_dir("."):
        # we are looking at ./$division, ie ./closed
        if division not in VALID_DIVISIONS:
            if division not in [".git", ".github", "assets"]:
                log.error("invalid division in input dir %s", division)
            continue
        is_closed_or_network = division in ["closed", "network"]
        # Look at files outside the division folder
        files_outside_division = [
            f for f in list_files(".") if not (f.endswith(".md") or f.endswith(".pdf"))
        ]
        if len(files_outside_division) > 0 and not skip_extra_files_in_root_check:
            log.error(
                "Root contains files outside division folder %s. You can use '--skip-extra-files-in-root-check' to skip this check temporarily",
                division,
                files_outside_division,
            )
            results[f"root"] = None
            break
        # Look at files outside the submitter folder
        files_outside_submitter = list_files(division)
        if len(files_outside_submitter) > 0:
            log.error(
                "%s contains files outside submitter folder %s",
                division,
                files_outside_submitter,
            )
            results[f"{division}"] = None
            continue

        if division not in systems:
            systems[division] = {}
            systems[division]["power"] = {}
            systems[division]["non_power"] = {}

        for submitter in list_dir(division):
            # we are looking at ./$division/$submitter, ie ./closed/mlperf_org
            if filter_submitter and submitter != filter_submitter:
                continue
            results_path = os.path.join(division, submitter, "results")
            if not os.path.exists(results_path):
                continue

            # Apply folder checks
            dirs = list_dirs_recursively(division, submitter)
            files = list_files_recursively(division, submitter)

            # Check symbolic links
            broken_symbolic_links = [
                f
                for f in files
                if os.path.islink(f) and not os.path.exists(os.readlink(f))
            ]
            if len(broken_symbolic_links) > 0:
                log.error(
                    "%s/%s contains broken symbolic links: %s",
                    division,
                    submitter,
                    broken_symbolic_links,
                )
                results[f"{division}/{submitter}"] = None
                continue

            # Check for files over 50 MB
            files_over_size_limit = [
                f
                for f in files
                if os.path.getsize(f) > FILE_SIZE_LIMIT_MB * MB_TO_BYTES
            ]
            if len(files_over_size_limit) > 0:
                log.error(
                    "%s/%s contains files with size greater than 50 MB: %s",
                    division,
                    submitter,
                    files_over_size_limit,
                )
                results[f"{division}/{submitter}"] = None
                continue

            # Check files and folders with git unfriendly names
            dir_names = [(dir_, dir_.split("/")[-1]) for dir_ in dirs]
            file_names = [(file_, file_.split("/")[-1]) for file_ in files]
            git_error_names = [
                name[0] for name in dir_names if name[1].startswith(".")
            ] + [name[0] for name in file_names if name[1].startswith(".")]
            if len(git_error_names) > 0:
                log.error(
                    "%s/%s contains files with git unfriendly name: %s",
                    division,
                    submitter,
                    git_error_names,
                )
                results[f"{division}/{submitter}"] = None
                continue

            # Check files and folders with spaces names
            space_error_names = [name[0] for name in dir_names if " " in name[1]] + [
                name[0] for name in file_names if " " in name[1]
            ]
            if len(space_error_names) > 0:
                log.error(
                    "%s/%s contains files with spaces in their names: %s",
                    division,
                    submitter,
                    space_error_names,
                )
                results[f"{division}/{submitter}"] = None
                continue

            # Check for pycache folders
            pycache_dirs = [dir for dir in dirs if dir.endswith("__pycache__")]
            if len(pycache_dirs) > 0:
                log.error(
                    "%s/%s has the following __pycache__ directories: %s",
                    division,
                    submitter,
                    pycache_dirs,
                )
                results[f"{division}/{submitter}"] = None
                continue

            # Check for empty folders
            empty_dirs = list_empty_dirs_recursively(division, submitter)
            if len(empty_dirs) > 0:
                log.error(
                    "%s/%s has the following empty directories: %s",
                    division,
                    submitter,
                    empty_dirs,
                )
                results[f"{division}/{submitter}"] = None
                continue

            # Check for extra model mapping
            extra_model_mapping = None
            if division == "open":
                model_mapping_path = (
                    f"{division}/{submitter}/{config.extra_model_benchmark_map}"
                )
                if os.path.exists(model_mapping_path):
                    with open(model_mapping_path) as fp:
                        extra_model_mapping = json.load(fp)

            for system_desc in list_dir(results_path):
                # we are looking at
                # ./$division/$submitter/results/$system_desc, ie
                # ./closed/mlperf_org/results/t4-ort

                #
                # check if system_id is good.
                #
                system_id_json = os.path.join(
                    division, submitter, "systems", system_desc + ".json"
                )
                if not os.path.exists(system_id_json):
                    log.error(
                        "no system_desc for %s/%s/%s", division, submitter, system_desc
                    )
                    results[os.path.join(results_path, system_desc)] = None
                    continue

                name = os.path.join(results_path, system_desc)
                with open(system_id_json) as f:
                    system_json = json.load(f)
                    available = system_json.get("status").lower()
                    if available not in VALID_AVAILABILITIES:
                        log.error(
                            "%s has invalid status (%s)", system_id_json, available
                        )
                        results[name] = None
                        continue
                    system_type = system_json.get("system_type")
                    valid_system_types = [
                        "datacenter", "edge", "datacenter,edge", "edge,datacenter"]

                    if system_type not in valid_system_types:
                        log.error(
                            "%s has invalid system type (%s)",
                            system_id_json,
                            system_type,
                        )
                        results[name] = None
                        continue

                    config.set_type(system_type)
                    if not check_system_desc_id(
                        name,
                        system_json,
                        submitter,
                        division,
                        config.version,
                        skip_meaningful_fields_emptiness_check,
                    ):
                        results[name] = None
                        continue

                #
                # Look at each model
                #
                for model_name in list_dir(results_path, system_desc):
                    # we are looking at ./$division/$submitter/results/$system_desc/$model,
                    #   ie ./closed/mlperf_org/results/t4-ort/bert
                    name = os.path.join(results_path, system_desc, model_name)
                    mlperf_model = config.get_mlperf_model(
                        model_name, extra_model_mapping
                    )

                    if is_closed_or_network and mlperf_model not in config.models:
                        # for closed/network divisions we want the model name to match.
                        # for open division the model_name might be different
                        # than the task
                        log.error(
                            "%s has an invalid model %s for closed/network division",
                            name,
                            model_name,
                        )
                        results[name] = None
                        continue

                    #
                    # Look at each scenario
                    #
                    required_scenarios = config.get_required(mlperf_model)
                    if required_scenarios is None:
                        log.error(
                            "%s has an invalid model %s, system_type=%s",
                            name,
                            mlperf_model,
                            system_type,
                        )
                        results[name] = None
                        continue

                    errors = 0
                    all_scenarios = set(
                        list(required_scenarios)
                        + list(config.get_optional(mlperf_model))
                    )
                    for scenario in list_dir(
                            results_path, system_desc, model_name):
                        # some submissions in v0.5 use lower case scenarios -
                        # map them for now
                        scenario_fixed = SCENARIO_MAPPING.get(
                            scenario, scenario)

                        # Skip scenario for debug purposes
                        if scenario in scenarios_to_skip:
                            continue

                        # we are looking at ./$division/$submitter/results/$system_desc/$model/$scenario,
                        #   ie ./closed/mlperf_org/results/t4-ort/bert/Offline
                        name = os.path.join(
                            results_path, system_desc, model_name, scenario
                        )
                        results[name] = None
                        if is_closed_or_network and scenario_fixed not in all_scenarios:
                            log.error(
                                "%s ignoring scenario %s (neither required nor optional)",
                                name,
                                scenario,
                            )
                            results[name] = None
                            errors += 1
                            continue

                        # check if this submission has power logs
                        power_path = os.path.join(name, "performance", "power")
                        has_power = os.path.exists(power_path)

                        if has_power:
                            log.info("Detected power logs for %s", name)
                            # The power related system_desc_fields are not used by submitters currently.
                            # Turning this check off for now
                            if False and not check_system_desc_id_power(
                                name,
                                system_json,
                                submitter,
                                division,
                                config.version,
                                skip_meaningful_fields_emptiness_check,
                            ):
                                results[name] = None
                                errors += 1
                                continue

                        # check if measurement_dir is good.
                        measurement_dir = os.path.join(
                            division,
                            submitter,
                            "measurements",
                            system_desc,
                            model_name,
                            scenario,
                        )
                        if not os.path.exists(measurement_dir):
                            log.error(
                                "no measurement_dir for %s", measurement_dir)
                            results[measurement_dir] = None
                            errors += 1
                            continue
                        else:
                            measurement_check, weight_data_types = check_measurement_dir(
                                config,
                                measurement_dir,
                                name,
                                system_desc,
                                os.path.join(division, submitter),
                                model_name,
                                scenario,
                                division,
                                has_power,
                                skip_meaningful_fields_emptiness_check,
                                skip_empty_files_check,
                                skip_check_power_measure_files,
                            )
                            if not measurement_check:
                                log.error(
                                    "%s measurement_dir has issues", measurement_dir
                                )
                                results[measurement_dir] = None
                                errors += 1
                                continue

                        # check accuracy
                        accuracy_is_valid = False
                        acc_path = os.path.join(name, "accuracy")
                        if not os.path.exists(
                                os.path.join(acc_path, "accuracy.txt")):
                            log.error(
                                "%s has no accuracy.txt. Generate it with accuracy-imagenet.py or accuracy-coco.py or "
                                "process_accuracy.py",
                                acc_path,
                            )
                            errors += 1
                            continue
                        elif scenario not in scenarios_to_skip:
                            diff = files_diff(
                                list_files(acc_path), REQUIRED_ACC_FILES)
                            if diff:
                                log.error(
                                    "%s has file list mismatch (%s)", acc_path, diff
                                )
                                errors += 1
                                continue
                            accuracy_is_valid, acc = check_accuracy_dir(
                                config,
                                mlperf_model,
                                acc_path,
                                debug or is_closed_or_network,
                            )
                            acc = (
                                json.dumps(acc)
                                .replace(",", " ")
                                .replace('"', "")
                                .replace("{", "")
                                .replace("}", "")
                            )
                            if mlperf_model in REQUIRED_ACC_BENCHMARK:
                                if (
                                        config.version
                                        in REQUIRED_ACC_BENCHMARK[mlperf_model] and not skip_extra_accuracy_files_check):
                                    extra_files_pass, missing_files = check_extra_files(
                                        acc_path,
                                        REQUIRED_ACC_BENCHMARK[mlperf_model][
                                            config.version
                                        ],
                                    )
                                    if not extra_files_pass:
                                        log.error(
                                            "%s expected to have the following extra files (%s)",
                                            acc_path,
                                            missing_files,
                                        )
                                        accuracy_is_valid = False
                            if not accuracy_is_valid and not is_closed_or_network:
                                if debug:
                                    log.warning(
                                        "%s, accuracy not valid but taken for open",
                                        acc_path,
                                    )
                                accuracy_is_valid = True
                            if not accuracy_is_valid:
                                # a little below we'll not copy this into the
                                # results csv
                                errors += 1
                                log.error("%s, accuracy not valid", acc_path)

                        inferred = 0
                        n = ["run_1"]

                        for i in n:
                            is_valid = True
                            perf_path = os.path.join(name, "performance", i)
                            if not os.path.exists(perf_path):
                                log.error("%s is missing", perf_path)
                                is_valid, r = False, None
                                continue
                            if has_power:
                                required_perf_files = (
                                    REQUIRED_PERF_FILES + REQUIRED_PERF_POWER_FILES
                                )
                            else:
                                required_perf_files = REQUIRED_PERF_FILES
                            diff = files_diff(
                                list_files(perf_path),
                                required_perf_files,
                                OPTIONAL_PERF_FILES,
                            )
                            if diff:
                                log.error(
                                    "%s has file list mismatch (%s)", perf_path, diff
                                )
                                is_valid, r = False, None
                                continue

                            try:
                                is_valid, r, is_inferred = check_performance_dir(
                                    config,
                                    mlperf_model,
                                    perf_path,
                                    scenario_fixed,
                                    division,
                                    system_json,
                                )
                                if is_inferred:
                                    inferred = 1
                                    log.info(
                                        "%s has inferred results, qps=%s", perf_path, r
                                    )

                            except Exception as e:
                                log.error(
                                    "%s caused exception in check_performance_dir: %s",
                                    perf_path,
                                    e,
                                )
                                is_valid, r = False, None

                            power_metric = 0
                            if has_power:
                                try:
                                    ranging_path = os.path.join(
                                        name, "performance", "ranging"
                                    )
                                    ranging_r = get_performance_metric(
                                        config,
                                        mlperf_model,
                                        ranging_path,
                                        scenario_fixed,
                                    )
                                except Exception as e:
                                    log.error(
                                        "%s caused exception in check_ranging_dir: %s",
                                        ranging_path,
                                        e,
                                    )
                                    is_valid, ranging_r = False, None

                                try:
                                    (
                                        power_is_valid,
                                        power_metric,
                                        power_efficiency,
                                    ) = check_power_dir(
                                        power_path,
                                        ranging_path,
                                        perf_path,
                                        scenario_fixed,
                                        ranging_r,
                                        r,
                                        config,
                                    )
                                    if not power_is_valid:
                                        is_valid = False
                                        power_metric = 0
                                except Exception as e:
                                    log.error(
                                        "%s caused exception in check_power_dir: %s",
                                        perf_path,
                                        e,
                                    )
                                    is_valid, r, power_metric = False, None, 0

                            if is_valid:
                                results[name] = (
                                    r
                                    if r is None or not has_power
                                    else (
                                        "{:f} "
                                        "with "
                                        "power_metric"
                                        " = {:f} and power_efficiency (samples/J) = {:f}"
                                    ).format(r, power_metric, power_efficiency)
                                )

                                system_id = submitter + "_" + system_desc

                                key = "power" if power_metric > 0 else "non_power"
                                if system_id not in systems[division][key]:
                                    systems[division][key][system_id] = 1
                                else:
                                    systems[division][key][system_id] += 1

                                required_scenarios.discard(scenario_fixed)
                            else:
                                log.error("%s has issues", perf_path)
                                errors += 1
                                results[name] = None

                        # check if compliance dir is good for CLOSED division
                        compliance = 0 if is_closed_or_network else 1
                        if is_closed_or_network and not skip_compliance:
                            if scenario in scenarios_to_skip:
                                continue
                            compliance_dir = os.path.join(
                                division,
                                submitter,
                                "compliance",
                                system_desc,
                                model_name,
                                scenario,
                            )
                            if not check_compliance_dir(
                                compliance_dir,
                                mlperf_model,
                                scenario_fixed,
                                config,
                                division,
                                system_json,
                                name,
                            ):
                                log.error(
                                    "compliance dir %s has issues", compliance_dir
                                )
                                results[name] = None
                            else:
                                compliance = 1

                        if results.get(name):
                            if accuracy_is_valid:
                                log_result(
                                    submitter,
                                    available,
                                    division,
                                    system_type,
                                    system_json.get("system_name"),
                                    system_desc,
                                    model_name,
                                    mlperf_model,
                                    scenario_fixed,
                                    r,
                                    acc,
                                    system_json,
                                    name,
                                    compliance,
                                    errors,
                                    config,
                                    inferred=inferred,
                                    power_metric=power_metric,
                                    weight_data_types=weight_data_types,
                                )
                            else:
                                results[name] = None
                                log.error(
                                    "%s is OK but accuracy has issues", name)

                    # Discard scenarios that we want to skip
                    for scenario in scenarios_to_skip:
                        required_scenarios.discard(scenario)

                    if required_scenarios:
                        name = os.path.join(
                            results_path, system_desc, model_name)
                        if is_closed_or_network:
                            results[name] = None
                            log.error(
                                "%s does not have all required scenarios, missing %s",
                                name,
                                required_scenarios,
                            )
                        elif debug:
                            log.warning(
                                "%s ignoring missing scenarios in open division (%s)",
                                name,
                                required_scenarios,
                            )

    return results, systems


def check_system_desc_id(
    fname,
    systems_json,
    submitter,
    division,
    version,
    skip_meaningful_fields_emptiness_check,
):
    is_valid = True
    # check all required fields

    required_fields = SYSTEM_DESC_REQUIRED_FIELDS.copy()

    is_network_system, is_network_mode_valid = is_system_over_network(
        division, systems_json, fname
    )
    is_valid &= is_network_mode_valid
    if is_network_system:
        required_fields += SYSTEM_DESC_REQUIRED_FIELDS_NETWORK_MODE

    check_empty_fields = False if skip_meaningful_fields_emptiness_check else True

    for k in required_fields:
        if k not in systems_json:
            is_valid = False
            log.error("%s, field %s is missing", fname, k)
        elif (
            check_empty_fields
            and k in SYSTEM_DESC_MEANINGFUL_RESPONSE_REQUIRED_FIELDS
            and not systems_json[k]
        ):
            is_valid = False
            log.error(
                "%s, field %s requires a meaningful response but is empty", fname, k
            )

    # SYSTEM_DESC_REQUIRED_FIELDS_POWER should be mandatory when a submission has power logs, but since we
    # check power submission in check_results_dir, the information is not available yet at this stage and we do
    # this check later
    all_fields = required_fields + SYSTEM_DESC_REQUIRED_FIELDS_POWER
    for k in systems_json.keys():
        if k not in all_fields:
            log.warning("%s, field %s is unknown", fname, k)

    if systems_json.get("submitter").lower() != submitter.lower():
        log.error(
            "%s has submitter %s, directory has %s",
            fname,
            systems_json.get("submitter"),
            submitter,
        )
        is_valid = False
    if systems_json.get("division") != division:
        log.error(
            "%s has division %s, division has %s",
            fname,
            systems_json.get("division"),
            division,
        )
        is_valid = False
    return is_valid


def check_system_desc_id_power(
    fname,
    systems_json,
    submitter,
    division,
    version,
    skip_meaningful_fields_emptiness_check,
):
    is_valid = True

    check_empty_fields = False if skip_meaningful_fields_emptiness_check else True

    for k in SYSTEM_DESC_REQUIRED_FIELDS_POWER:
        if k not in systems_json:
            is_valid = False
            log.error("%s, field %s is missing", fname, k)
        elif (
            check_empty_fields
            and k in SYSTEM_DESC_MEANINGFUL_RESPONSE_REQUIRED_FIELDS_POWER
            and not systems_json[k]
        ):
            is_valid = False
            log.error(
                "%s, field %s requires a meaningful response but is empty", fname, k
            )

    return is_valid


def check_measurement_dir(
    config,
    measurement_dir,
    fname,
    system_desc,
    root,
    model,
    scenario,
    division,
    has_power,
    skip_meaningful_fields_emptiness_check,
    skip_empty_files_check,
    skip_check_power_measure_files,
):
    files = list_files(measurement_dir)
    system_file = None
    is_valid = True
    check_empty_fields = False if skip_meaningful_fields_emptiness_check else True

    for i in REQUIRED_MEASURE_FILES:
        if i not in files:
            log.error("%s is missing %s", measurement_dir, i)
            is_valid = False
        elif not skip_empty_files_check and (
            os.stat(os.path.join(measurement_dir, i)).st_size == 0
        ):
            log.error("%s is having empty %s", measurement_dir, i)
            is_valid = False

    if has_power and not skip_check_power_measure_files:
        path = measurement_dir
        all_files_1 = [
            os.path.join(path, f)
            for f in os.listdir(path)
            if os.path.isfile(os.path.join(path, f))
        ]
        path = os.path.join(path, "..")
        all_files_2 = [
            os.path.join(path, f)
            for f in os.listdir(path)
            if os.path.isfile(os.path.join(path, f))
        ]
        path = os.path.join(path, "..")
        all_files_3 = [
            os.path.join(path, f)
            for f in os.listdir(path)
            if os.path.isfile(os.path.join(path, f))
        ]
        path = os.path.join(path, "..")
        all_files_4 = [
            os.path.join(path, f)
            for f in os.listdir(path)
            if os.path.isfile(os.path.join(path, f))
        ]
        all_files = all_files_1 + all_files_2 + all_files_3 + all_files_4

        for i in REQUIRED_POWER_MEASURE_FILES:
            found = False
            for file in all_files:
                if re.match(i, os.path.basename(file)):
                    found = True
                    file_path = file
            if not found:
                log.error("%s is missing %s", measurement_dir, i)
                is_valid = False
            elif not skip_empty_files_check and os.stat(file_path).st_size == 0:
                log.error("%s is having empty %s", measurement_dir, i)
                is_valid = False

    if config.version in ["v4.0", "v4.1"]:
        system_file_prefix = system_desc
    else:
        system_file_prefix = "model-info"
    for i in files:
        if i.startswith(system_desc) and i.endswith(
                "_" + scenario + ".json"):
            system_file = i
            end = len("_" + scenario + ".json")
            break
        elif i.startswith(system_desc) and i.endswith(".json"):
            system_file = i
            end = len(".json")
            break

    weight_data_types = None
    if system_file:
        with open(os.path.join(measurement_dir, system_file), "r") as f:
            j = json.load(f)
            weight_data_types = j["weight_data_types"]
            for k in SYSTEM_IMP_REQUIRED_FILES:
                if k not in j:
                    is_valid = False
                    log.error("%s, field %s is missing", fname, k)
                elif check_empty_fields and not j[k]:
                    is_valid = False
                    log.error(
                        "%s, field %s is missing meaningful value", fname, k)

        impl = system_file[len(system_desc) + 1: -end]
        code_dir = os.path.join(root, "code", model)
        if os.path.isfile(code_dir):
            with open(code_dir, "r") as f:
                line = f.read()
                code_dir = os.path.join(root, "code", line.strip(), impl)
        else:
            code_dir = os.path.join(root, "code", model, impl)

        if not os.path.exists(code_dir):
            # see if the code dir is per model
            if not os.path.exists(os.path.dirname(code_dir)):
                log.error("%s is missing code_dir %s", fname, code_dir)
                is_valid = False
<<<<<<< HEAD
=======

        # Check equal issue mode
        equal_issue_used = False
        if "mlperf.conf" in files and config.requires_equal_issue(
                model, division):
            with open(f"{measurement_dir}/mlperf.conf") as f:
                lines = f.readlines()
                conf_ref_model = model.replace("-99.9", "").replace("-99", "")
                for line in lines:
                    line = line.replace(" ", "").replace("\n", "")
                    if line.startswith("#"):
                        continue
                    elif line == "":
                        continue
                    else:
                        key, val = line.split("=")
                        key.replace(" ", "")
                        val.replace(" ", "")
                        conf_model, conf_scenario, conf_key = key.split(".")
                        if (

                            (conf_key == "sample_concatenate_permutation")
                            and ((conf_model == conf_ref_model) or conf_model == "*")
                            and ((conf_scenario == scenario) or conf_scenario == "*")
                        ):
                            if val.isnumeric():
                                val = int(val)
                                equal_issue_used = val == 1
                                break

        if "user.conf" in files and config.requires_equal_issue(
                model, division):
            with open(f"{measurement_dir}/user.conf") as f:
                lines = f.readlines()
                conf_ref_model = model.replace("-99.9", "").replace("-99", "")
                for line in lines:
                    line = line.replace(" ", "").replace("\n", "")
                    if line.startswith("#"):
                        continue
                    elif line == "":
                        continue
                    else:
                        key, val = line.split("=")
                        key.replace(" ", "")
                        val.replace(" ", "")
                        conf_model, conf_scenario, conf_key = key.split(".")
                        if (
                            (conf_key == "sample_concatenate_permutation")
                            and ((conf_model == conf_ref_model) or conf_model == "*")
                            and ((conf_scenario == scenario) or conf_scenario == "*")
                        ):
                            if val.isnumeric():
                                val = int(val)
                                equal_issue_used = val == 1
                                break
>>>>>>> ec8cbe54
    else:
        log.error("%s is missing %s*.json", fname, system_desc)
        is_valid = False

    return is_valid, weight_data_types


def check_compliance_perf_dir(test_dir):
    is_valid = False

    fname = os.path.join(test_dir, "verify_performance.txt")
    if not os.path.exists(fname):
        log.error("%s is missing in %s", fname, test_dir)
        is_valid = False
    else:
        with open(fname, "r") as f:
            for line in f:
                # look for: TEST PASS
                if "TEST PASS" in line:
                    is_valid = True
                    break
        if is_valid == False:
            log.error(
                "Compliance test performance check in %s failed",
                test_dir)

        # Check performance dir
        test_perf_path = os.path.join(test_dir, "performance", "run_1")
        if not os.path.exists(test_perf_path):
            log.error("%s has no performance/run_1 directory", test_dir)
            is_valid = False
        else:
            diff = files_diff(
                list_files(test_perf_path),
                REQUIRED_COMP_PER_FILES,
                ["mlperf_log_accuracy.json"],
            )
            if diff:
                log.error(
                    "%s has file list mismatch (%s)",
                    test_perf_path,
                    diff)
                is_valid = False

    return is_valid


def check_compliance_acc_dir(test_dir, model, config):
    is_valid = False
    acc_passed = False

    fname = os.path.join(test_dir, "verify_accuracy.txt")
    if not os.path.exists(fname):
        log.error("%s is missing in %s", fname, test_dir)
    else:
        if "TEST01" in test_dir:
            # Accuracy can fail for TEST01
            is_valid = True
            with open(fname, "r") as f:
                for line in f:
                    # look for: TEST PASS
                    if "TEST PASS" in line:
                        acc_passed = True
                        break
            if acc_passed == False:
                log.info(
                    "Compliance test accuracy check (deterministic mode) in %s failed",
                    test_dir,
                )

            # Check Accuracy dir
            test_acc_path = os.path.join(test_dir, "accuracy")
            if not os.path.exists(test_acc_path):
                log.error("%s has no accuracy directory", test_dir)
                is_valid = False
            else:
                diff = files_diff(
                    list_files(test_acc_path),
                    (
                        REQUIRED_TEST01_ACC_FILES_1
                        if acc_passed
                        else REQUIRED_TEST01_ACC_FILES
                    ),
                )
                if diff:
                    log.error(
                        "%s has file list mismatch (%s)",
                        test_acc_path,
                        diff)
                    is_valid = False
                elif not acc_passed:
                    target = config.get_accuracy_target(model)
                    patterns = []
                    acc_types = []
                    for i in range(0, len(target), 2):
                        acc_type = target[i: i + 2]
                        acc_types.append(acc_type)
                        patterns.append(ACC_PATTERN[acc_type[0]])
                    acc_seen = [False for _ in acc_type]
                    acc_baseline = {acc_type: 0 for acc_type in acc_types}
                    acc_compliance = {acc_type: 0 for acc_type in acc_types}
                    with open(
                        os.path.join(test_acc_path, "baseline_accuracy.txt"),
                        "r",
                        encoding="utf-8",
                    ) as f:
                        for line in f:
                            for acc_type, pattern in zip(acc_types, patterns):
                                m = re.match(pattern, line)
                                if m:
                                    acc_baseline[acc_type] = float(m.group(1))
                    with open(
                        os.path.join(test_acc_path, "compliance_accuracy.txt"),
                        "r",
                        encoding="utf-8",
                    ) as f:
                        for line in f:
                            for acc_type, pattern in zip(acc_types, patterns):
                                m = re.match(pattern, line)
                                if m:
                                    acc_compliance[acc_type] = float(
                                        m.group(1))
                    for acc_type in acc_types:
                        if acc_baseline[acc_type] == 0 or acc_compliance[acc_type] == 0:
                            is_valid = False
                            break
                        else:
                            required_delta_perc = config.get_delta_perc(
                                model, acc_type[0]
                            )
                            delta_perc = (
                                abs(
                                    1
                                    - acc_baseline[acc_type] /
                                    acc_compliance[acc_type]
                                )
                                * 100
                            )
                            if delta_perc <= required_delta_perc:
                                is_valid = True
                            else:
                                is_valid = False
                                break
        elif "TEST06" in test_dir:
            """
            Expected output
            First token check pass: True (or First token check pass: Skipped)
            EOS check pass: True
            TEST06 verification complete
            """
            with open(fname, "r") as f:
                lines = f.readlines()
            lines = [line.strip() for line in lines]
            first_token_pass = (
                "First token check pass: True" in lines
                or "First token check pass: Skipped" in lines
            )
            eos_pass = "EOS check pass: True" in lines
            length_check_pass = "Sample length check pass: True" in lines
            is_valid = first_token_pass and eos_pass and length_check_pass
            if not is_valid:
                log.error(
                    f"TEST06 accuracy check failed. first_token_check: {first_token_pass} eos_check: {eos_pass} length_check: {length_check_pass}."
                )
        else:
            raise NotImplemented(
                f"{test_dir} is neither TEST01 and TEST06, which doesn't require accuracy check"
            )

    return is_valid


def check_compliance_dir(
    compliance_dir, model, scenario, config, division, system_json, name
):
    compliance_perf_pass = True
    compliance_perf_dir_pass = True
    compliance_acc_pass = True
    test_list = ["TEST01", "TEST04", "TEST05"]

    if model in [
        "bert-99",
        "bert-99.9",
        "dlrm-v2-99",
        "dlrm-v2-99.9",
        "3d-unet-99",
        "3d-unet-99.9",
        "retinanet",
        "rnnt",
        "gptj-99",
        "gptj-99.9",
        "llama2-70b-99",
        "llama2-70b-99.9",
        "mixtral-8x7b",
    ]:
        test_list.remove("TEST04")

    if model in [
        "gptj-99",
        "gptj-99.9",
        "llama2-70b-99",
        "llama2-70b-99.9",
        "stable-diffusion-xl",
        "mixtral-8x7b",
    ]:
        test_list.remove("TEST05")

    if model in [
        "gptj-99",
        "gptj-99.9",
        "llama2-70b-99",
        "llama2-70b-99.9",
        "mixtral-8x7b",
    ]:
        test_list.remove("TEST01")

    if model in ["stable-diffusion-xl"] and config.version in ["v4.0"]:
        test_list.remove("TEST01")
        test_list.remove("TEST04")

    if model in ["llama2-70b-99", "llama2-70b-99.9", "mixtral-8x7b"]:
        test_list.append("TEST06")

    if test_list and not os.path.exists(compliance_dir):
        log.error("no compliance dir for %s: %s", name, compliance_dir)
        return False

    # Check performance of all Tests (except for TEST06)
    for test in test_list:
        test_dir = os.path.join(compliance_dir, test)
        if not os.path.exists(test_dir):
            log.error("Missing %s in compliance dir %s", test, compliance_dir)
            compliance_perf_dir_pass = False
        else:
            # TEST06 has no performance test.
            if "TEST06" in test_list:
                continue
            try:
                compliance_perf_dir = os.path.join(
                    compliance_dir, test, "performance", "run_1"
                )
                compliance_perf_valid, r, is_inferred = check_performance_dir(
                    config, model, compliance_perf_dir, scenario, division, system_json
                )
                if is_inferred:
                    log.info(
                        "%s has inferred results, qps=%s",
                        compliance_perf_dir,
                        r)
            except Exception as e:
                log.error(
                    "%s caused exception in check_performance_dir: %s",
                    compliance_perf_dir,
                    e,
                )
                is_valid, r = False, None
            compliance_perf_pass = (
                compliance_perf_pass
                and check_compliance_perf_dir(test_dir)
                and compliance_perf_valid
            )

    compliance_acc_pass = True
    for test in ["TEST01", "TEST06"]:
        if test in test_list:
            # Check accuracy for TEST01
            compliance_acc_pass &= check_compliance_acc_dir(
                os.path.join(compliance_dir, test), model, config
            )

    return compliance_perf_pass and compliance_acc_pass and compliance_perf_dir_pass


def main():
    args = get_args()

    config = Config(
        args.version,
        args.extra_model_benchmark_map,
        ignore_uncommited=args.submission_exceptions,
        skip_power_check=args.skip_power_check,
    )

    if args.scenarios_to_skip:
        scenarios_to_skip = [
            scenario for scenario in args.scenarios_to_skip.split(",")]
    else:
        scenarios_to_skip = []

    with open(args.csv, "w") as csv:
        os.chdir(args.input)
        # check results directory
        results, systems = check_results_dir(
            config,
            args.submitter,
            args.skip_compliance,
            csv,
            args.debug,
            args.skip_meaningful_fields_emptiness_check,
            args.skip_empty_files_check,
            args.skip_check_power_measure_files,
            args.skip_extra_files_in_root_check,
            args.skip_extra_accuracy_files_check,
            scenarios_to_skip,
        )

    # log results
    log.info("---")
    with_results = 0
    for k, v in sorted(results.items()):
        if v:
            log.info("Results %s %s", k, v)
            with_results += 1
    log.info("---")
    for k, v in sorted(results.items()):
        if v is None:
            log.error("NoResults %s", k)

    closed_systems = systems.get("closed", {})
    open_systems = systems.get("open", {})
    network_systems = systems.get("network", {})
    closed_power_systems = closed_systems.get("power", {})
    closed_non_power_systems = closed_systems.get("non_power", {})
    open_power_systems = open_systems.get("power", {})
    open_non_power_systems = open_systems.get("non_power", {})
    network_power_systems = network_systems.get("power", {})
    network_non_power_systems = network_systems.get("non_power", {})

    number_closed_power_systems = len(closed_power_systems)
    number_closed_non_power_systems = len(closed_non_power_systems)
    number_closed_systems = (
        number_closed_power_systems + number_closed_non_power_systems
    )
    number_open_power_systems = len(open_power_systems)
    number_open_non_power_systems = len(open_non_power_systems)
    number_open_systems = number_open_power_systems + number_open_non_power_systems
    number_network_power_systems = len(network_power_systems)
    number_network_non_power_systems = len(network_non_power_systems)
    number_network_systems = (
        number_network_power_systems + number_network_non_power_systems
    )

    def merge_two_dict(x, y):
        z = x.copy()
        for key in y:
            if key not in z:
                z[key] = y[key]
            else:
                z[key] += y[key]
        return z

    # systems can be repeating in open, closed and network
    unique_closed_systems = merge_two_dict(
        closed_power_systems, closed_non_power_systems
    )
    unique_open_systems = merge_two_dict(
        open_power_systems, open_non_power_systems)
    unique_network_systems = merge_two_dict(
        network_power_systems, network_non_power_systems
    )

    unique_systems = merge_two_dict(unique_closed_systems, unique_open_systems)
    unique_systems = merge_two_dict(unique_systems, unique_network_systems)

    # power systems can be repeating in open, closed and network
    unique_power_systems = merge_two_dict(
        closed_power_systems, open_power_systems)
    unique_power_systems = merge_two_dict(
        unique_power_systems, network_power_systems)

    number_systems = len(unique_systems)
    number_power_systems = len(unique_power_systems)

    # Counting the number of closed,open and network results
    def sum_dict_values(x):
        count = 0
        for key in x:
            count += x[key]
        return count

    count_closed_power_results = sum_dict_values(closed_power_systems)
    count_closed_non_power_results = sum_dict_values(closed_non_power_systems)
    count_closed_results = count_closed_power_results + count_closed_non_power_results

    count_open_power_results = sum_dict_values(open_power_systems)
    count_open_non_power_results = sum_dict_values(open_non_power_systems)
    count_open_results = count_open_power_results + count_open_non_power_results

    count_network_power_results = sum_dict_values(network_power_systems)
    count_network_non_power_results = sum_dict_values(
        network_non_power_systems)
    count_network_results = (
        count_network_power_results + count_network_non_power_results
    )

    count_power_results = (
        count_closed_power_results
        + count_open_power_results
        + count_network_power_results
    )

    # print summary
    log.info("---")
    log.info(
        "Results=%d, NoResults=%d, Power Results=%d",
        with_results,
        len(results) - with_results,
        count_power_results,
    )

    log.info("---")
    log.info(
        "Closed Results=%d, Closed Power Results=%d\n",
        count_closed_results,
        count_closed_power_results,
    )
    log.info(
        "Open Results=%d, Open Power Results=%d\n",
        count_open_results,
        count_open_power_results,
    )
    log.info(
        "Network Results=%d, Network Power Results=%d\n",
        count_network_results,
        count_network_power_results,
    )
    log.info("---")

    log.info(
        "Systems=%d, Power Systems=%d",
        number_systems,
        number_power_systems)
    log.info(
        "Closed Systems=%d, Closed Power Systems=%d",
        number_closed_systems,
        number_closed_power_systems,
    )
    log.info(
        "Open Systems=%d, Open Power Systems=%d",
        number_open_systems,
        number_open_power_systems,
    )
    log.info(
        "Network Systems=%d, Network Power Systems=%d",
        number_network_systems,
        number_network_power_systems,
    )
    log.info("---")
    if len(results) != with_results:
        log.error("SUMMARY: submission has errors")
        return 1
    else:
        log.info("SUMMARY: submission looks OK")
        return 0


if __name__ == "__main__":
    sys.exit(main())<|MERGE_RESOLUTION|>--- conflicted
+++ resolved
@@ -2701,64 +2701,7 @@
             if not os.path.exists(os.path.dirname(code_dir)):
                 log.error("%s is missing code_dir %s", fname, code_dir)
                 is_valid = False
-<<<<<<< HEAD
-=======
-
-        # Check equal issue mode
-        equal_issue_used = False
-        if "mlperf.conf" in files and config.requires_equal_issue(
-                model, division):
-            with open(f"{measurement_dir}/mlperf.conf") as f:
-                lines = f.readlines()
-                conf_ref_model = model.replace("-99.9", "").replace("-99", "")
-                for line in lines:
-                    line = line.replace(" ", "").replace("\n", "")
-                    if line.startswith("#"):
-                        continue
-                    elif line == "":
-                        continue
-                    else:
-                        key, val = line.split("=")
-                        key.replace(" ", "")
-                        val.replace(" ", "")
-                        conf_model, conf_scenario, conf_key = key.split(".")
-                        if (
-
-                            (conf_key == "sample_concatenate_permutation")
-                            and ((conf_model == conf_ref_model) or conf_model == "*")
-                            and ((conf_scenario == scenario) or conf_scenario == "*")
-                        ):
-                            if val.isnumeric():
-                                val = int(val)
-                                equal_issue_used = val == 1
-                                break
-
-        if "user.conf" in files and config.requires_equal_issue(
-                model, division):
-            with open(f"{measurement_dir}/user.conf") as f:
-                lines = f.readlines()
-                conf_ref_model = model.replace("-99.9", "").replace("-99", "")
-                for line in lines:
-                    line = line.replace(" ", "").replace("\n", "")
-                    if line.startswith("#"):
-                        continue
-                    elif line == "":
-                        continue
-                    else:
-                        key, val = line.split("=")
-                        key.replace(" ", "")
-                        val.replace(" ", "")
-                        conf_model, conf_scenario, conf_key = key.split(".")
-                        if (
-                            (conf_key == "sample_concatenate_permutation")
-                            and ((conf_model == conf_ref_model) or conf_model == "*")
-                            and ((conf_scenario == scenario) or conf_scenario == "*")
-                        ):
-                            if val.isnumeric():
-                                val = int(val)
-                                equal_issue_used = val == 1
-                                break
->>>>>>> ec8cbe54
+
     else:
         log.error("%s is missing %s*.json", fname, system_desc)
         is_valid = False
