--- conflicted
+++ resolved
@@ -1657,39 +1657,7 @@
             unit = special_unit_dict.get(model_name, unit_dict)[scenario_fixed]
         power_unit = power_unit_dict[scenario_fixed]
 
-<<<<<<< HEAD
-        csv.write(
-            fmt.format(
-                submitter,
-                available,
-                division,
-                '"' + system_type + '"',
-                '"' + system_name + '"',
-                system_desc,
-                model_name,
-                mlperf_model,
-                scenario_fixed,
-                r,
-                acc,
-                system_json.get("number_of_nodes"),
-                '"' + system_json.get("host_processor_model_name") + '"',
-                system_json.get("host_processors_per_node"),
-                system_json.get("host_processor_core_count"),
-                '"' + system_json.get("accelerator_model_name") + '"',
-                '"' + str(system_json.get("accelerators_per_node")) + '"',
-                name.replace("\\", "/"),
-                '"' + system_json.get("framework", "") + '"',
-                '"' + system_json.get("operating_system", "") + '"',
-                '"' + notes + '"',
-                compliance,
-                errors,
-                config.version,
-                inferred,
-                power_metric > 0,
-                unit,
-                '"' + weight_data_types + '"',
-            )
-=======
+
         if (power_metric <= 0) or (not get_boolean(system_json.get("system_power_only"))):
             csv.write(
                 fmt.format(
@@ -1720,8 +1688,8 @@
                     inferred,
                     power_metric > 0,
                     unit,
+                    '"' + weight_data_types + '"',
                 )
->>>>>>> cf5fddc5
         )
 
         if power_metric > 0:
