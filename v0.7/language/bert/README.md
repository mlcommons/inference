# MLPerf Inference Benchmarks for Natural Language Processing

This is the reference implementation for MLPerf Inference benchmarks for Natural Language Processing.

The chosen model is BERT-Large performing SQuAD v1.1 question answering task.

## Prerequisites

- [nvidia-docker](https://github.com/NVIDIA/nvidia-docker)
- Any NVIDIA GPU supported by TensorFlow or PyTorch

## Supported Models

| model | framework | accuracy | dataset | model link | model source | precision | notes |
| ----- | --------- | -------- | ------- | ---------- | ------------ | --------- | ----- |
| BERT-Large | TensorFlow | f1_score=90.874% | SQuAD v1.1 validation set | [from zenodo](https://zenodo.org/record/3733868) [from zenodo](https://zenodo.org/record/3939747) | [BERT-Large](https://github.com/google-research/bert), trained with [NVIDIA DeepLearningExamples](https://github.com/NVIDIA/DeepLearningExamples/tree/master/TensorFlow/LanguageModeling/BERT) | fp32 | |
| BERT-Large | PyTorch | f1_score=90.874% | SQuAD v1.1 validation set | [from zenodo](https://zenodo.org/record/3733896) | [BERT-Large](https://github.com/google-research/bert), trained with [NVIDIA DeepLearningExamples](https://github.com/NVIDIA/DeepLearningExamples/tree/master/TensorFlow/LanguageModeling/BERT), converted with [bert_tf_to_pytorch.py](bert_tf_to_pytorch.py) | fp32 | |
| BERT-Large | ONNX | f1_score=90.874% | SQuAD v1.1 validation set | [from zenodo](https://zenodo.org/record/3733910) | [BERT-Large](https://github.com/google-research/bert), trained with [NVIDIA DeepLearningExamples](https://github.com/NVIDIA/DeepLearningExamples/tree/master/TensorFlow/LanguageModeling/BERT), converted with [bert_tf_to_pytorch.py](bert_tf_to_pytorch.py) | fp32 | |
| BERT-Large | ONNX | f1_score=90.067% | SQuAD v1.1 validation set | [from zenodo](https://zenodo.org/record/3750364) | Fine-tuned based on the PyTorch model and converted with [bert_tf_to_pytorch.py](bert_tf_to_pytorch.py) | int8, symetrically per-tensor quantized without bias | See [MLPerf INT8 BERT Finetuning.pdf](MLPerf INT8 BERT Finetuning.pdf) for details about the fine-tuning process |

## Disclaimer
This benchmark app is a reference implementation that is not meant to be the fastest implementation possible.

## Commands

Please run the following commands:

- `make setup`: initialize submodule, download datasets, and download models.
- `make build_docker`: build docker image.
- `make launch_docker`: launch docker container with an interaction session.
- `python3 run.py --backend=[tf|tf_infer|pytorch|onnxruntime] --scenario=[Offline|SingleStream|MultiStream|Server] [--accuracy] [--quantized]`: run the harness inside the docker container. Performance or Accuracy results will be printed in console.

## Details

<<<<<<< HEAD
- SUT implementations are in [tf_SUT.py](tf_SUT.py) and [pytorch_SUT.py](pytorch_SUT.py). QSL implementation is in [squad_QSL.py](squad_QSL.py).
- The script [accuracy-squad.py](accuracy-squad.py) parses LoadGen accuracy log, post-processes it, and computes the accuracy.
=======
- SUT implementations are in [tf_SUT.py](tf_SUT.py), [tf_infer_SUT.py](tf_infer_SUT.py) and [pytorch_SUT.py](pytorch_SUT.py). QSL implementation is in [squad_QSL.py](squad_QSL.py).
- The script [squad_eval.py](squad_eval.py) parses LoadGen accuracy log, post-processes it, and computes the accuracy.
>>>>>>> 874e573e
- Tokenization and detokenization (post-processing) are not included in the timed path.
- The inputs to the SUT are `input_ids`, `input_make`, and `segment_ids`. The output from SUT is `start_logits` and `end_logits` concatenated together.
- `max_seq_length` is 384.
- The script [tf_freeze_bert.py] freezes the TensorFlow model into pb file.
- The script [bert_tf_to_pytorch.py] converts the TensorFlow model into the PyTorch `BertForQuestionAnswering` module in [HuggingFace Transformers](https://github.com/huggingface/transformers) and also exports the model to [ONNX](https://github.com/onnx/onnx) format.

## License

Apache License 2.0<|MERGE_RESOLUTION|>--- conflicted
+++ resolved
@@ -32,13 +32,9 @@
 
 ## Details
 
-<<<<<<< HEAD
 - SUT implementations are in [tf_SUT.py](tf_SUT.py) and [pytorch_SUT.py](pytorch_SUT.py). QSL implementation is in [squad_QSL.py](squad_QSL.py).
+- SUT implementations are in [tf_SUT.py](tf_SUT.py), [tf_infer_SUT.py](tf_infer_SUT.py) and [pytorch_SUT.py](pytorch_SUT.py). QSL implementation is in [squad_QSL.py](squad_QSL.py).
 - The script [accuracy-squad.py](accuracy-squad.py) parses LoadGen accuracy log, post-processes it, and computes the accuracy.
-=======
-- SUT implementations are in [tf_SUT.py](tf_SUT.py), [tf_infer_SUT.py](tf_infer_SUT.py) and [pytorch_SUT.py](pytorch_SUT.py). QSL implementation is in [squad_QSL.py](squad_QSL.py).
-- The script [squad_eval.py](squad_eval.py) parses LoadGen accuracy log, post-processes it, and computes the accuracy.
->>>>>>> 874e573e
 - Tokenization and detokenization (post-processing) are not included in the timed path.
 - The inputs to the SUT are `input_ids`, `input_make`, and `segment_ids`. The output from SUT is `start_logits` and `end_logits` concatenated together.
 - `max_seq_length` is 384.
