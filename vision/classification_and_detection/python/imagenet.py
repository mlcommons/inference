--- conflicted
+++ resolved
@@ -53,17 +53,10 @@
             for count, line in enumerate(fp):
                 pass
         count = count + 1
-<<<<<<< HEAD
         if not self.count:
             CNT = count
         else:
             CNT = count if count <= self.count else self.count
-=======
-        if self.count is not None:
-            CNT = count if count <= self.count else self.count
-        else:
-            CNT = count
->>>>>>> 37d37787
         if N > CNT:
             N = CNT
         log.info("Preprocessing {} images using {} threads".format(CNT, N))
